from setuptools import setup

# Get the long description from the README file
with open('README.md') as fp:
    long_description = fp.read()

setup(
    name='biocrnpyler',
    version='0.9.0',
    author='BuildACell',
    url='https://github.com/BuildACell/biocrnpyler/',
    description='A chemical reaction network compiler for generating large biological circuit models',
    long_description=long_description,
    packages=['biocrnpyler'],
    classifiers=[
        'Development Status :: 4 - Beta',
        'Intended Audience :: Science/Research',
        'License :: OSI Approved :: BSD License',
        'Programming Language :: Python :: 3.6',
        'Topic :: Software Development',
        'Topic :: Scientific/Engineering',
        'Operating System :: OS Independent',
    ],
    install_requires=[
          "python-libsbml",
          ],
<<<<<<< HEAD
    extras_require = { 
        "all": [
=======
    extras_require={
        'all': [
>>>>>>> 5e53bc49
            "numpy",
            "matplotlib",
            "networkx",
            "bokeh",
            "fa2"
<<<<<<< HEAD
            ]
=======
            ],
>>>>>>> 5e53bc49
            },
    setup_requires=["pytest-runner"],
    python_requires='>=3.6',
    keywords="SBML synthetic biology modeling Chemical Reaction Network CRN model",
    tests_require=["pytest", "pytest-cov", "nbval"],
    project_urls={
    'Documentation': 'https://readthedocs.org/projects/biocrnpyler/',
    'Funding': 'http://www.cds.caltech.edu/~murray/wiki/index.php?title=Developing_Standardized_Cell-Free_Platforms_for_Rapid_Prototyping_of_Synthetic_Biology_Circuits_and_Pathways',
    'Source': 'https://github.com/BuildACell/biocrnpyler',
    'Tracker': 'https://github.com/BuildACell/BioCRNPyler/issues',
    }, # give an installation message about bioscrape / roadrunner.
)<|MERGE_RESOLUTION|>--- conflicted
+++ resolved
@@ -24,23 +24,14 @@
     install_requires=[
           "python-libsbml",
           ],
-<<<<<<< HEAD
     extras_require = { 
         "all": [
-=======
-    extras_require={
-        'all': [
->>>>>>> 5e53bc49
             "numpy",
             "matplotlib",
             "networkx",
             "bokeh",
             "fa2"
-<<<<<<< HEAD
-            ]
-=======
             ],
->>>>>>> 5e53bc49
             },
     setup_requires=["pytest-runner"],
     python_requires='>=3.6',
