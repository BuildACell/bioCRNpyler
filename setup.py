--- conflicted
+++ resolved
@@ -22,15 +22,6 @@
         'Operating System :: OS Independent',
     ],
     install_requires=[
-<<<<<<< HEAD
-          'python-libsbml',
-          'numpy',
-          'matplotlib<=3.2.2',
-          'networkx',
-          'bokeh>=1.4.0',
-          'fa2',
-      ],
-=======
           "python-libsbml",
           ],
     extras_require = { 
@@ -42,7 +33,6 @@
             "fa2"
             ]
             },
->>>>>>> 2a66ce0f
     setup_requires=["pytest-runner"],
     python_requires='>=3.6',
     keywords="SBML synthetic biology modeling Chemical Reaction Network CRN model",
