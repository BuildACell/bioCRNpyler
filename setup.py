--- conflicted
+++ resolved
@@ -6,11 +6,7 @@
 
 setup(
     name='biocrnpyler',
-<<<<<<< HEAD
-    version='1.0.1',
-=======
     version='1.0.0',
->>>>>>> 2235448d
     author='BuildACell',
     url='https://github.com/BuildACell/biocrnpyler/',
     description='A chemical reaction network compiler for generating large biological circuit models',
