--- conflicted
+++ resolved
@@ -31,11 +31,7 @@
             "networkx",
             "bokeh",
             "fa2"
-<<<<<<< HEAD
-            ]
-=======
             ],
->>>>>>> 7582db02
             },
     setup_requires=["pytest-runner"],
     python_requires='>=3.6',
