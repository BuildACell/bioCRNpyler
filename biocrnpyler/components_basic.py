--- conflicted
+++ resolved
@@ -125,12 +125,7 @@
             self.internal_species.append(self.set_species(s))
         if attributes is None:
             attributes = []
-<<<<<<< HEAD
         self.species = Complex(species=self.internal_species, name=name, material_type=material_type, attributes=attributes)
-        print(self.species)
-=======
-        self.species = Complex(species = self.internal_species, name = name, material_type=material_type, attributes=attributes)
->>>>>>> c2103fbd
         
         if name is None:
             name = self.species.name
