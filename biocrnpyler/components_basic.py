--- conflicted
+++ resolved
@@ -155,18 +155,11 @@
 
         for s in species:
             self.internal_species.append(self.set_species(s))
-<<<<<<< HEAD
         if(attributes is None):
             attributes = []
         self.species = Complex(species = self.internal_species, name = name, material_type=material_type, attributes=attributes)
         print(self.species)
         
-=======
-        #bindee = self.internal_species[0]
-        #binder = self.internal_species[1:]
-        self.species = Complex(self.internal_species, name = name, material_type=material_type, attributes=attributes)
-
->>>>>>> 0ce49c54
         if name is None:
             name = self.species.name
 
