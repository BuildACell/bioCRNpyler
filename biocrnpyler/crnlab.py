--- conflicted
+++ resolved
@@ -1,49 +1,27 @@
-<<<<<<< HEAD
 from .extracts import BasicExtract
-=======
-#  Copyright (c) 2019, Build-A-Cell. All rights reserved.
-#  See LICENSE file in the project root directory for details.
-
-from .txtl import BasicExtract
->>>>>>> 22494056
 from .mixture import Mixture
 from .dna_assembly import DNAassembly
 import csv
 import libsbml
 import warnings
 
-<<<<<<< HEAD
 class CRNLab(object):
     '''
     Implements high level modeling akin to experimental TX-TL experiments
     '''
     def __init__(self, name = ''):
-=======
-
-class CRNLab(Mixture):
-    """
-    Implements high level modeling akin to experimental TX-TL experiments
-    """
-    def __init__(self, name):
->>>>>>> 22494056
         self.Mixture = Mixture
         self.name = name
         self.volume = 0
         self.crn = None
 
     def mixture(self, name, **kwargs):
-        """
+        '''
         Create a Mixture of a given name into the CRNLab object
         Specify the extract and buffer optionally
         Specify extra parameters to be loaded as dictionaries optionally
-<<<<<<< HEAD
         '''
         extract = kwargs.get('extract') 
-=======
-        """
-        extract = kwargs.get('extract')
-        buffer = kwargs.get('buffer')
->>>>>>> 22494056
         extract_parameters = kwargs.get('extract_parameters')
         extract_volume = kwargs.get('extract_volume')
         if kwargs.get('mixture_volume'):
@@ -54,7 +32,6 @@
         if kwargs.get('final_volume') and kwargs.get('mix_volume'):
             raise ValueError('Either set initial volume or the final volume')
 
-<<<<<<< HEAD
         try:
             filename = name + str('.csv')
             with open(filename, 'r') as f:
@@ -90,48 +67,6 @@
         # Look for extract config file of the given name
         if kwargs.get('parameters'):
             parameters = kwargs.get('parameters')
-=======
-        filename = name + str('.csv')
-        with open(filename, 'r') as f:
-            reader = csv.reader(f)
-            # Read off the parameters
-            params = {}
-            for row in reader:
-                temp = row[1].replace('.','',1).replace('e','',1).replace('-',
-                                                                          '',1)
-                if temp.isdigit():
-                    params[str(row[0])] = float(row[1])
-
-        if extract:
-            self.extract(extract, parameters = extract_parameters,
-                         volume = extract_volume)
-        if buffer:
-            self.txtl_buffer(extract, parameters = buffer_parameters,
-                             volume = buffer_volume)
-        return self.Mixture
-
-    def extract(self, name, parameters = {}, volume = 0):
-        """
-        Create BasicExtract with the given name
-        (Searches for the name.csv in the current folder to load parameters)
-        Optionally load other parameters as dictionary.
-        """
-        if volume:
-            self.volume += volume
-        # Look for extract config file of the given name
-        filename = name + str('.csv')
-        import csv
-        with open(filename, 'r') as f:
-            reader = csv.reader(f)
-            # Read off the parameters
-            params = {}
-            for row in reader:
-                temp = row[1].replace('.','',1).replace('e','',1).replace('-',
-                                                                          '',1)
-                if temp.isdigit():
-                    params[str(row[0])] = float(row[1])
-        if parameters:
->>>>>>> 22494056
             # If manually given
             filename = name + str('.csv')
             import csv
@@ -151,22 +86,8 @@
         self.Mixture = extract_mix
         return self.Mixture
 
-<<<<<<< HEAD
    
     def add_dna(self, dna = None, name = "", promoter = "", rbs = "", protein = "", initial_conc ="", final_conc = "", volume = 0):
-=======
-    def txtl_buffer(self, name ="", components = [], parameters = {}, volume = 0):
-        """
-        TODO : To be implemented using energy models
-        """
-        self.name = name
-        if volume:
-            self.volume += volume
-        return
-
-    def add_dna(self, dna = None, name = "", promoter = "", rbs = "",
-                protein = "", initial_conc ="", final_conc = "", volume = 0):
->>>>>>> 22494056
         if volume:
             self.volume += volume
         if dna:
@@ -204,12 +125,8 @@
         else:
             return
 
-<<<<<<< HEAD
 
     def get_model(self):
-=======
-    def combine_tubes(self):
->>>>>>> 22494056
         self.crn = self.Mixture.compile_crn()
         return self.crn
 
