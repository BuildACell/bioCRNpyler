#  Copyright (c) 2019, Build-A-Cell. All rights reserved.
#  See LICENSE file in the project root directory for details.

from .txtl import BasicExtract
from .mixture import Mixture
from .dna_assembly import DNAassembly
import csv
import libsbml
import warnings

class CRNLab(object):
    """
    Implements high level modeling akin to experimental TX-TL experiments
    """
    def __init__(self, name):
        self.Mixture = Mixture
        self.name = name
        self.volume = 0
        self.crn = None

    def mixture(self, name, **kwargs):
<<<<<<< HEAD
        '''
=======
        """
>>>>>>> 0b015e87
        Create a Mixture of a given name into the CRNLab object
        Specify the extract and buffer optionally
        Specify extra parameters to be loaded as dictionaries optionally
        """
        extract = kwargs.get('extract')
        extract_parameters = kwargs.get('extract_parameters')
        extract_volume = kwargs.get('extract_volume')
        if kwargs.get('mixture_volume'):
            self.volume += kwargs.get('mixture_volume')
        if kwargs.get('final_volume'):
            self.volume = kwargs.get('final_volume')

        if kwargs.get('final_volume') and kwargs.get('mix_volume'):
            raise ValueError('Either set initial volume or the final volume')

        try:
            filename = name + str('.csv')
            with open(filename, 'r') as f:
                reader = csv.reader(f)
                # Read off the parameters
                params = {}
                for row in reader:
                    temp = row[1].replace('.','',1).replace('e','',1).replace('-','',1)
                    if temp.isdigit():
                        params[str(row[0])] = float(row[1])
        except:
            if kwargs.get('parameter_warnings'):
                warnings.warn('{0}.csv does not exist. Mixture will use default parameter files available.'.format(name))
            
        # if extract:
        self.extract(extract, parameters = extract_parameters, volume = extract_volume, **kwargs)
        # if buffer:
        #     self.buffer(extract, parameters = buffer_parameters, volume = buffer_volume, **kwargs)
        return self.Mixture

    def extract(self, name, parameters = {}, volume = 0, **kwargs):
        """
        Create BasicExtract with the given name
        (Searches for the name.csv in the current folder to load parameters)
        Optionally load other parameters as dictionary.
        """
        if volume:
            self.volume += volume
        # Look for extract config file of the given name
        filename = name + str('.csv')
        import csv
        with open(filename, 'r') as f:
            reader = csv.reader(f)
            # Read off the parameters
            params = {}
            for row in reader:
                temp = row[1].replace('.','',1).replace('e','',1).replace('-','',1)
                if temp.isdigit():
                    params[str(row[0])] = float(row[1])
        if parameters:
            # If manually given
            filename = name + str('.csv')
            import csv
            with open(filename, 'r') as f:
                reader = csv.reader(f)
                # Read off the parameters
                params = {}
                for row in reader:
                    temp = row[1].replace('.','',1).replace('e','',1).replace('-','',1)
                    if temp.isdigit():
                        params[str(row[0])] = float(row[1])
            params = parameters
            extract_mix = BasicExtract(self.name, parameters = params, **kwargs)
        else:
            extract_mix = BasicExtract(self.name, **kwargs)
        self.Mixture = extract_mix
        return self.Mixture

   
    def add_dna(self, dna = None, name = "", promoter = "", rbs = "", protein = "", initial_conc ="", final_conc = "", volume = 0):
        if volume:
            self.volume += volume
        if dna:
            self.Mixture.add_components(dna)
        elif name and promoter and rbs and protein and initial_conc:
            if final_conc:
                dna = DNAassembly(name, promoter = promoter, rbs = rbs,
                                  protein = protein, initial_conc = final_conc)
            elif initial_conc:
                dna = DNAassembly(name, promoter = promoter, rbs = rbs,
                                  protein = protein,
                                  initial_conc = initial_conc*volume)
            self.add_dna(dna)
        else:
            raise ValueError('add_dna either needs a DNAassembly object '
                             'OR a name, promoter, rbs, and protein etc.')
        return self.Mixture

    def add_component(self, component):
        self.Mixture.add_components(component)
        return self.Mixture

    def set_volumes(self):
        final_volume = self.volume
        # Not implemented yet
        if final_volume and False:
            print(self.Mixture.crn_species)
            for species in self.Mixture.crn_species:
                # Set the final concentration for all species
                # TODO
                species.initial_concentration = \
                                    species.initial_concentration/final_volume
            self.crn = self.Mixture.compile_crn()
            return self.volume
        else:
            return


    def get_model(self):
        self.crn = self.Mixture.compile_crn()
        return self.crn

    def write_sbml_file(self, filename, **kwargs):
        self.set_volumes()
        if self.volume:
            kwargs['volume'] = self.volume
            document, _ = self.crn.generate_sbml_model(**kwargs)
        else:
            document, _ = self.crn.generate_sbml_model(**kwargs)
        if document.getNumErrors():
            warnings.warn('SBML document has errors. It is recommended that you fix them before generating this model.')
        status = libsbml.writeSBML(document, filename)
        if status == libsbml.LIBSBML_OPERATION_SUCCESS:
            print('SBML file written successfully to {0}'.format(filename))
        return document 

    def validate_sbml_generated(self, **kwargs):
        document, _ = self.crn.generate_sbml_model(**kwargs)
        if document.getNumErrors():
            warnings.warn('SBML document has errors. It is recommended that you fix them before generating this model.')
            print('Here are the errors')
            print(document.getErrorLog())
        else:
            print('The SBML model generated is a valid document according to the SBML Level 3 Version 1 specifications. Use sbml.org/validator for further troubleshooting.')


# TODO : 
# Need to test extensively with Parameter class and if its working.
# Need to create more CRNLab examples to create models for other stuff. 
# Try to copy stuff over from MATLAB txtl to implement examples there and recreate the results.  <|MERGE_RESOLUTION|>--- conflicted
+++ resolved
@@ -1,7 +1,4 @@
-#  Copyright (c) 2019, Build-A-Cell. All rights reserved.
-#  See LICENSE file in the project root directory for details.
-
-from .txtl import BasicExtract
+from .extracts import BasicExtract
 from .mixture import Mixture
 from .dna_assembly import DNAassembly
 import csv
@@ -9,26 +6,22 @@
 import warnings
 
 class CRNLab(object):
-    """
+    '''
     Implements high level modeling akin to experimental TX-TL experiments
-    """
-    def __init__(self, name):
+    '''
+    def __init__(self, name = ''):
         self.Mixture = Mixture
         self.name = name
         self.volume = 0
         self.crn = None
 
     def mixture(self, name, **kwargs):
-<<<<<<< HEAD
         '''
-=======
-        """
->>>>>>> 0b015e87
         Create a Mixture of a given name into the CRNLab object
         Specify the extract and buffer optionally
         Specify extra parameters to be loaded as dictionaries optionally
-        """
-        extract = kwargs.get('extract')
+        '''
+        extract = kwargs.get('extract') 
         extract_parameters = kwargs.get('extract_parameters')
         extract_volume = kwargs.get('extract_volume')
         if kwargs.get('mixture_volume'):
@@ -68,17 +61,8 @@
         if volume:
             self.volume += volume
         # Look for extract config file of the given name
-        filename = name + str('.csv')
-        import csv
-        with open(filename, 'r') as f:
-            reader = csv.reader(f)
-            # Read off the parameters
-            params = {}
-            for row in reader:
-                temp = row[1].replace('.','',1).replace('e','',1).replace('-','',1)
-                if temp.isdigit():
-                    params[str(row[0])] = float(row[1])
-        if parameters:
+        if kwargs.get('parameters'):
+            parameters = kwargs.get('parameters')
             # If manually given
             filename = name + str('.csv')
             import csv
