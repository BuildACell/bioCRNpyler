from warnings import warn
from warnings import resetwarnings
from .components_basic import DNA, RNA, Protein, ChemicalComplex
from .mechanism import EmptyMechanism
from .mechanisms_enzyme import BasicCatalysis, MichaelisMenten
from .mechanisms_binding import One_Step_Binding
from .mechanisms_txtl import Transcription_MM, Translation_MM, OneStepGeneExpression, SimpleTranscription, SimpleTranslation
from .mixture import Mixture
from .species import Species
from .chemical_reaction_network import ChemicalReactionNetwork
from .global_mechanism import Dilution, Degredation_mRNA_MM
from .dna_assembly import DNAassembly


class ExpressionDilutionMixture(Mixture):
    """A Model for in-vivo Gene Expression without any Machinery (eg Ribosomes, Polymerases, etc.).

    Here transcription and Translation are lumped into one reaction: expression.
    A global mechanism is used to dilute all non-dna species
    """
    def __init__(self, name="", **kwargs):
        """Initializes an ExpressionDilutionMixture instance.

        :param name: name of the mixture
        :param kwargs: keywords passed into the parent Class (Mixture)
        """
        Mixture.__init__(self, name=name, **kwargs)

        # Create default mechanisms for Gene Expression
        dummy_translation = EmptyMechanism(name="dummy_translation", mechanism_type="translation")
        mech_expression = OneStepGeneExpression()
        mech_cat = BasicCatalysis()
        mech_bind = One_Step_Binding()

        default_mechanisms = {
            mech_expression.mechanism_type: mech_expression,
            dummy_translation.mechanism_type: dummy_translation,
            mech_cat.mechanism_type: mech_cat,
            mech_bind.mechanism_type: mech_bind
        }
        self.add_mechanisms(default_mechanisms)

        # Create global mechanism for dilution
        dilution_mechanism = Dilution(name="dilution", filter_dict={"dna": False}, default_on=True)
        global_mechanisms = {"dilution": dilution_mechanism}
        self.add_mechanisms(global_mechanisms)

    def compile_crn(self) -> ChemicalReactionNetwork:
        """Overwriting compile_crn to replace transcripts with proteins for all DNA_assemblies.

        Overwriting compile_crn to turn off transcription in all DNAassemblies

        :return: compiled CRN instance
        """
        for component in self.components:
            if isinstance(component, DNAassembly):
                # Only turn off transcription for an Assembly that makes a Protein.
                # Some assemblies might only make RNA!
                if component.protein is not None:
                    # This will turn off transcription and set Promoter.transcript = False
                    # Mechanisms that recieve no transcript but a protein will use the protein instead.
                    component.update_transcript(False)

        # Call the superclass function
        return Mixture.compile_crn(self)


class SimpleTxTlDilutionMixture(Mixture):
    """Mixture with continuous dilution for non-DNA species.

    Transcription and Translation are both modeled as catalytic with no cellular machinery.
    mRNA is also degraded via a separate reaction to represent endonucleases
    """
    def __init__(self, name="", **keywords):
        """Initializes a SimpleTxTlDilutionMixture instance.

        :param name: name of the mixture
        :param kwargs: keywords passed into the parent Class (Mixture)
        """
        # Always call the superclass __init__ with **keywords
        Mixture.__init__(self, name=name, **keywords)

        # Create TxTl Mechanisms
        simple_transcription = SimpleTranscription()  # Transcription will not involve machinery
        simple_translation = SimpleTranslation()
        mech_cat = BasicCatalysis()
        mech_bind = One_Step_Binding()
        
        default_mechanisms = {
            simple_transcription.mechanism_type: simple_transcription,
            simple_translation.mechanism_type: simple_translation,
            mech_cat.mechanism_type: mech_cat,
            mech_bind.mechanism_type: mech_bind
        }
        self.add_mechanisms(default_mechanisms)
        
        # Global Dilution Mechanisms
        # By Default Species are diluted S-->0 Unless:
        # They are of type 'dna'
        # They have the attribute 'machinery'
        dilution_mechanism = Dilution(filter_dict={"dna": False}, default_on=True)
        deg_mrna = Dilution(name="rna_degredation", filter_dict={"rna": True}, default_on=False)

        global_mechanisms = {"dilution": dilution_mechanism, "rna_degredation": deg_mrna}
        self.add_mechanisms(global_mechanisms)


class TxTlDilutionMixture(Mixture):
    """A Model for Transcription and Translation with Ribosomes, Polymerases, and Endonucleases labelled as Machinery.

    This model includes a background load "cellular processes" which represents innate loading effects in the cell.
    Effects of loading on cell growth are not modelled.
    Unlike TxTlExtract, has global dilution for non-DNA and non-Machinery
    This model does not include any energy
    """
    def __init__(self, name="", rnap="RNAP", ribosome="Ribo", rnaase="RNAase", **kwargs):
        """Initializes a TxTlDilutionMixture instance.

        :param name: name of the mixture
        :param rnap: name of the RNA polymerase, default: RNAP
        :param ribosome: name of the ribosome, default: Ribo
        :param rnaase: name of the Ribonuclease, default: RNAase
        :param kwargs: keywords passed into the parent Class (Mixture)
        """
        Mixture.__init__(self, name=name, **kwargs)

        # Create Components for TxTl machinery
        self.rnap = Protein(rnap)
        self.ribosome = Protein(ribosome)
        self.rnaase = Protein(rnaase)

        self.rnap.add_attribute("machinery")
        self.ribosome.add_attribute("machinery")
        self.rnaase.add_attribute("machinery")

        init = kwargs.get('init')
        if init:
            self.rnap.get_species().initial_concentration = init[repr(rnap)]
            self.rnaase.get_species().initial_concentration = init[repr(rnaase)]
            self.ribosome.get_species().initial_concentration = init[repr(ribosome)]

        # DNAassmbly represents background processes / loading in a cell
        background_parameters = {("transcription", None, "ku"): 50, ("transcription", None, "kb"): 500, ("transcription", None, "ktx"): 0.1,
              ("translation", None, "ku"): 5, ("translation", None, "kb"): 500, ("translation",None, "ktl"): .1,
              ("rna_degredation", None, "ku"): 50, ("rna_degredation", None, "kb"): 500, ("rna_degredation", None, "kdeg"): 0.1}
        BackgroundProcesses = DNAassembly(name="cellular_processes", promoter="average_promoter", rbs="average_rbs", parameters=background_parameters)

        default_components = [
            self.rnap, self.ribosome, self.rnaase, BackgroundProcesses
        ]
        self.add_components(default_components)

<<<<<<< HEAD
        # Create TxTl Mechansisms
        mech_tx = Transcription_MM(rnap=self.rnap.get_species())
        mech_tl = Translation_MM(ribosome=self.ribosome.get_species())
        mech_rna_deg = Degredation_mRNA_MM(nuclease=self.rnaase.get_species())
=======
        #Create TxTl Mechansisms
        mech_tx = Transcription_MM(rnap = self.rnap.get_species())
        mech_tl = Translation_MM(ribosome = self.ribosome.get_species())
>>>>>>> c2103fbd
        mech_cat = MichaelisMenten()
        mech_bind = One_Step_Binding()

        #Create Global Dilution Mechanisms
        dilution_mechanism = Dilution(filter_dict = {"dna":False, "machinery":False}, default_on = True)
        mech_rna_deg = Degredation_mRNA_MM(nuclease = self.rnaase.get_species())
        
        default_mechanisms = {
            mech_tx.mechanism_type: mech_tx,
            mech_tl.mechanism_type: mech_tl,
            mech_cat.mechanism_type: mech_cat,
<<<<<<< HEAD
            mech_bind.mechanism_type: mech_bind
=======
            mech_bind.mechanism_type:mech_bind,
            mech_rna_deg.mechanism_type:mech_rna_deg,
            "dilution":dilution_mechanism,
>>>>>>> c2103fbd
        }

        self.add_mechanisms(default_mechanisms)

<<<<<<< HEAD
        # Create Global Dilution Mechanisms
        dilution_mechanism = Dilution(filter_dict={"dna": False, "machinery": False}, default_on=True)
        global_mechanisms = {"dilution": dilution_mechanism}

        self.add_mechanisms(global_mechanisms)
=======
        
>>>>>>> c2103fbd
<|MERGE_RESOLUTION|>--- conflicted
+++ resolved
@@ -150,44 +150,23 @@
         ]
         self.add_components(default_components)
 
-<<<<<<< HEAD
-        # Create TxTl Mechansisms
-        mech_tx = Transcription_MM(rnap=self.rnap.get_species())
-        mech_tl = Translation_MM(ribosome=self.ribosome.get_species())
-        mech_rna_deg = Degredation_mRNA_MM(nuclease=self.rnaase.get_species())
-=======
         #Create TxTl Mechansisms
         mech_tx = Transcription_MM(rnap = self.rnap.get_species())
         mech_tl = Translation_MM(ribosome = self.ribosome.get_species())
->>>>>>> c2103fbd
         mech_cat = MichaelisMenten()
         mech_bind = One_Step_Binding()
 
         #Create Global Dilution Mechanisms
         dilution_mechanism = Dilution(filter_dict = {"dna":False, "machinery":False}, default_on = True)
         mech_rna_deg = Degredation_mRNA_MM(nuclease = self.rnaase.get_species())
-        
+
         default_mechanisms = {
             mech_tx.mechanism_type: mech_tx,
             mech_tl.mechanism_type: mech_tl,
             mech_cat.mechanism_type: mech_cat,
-<<<<<<< HEAD
-            mech_bind.mechanism_type: mech_bind
-=======
             mech_bind.mechanism_type:mech_bind,
             mech_rna_deg.mechanism_type:mech_rna_deg,
             "dilution":dilution_mechanism,
->>>>>>> c2103fbd
         }
 
         self.add_mechanisms(default_mechanisms)
-
-<<<<<<< HEAD
-        # Create Global Dilution Mechanisms
-        dilution_mechanism = Dilution(filter_dict={"dna": False, "machinery": False}, default_on=True)
-        global_mechanisms = {"dilution": dilution_mechanism}
-
-        self.add_mechanisms(global_mechanisms)
-=======
-        
->>>>>>> c2103fbd
