
#  Copyright (c) 2019, Build-A-Cell. All rights reserved.
#  See LICENSE file in the project root directory for details.

import copy
from numbers import Real
from typing import List, Union
from warnings import warn

from .global_mechanism import GlobalMechanism
from .mechanism import Mechanism
from .parameter import Parameter, ParameterDatabase, ParameterKey
from .species import Species

class Component:
    """Component class for core components.

    These subclasses of Component represent different kinds of biomolecules.

    This class must be Subclassed to provide functionality with the functions get_species and get_reactions overwritten.
    """
    def __init__(self, name: Union[str, Species],
                 mechanisms=None,  # custom mechanisms
                 parameters=None,  # parameter configuration
                 parameter_file=None,  # custom parameter file
                 mixture=None,
                 attributes=None,
                 initial_concentration = None, #This is added as a parameter ("initial concentration", None, self.name):initial_concentration
                 initial_condition_dictionary=None,
                 **keywords  # parameter keywords
                 ):
        """Initializes a Component object.

        :param name:
        :param mechanisms:
        :param parameters:
        :param parameter_file:
        :param mixture:
        :param attributes:
        :param initial_concentration:
        :param initial_condition_dictionary:
        :param keywords:
        """
        if mechanisms is None:
            self.mechanisms = {}
        else:
            self.mechanisms = mechanisms
        if isinstance(name, Species):
            self.name = name.name
        elif isinstance(name, str):
            self.name = name
        else:
            raise ValueError("name must be a Species or string")

        # Attributes can be used to store key words like protein deg-tags for
        # components that mimic CRN species.
        self.attributes = []
        self.set_attributes(attributes)

        if mixture is not None:
            self.set_mixture(mixture)
        else:
            self.set_mixture(None)

        self.parameter_database = ParameterDatabase(parameter_file=parameter_file, parameter_dictionary=parameters)
        self.initial_concentration = initial_concentration

        # Components can also store initial conditions, just like Mixtures
        if initial_condition_dictionary is None:
            self.initial_condition_dictionary = {}
        else:
            self.initial_condition_dictionary = dict(initial_condition_dictionary)
    @property
    def initial_concentration(self):
        return self._initial_concentration

    @initial_concentration.setter
    def initial_concentration(self, initial_concentration):
        if initial_concentration is not None:
            if initial_concentration < 0:
                raise ValueError(f'Initial concentration must be non-negative, this was given: {initial_concentration}')
            param_key = ParameterKey(mechanism = "initial concentration", part_id = None, name = self.name)
            self.parameter_database.add_parameter(parameter_name = "initial concentration", parameter_value = initial_concentration, parameter_key = param_key, overwrite_parameters = True)
    
        self._initial_concentration = initial_concentration

    def set_mixture(self, mixture) -> None:
        """Set the mixture the Component is in.

        :param mixture:
        :return: None
        """
        self.mixture = mixture

    # TODO implement as an abstractmethod
    def get_species(self) -> None:
        """The subclasses should implement this method!

        :return: None
        """
        return None
<<<<<<< HEAD
        
    @classmethod
    def set_species(self, species: Union[Species, str, list], material_type=None, attributes=None) -> Species:
=======
    @classmethod
    def set_species(self, species: Union[Species, str], material_type=None, attributes=None) -> Species:
>>>>>>> 11b77cf2
        """Helper function that allows species to be set from strings, species, or Components

        :param species: Species, str, Component
        :param material_type:
        :param attributes:
        :return: Species
        """

        if isinstance(species, Species):
                return species
        elif isinstance(species, str):
            return Species(name=species, material_type=material_type, attributes=attributes)
        elif isinstance(species, Component) and species.get_species() is not None:
            return species.get_species()
        elif isinstance(species, list):
            return [self.set_species(s) for s in species]
        else:
            raise ValueError("Invalid Species: string, chemical_reaction_network.Species or Component with implemented .get_species() required as input.")

    def __hash__(self):
        return str.__hash__(repr(self.get_species()))

    def set_attributes(self, attributes: List[str]):
        if attributes is not None:
            for attribute in attributes:
                self.add_attribute(attribute)

    def add_attribute(self, attribute: str):
        assert isinstance(attribute, str) and attribute is not None, "Attribute: %s must be a str" % attribute

        self.attributes.append(attribute)
        if hasattr(self, 'species') and self.species is not None:
            self.species.add_attribute(attribute)
        else:
            raise Warning(f"Component {self.name} has no internal species and therefore no attributes")

    def update_parameters(self, parameter_file = None, parameters = None, parameter_database = None, overwrite_parameters = True):
        """Updates the ParameterDatabase inside a Component

        Possible inputs:
            parameter_file (string)
            parameters (dict)
            parameter_database (ParameterDatabase)        
        """

        if parameter_file is not None:
            self.parameter_database.load_parameters_from_file(parameter_file, overwrite_parameters = overwrite_parameters)
            
        if parameters is not None:
            self.parameter_database.load_parameters_from_dictionary(parameters, overwrite_parameters = overwrite_parameters)

        if parameter_database is not None:
            self.parameter_database.load_parameters_from_database(parameter_database, overwrite_parameters = overwrite_parameters)

    def get_mechanism(self, mechanism_type, optional_mechanism=False):
        """Searches the Component for a Mechanism of the correct type.

        If the Component does not have the mechanism, searches the Components' Mixture for the Mechanism.

        :param mechanism_type:
        :param optional_mechanism: toggles whether an error is thrown if no mechanism is found
        :return:
        """
        if not isinstance(mechanism_type, str):
            raise TypeError(f"mechanism_type must be a string. Received {mechanism_type}.")

        mech = None
        if mechanism_type in self.mechanisms:
            return self.mechanisms[mechanism_type]
        elif self.mixture is not None:
            mech = self.mixture.get_mechanism(mechanism_type)
        if mech is None and not optional_mechanism:
            raise KeyError(f"Unable to find mechanism of type {mechanism_type} in Component {self} or Mixture {self.mixture}.")
        else:
            return mech

    @property
    def mechanisms(self):
        return self._mechanisms

    @mechanisms.setter
    def mechanisms(self, mechanisms):
        self._mechanisms = {}
        if isinstance(mechanisms, dict):
            for mech_type in mechanisms:
                self.add_mechanism(mechanisms[mech_type], mech_type, overwrite = True)
        elif isinstance(mechanisms, list):
            for mech in mechanisms:
                self.add_mechanism(mech, overwrite = True)

    def add_mechanism(self, mechanism: Mechanism, mech_type=None, overwrite=False, optional_mechanism=False):
        """adds a mechanism of type mech_type to the Component Mechanism dictionary.

        :param mechanism:
        :param mech_type:
        :param overwrite: toggles whether the mechanism is added overwriting any mechanism with the same key.
        :param optional_mechanism: toggles whether an error is thrown if a Mechanism is added that conflicts with an exising Mechanism
        :return:
        """
        if not hasattr(self, "_mechanisms"):
            self._mechanisms = {}
            
        if not isinstance(mechanism, Mechanism):
            raise TypeError(f"mechanism must be a Mechanism. Received {mechanism}.")

        if mech_type is None:
            mech_type = mechanism.mechanism_type
        if not isinstance(mech_type, str):
            raise TypeError(f"mechanism keys must be strings. Received {mech_type}")
            
        if mech_type not in self._mechanisms or overwrite:
            self._mechanisms[mech_type] = copy.deepcopy(mechanism)
        elif not optional_mechanism:
            raise ValueError(f"mech_type {mech_type} already in component {self}. To overwrite, use keyword overwrite = True.")

    def add_mechanisms(self, mechanisms: Union[Mechanism, GlobalMechanism], overwrite=False, optional_mechanism=False):
        """This function adds a list or dictionary of mechanisms to the mixture.

        :param mechanisms: Can take both GlobalMechanisms and Mechanisms
        :param overwrite: toggles whether the mechanism is added overwriting any mechanism with the same key.
        :param optional_mechanism: toggles whether an error is thrown if a Mechanism is added that conflicts with an exising Mechanism
        :return:
        """

        if isinstance(mechanisms, Mechanism):
            self.add_mechanism(mechanisms, overwrite=overwrite, optional_mechanism=optional_mechanism)
        elif isinstance(mechanisms, dict):
            for mech_type in mechanisms:
                self.add_mechanism(mechanisms[mech_type], mech_type, overwrite=overwrite, optional_mechanism=optional_mechanism)
        elif isinstance(mechanisms, list):
            for mech in mechanisms:
                self.add_mechanism(mech, overwrite=overwrite, optional_mechanism=optional_mechanism)
        else:
            raise ValueError(f"add_mechanisms expected a list of Mechanisms. Received {mechanisms}")

    def get_parameter(self, param_name: str, part_id=None, mechanism=None, return_numerical=False, return_none = False, check_mixture = True) -> Union[Parameter, Real]:
        """Get a parameter from different objects that hold parameters.

        Hierarchy:
         1. tries to find the Parameter in Component.parameter_database
         2. tries to find the parameter in Component.mixture.parameter_database

        :param param_name:
        :param part_id:
        :param mechanism:
        :param return_numerical: numerical value or the parameter object is returned
        :param return_none: returns None instead of throwing an error if a parameter isn't found
        :param check_mixture: toggle whether or not to check the Component's Mixture as well
        :return: Parameter object or a Real number
        """
        # Try the Component ParameterDatabase
        param = self.parameter_database.find_parameter(mechanism, part_id, param_name)

        # Next try the Mixture ParameterDatabase
        if param is None and self.mixture is not None and check_mixture:
            param = self.mixture.get_parameter(mechanism, part_id, param_name)

        if param is None and not return_none:
            raise ValueError("No parameters can be found that match the "
                             "(mechanism, part_id, "
                             f"param_name)=({repr(mechanism)}, {part_id}, "
                             f"{param_name})")
        elif return_numerical and isinstance(param, Parameter):
            return param.value
        else:
            return param

    # TODO implement abstractmethod
    def update_species(self) -> List[Species]:
        """The subclasses should implement this method!

        :return: empty list
        """
        species = []
        warn("Unsubclassed update_species called for " + repr(self))
        return species

    # TODO implement abstractmethod
    def update_reactions(self) -> List[Species]:
        """The subclasses should implement this method!

        :return: empty list
        """
        reactions = []
        warn("Unsubclassed update_reactions called for " + repr(self))
        return reactions
        
<<<<<<< HEAD
    def enumerate_components(self) -> List:
=======
    def enumerate_components(self,**keywords) -> List:
>>>>>>> 11b77cf2
        """this is for component enumeration. Usually you will return a list of components that are
        copies of existing ones (first list) and new components (second list). For example,
        A DNA_construct makes a list of copies of its parts as the first output, and a list of RNA_constructs
        as the second output.
        An RNA_construct will make a list of copies of its parts as the first output, and a list of Protein
        components as its second output (if it makes any proteins)"""
        return []


    def __repr__(self):
        return type(self).__name__ + ": " + self.name<|MERGE_RESOLUTION|>--- conflicted
+++ resolved
@@ -12,7 +12,8 @@
 from .parameter import Parameter, ParameterDatabase, ParameterKey
 from .species import Species
 
-class Component:
+
+class Component(object):
     """Component class for core components.
 
     These subclasses of Component represent different kinds of biomolecules.
@@ -99,14 +100,8 @@
         :return: None
         """
         return None
-<<<<<<< HEAD
-        
-    @classmethod
-    def set_species(self, species: Union[Species, str, list], material_type=None, attributes=None) -> Species:
-=======
     @classmethod
     def set_species(self, species: Union[Species, str], material_type=None, attributes=None) -> Species:
->>>>>>> 11b77cf2
         """Helper function that allows species to be set from strings, species, or Components
 
         :param species: Species, str, Component
@@ -121,8 +116,6 @@
             return Species(name=species, material_type=material_type, attributes=attributes)
         elif isinstance(species, Component) and species.get_species() is not None:
             return species.get_species()
-        elif isinstance(species, list):
-            return [self.set_species(s) for s in species]
         else:
             raise ValueError("Invalid Species: string, chemical_reaction_network.Species or Component with implemented .get_species() required as input.")
 
@@ -294,11 +287,7 @@
         warn("Unsubclassed update_reactions called for " + repr(self))
         return reactions
         
-<<<<<<< HEAD
-    def enumerate_components(self) -> List:
-=======
     def enumerate_components(self,**keywords) -> List:
->>>>>>> 11b77cf2
         """this is for component enumeration. Usually you will return a list of components that are
         copies of existing ones (first list) and new components (second list). For example,
         A DNA_construct makes a list of copies of its parts as the first output, and a list of RNA_constructs
