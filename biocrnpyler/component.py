#  Copyright (c) 2019, Build-A-Cell. All rights reserved.
#  See LICENSE file in the project root directory for details.

from warnings import warn as pywarn
from .species import Species, ComplexSpecies
from .reaction import Reaction
from .parameter import ParameterDatabase, ParameterEntry, Parameter
from typing import List, Union
 


def warn(txt):
    pywarn(txt)



class Component(object):
    """
    Component class for core components
    This class must be Subclassed to provide functionality with the functions get_species and get_reactions overwritten.
    """

    def __init__(self, name: Union[str, Species],
                 mechanisms=None,  # custom mechanisms
                 parameters=None,  # parameter configuration
                 parameter_file=None, #custom parameter file
                 mixture=None,
                 attributes=None,
                 initial_conc=None,
                 parameter_warnings = True,
                 initial_condition_dictionary = None,
                 **keywords  # parameter keywords
                 ):
        if mechanisms is None:
            mechanisms = {}
        if isinstance(name, Species):
            self.name = name.name
        elif isinstance(name, str):
            self.name = name
        else:
            raise ValueError("name must be a Species or string")

        # Toggles whether warnings will be sent when parameters aren't found by
        # the default name.
        self.set_parameter_warnings(parameter_warnings)
        

        # Check to see if a subclass constructor has overwritten default
        # mechanisms.
        # Attributes can be used to store key words like protein deg-tags for
        # components that mimic CRN species.
        self.attributes = []
        self.set_attributes(attributes)

        # Check to see if a subclass constructor has overwritten default
        # mechanisms.
        if not hasattr(self, 'default_mechanisms'):
            self.default_mechanisms = {}

        self.custom_mechanisms = {}
        self.mechanisms = {}
        if mixture is not None:
            self.set_mixture(mixture)
            mixture_mechanisms = mixture.mechanisms
        else:
            self.set_mixture(None)
            mixture_mechanisms = {}
        self.update_mechanisms(mechanisms=mechanisms,
                               mixture_mechanisms=mixture_mechanisms)

        #self.custom_parameters = {}
        #self.parameters = {}
        #if mixture is not None:
        #    mixture_parameters = mixture.parameters
        #else:
        #    mixture_parameters = {}

        self.parameter_database = ParameterDatabase(parameter_file = parameter_file, parameter_dictionary = parameters)

        # A component can store an initial concentration used for self.get_species() species
        self._initial_conc = initial_conc
        #Components can also store initial conditions, just like Mixtures
        if initial_condition_dictionary is None:
            self.initial_condition_dictionary = {}
        else:
            self.initial_condition_dictionary = dict(initial_condition_dictionary)

    @property
    def initial_concentration(self) -> float:
        return self._initial_conc

    @initial_concentration.setter
    def initial_concentration(self, initial_conc: float):
        if initial_conc is None:
            self._initial_conc = initial_conc
        elif initial_conc < 0.0:
            raise ValueError("Initial concentration must be non-negative, "f"this was given: {initial_conc}")
        else:
            self._initial_conc = initial_conc

    #Set the mixture the Component is in.
    def set_mixture(self, mixture):
        self.mixture = mixture

    # TODO implement as an abstractmethod
    def get_species(self) -> None:
        """
        the child class should implement this method
        :return: None
        """
        #warn(f"get_species is not defined for component {self.name}, None returned.")
        return None

    #If allows species to be set from strings, species, or Components
    def set_species(self, species: Union[Species, str], material_type = None, attributes = None):
        if isinstance(species, Species):
                return species
        elif isinstance(species, str):
            return Species(name = species, material_type = material_type, attributes = attributes)
        elif isinstance(species, Component) and species.get_species() is not None:
            return species.get_species()
        else:
            raise ValueError("Invalid Species: string, chemical_reaction_network.Species or Component with implemented .get_species() required as input.")

    def __hash__(self):
        return str.__hash__(repr(self.get_species()))

    def set_attributes(self, attributes: List[str]):
        if attributes is not None:
            for attribute in attributes:
                self.add_attribute(attribute)

    def add_attribute(self, attribute: str):
        assert isinstance(attribute, str) and attribute is not None, "Attribute: %s must be a str" % attribute

        self.attributes.append(attribute)
        if hasattr(self, 'species') and self.species is not None:
            self.species.add_attribute(attribute)
        else:
            raise Warning(f"Component {self.name} has no internal species and therefore no attributes")


    def update_parameters(self, parameter_file = None, parameters = None, parameter_database = None, overwrite_parameters = True):

        if parameter_file is not None:
            self.parameter_database.load_parameters_from_file.load_parameters_from_dictionary(parameter_file, overwrite_parameters = overwrite_parameters)
            
        if parameters is not None:
            self.parameter_database.load_parameters_from_dictionary(parameters, overwrite_parameters = overwrite_parameters)

        if parameter_database is not None:
            self.parameter_database.load_parameters_from_database(parameter_database, overwrite_parameters = overwrite_parameters)


    def update_mechanisms(self, mixture_mechanisms=None, mechanisms=None, overwrite_custom_mechanisms=True):

        if mechanisms:
            if isinstance(mechanisms, dict):
                for mech_type in mechanisms:
                    if overwrite_custom_mechanisms \
                       or mech_type not in self.custom_mechanisms:
                        self.mechanisms[mech_type] = mechanisms[mech_type]
                        self.custom_mechanisms[mech_type] = mechanisms[mech_type]
            elif isinstance(mechanisms, list):
                for mech in mechanisms:
                    if overwrite_custom_mechanisms \
                       or mech not in self.custom_mechanisms:
                        self.mechanisms[mech.mechanism_type] = mech
                        self.custom_mechanisms[mech.mechanism_type] = mech
            else:
                raise ValueError("Mechanisms must be passed as a list of "
                                 "instantiated objects or a dictionary "
                                 "{mechanism_type:mechanism instance}")

        # The mechanisms used during compilation are stored as their own
        # dictionary
        for mech_type in self.default_mechanisms:
            if mech_type not in self.custom_mechanisms:
                self.mechanisms[mech_type] = self.default_mechanisms[mech_type]

        if mixture_mechanisms:
            for mech_type in mixture_mechanisms:
                if mech_type not in self.custom_mechanisms:
                    self.mechanisms[mech_type] = mixture_mechanisms[mech_type]


    #Set get_parameter property
    def set_parameter_warnings(self, parameter_warnings):
        self.parameter_warnings = parameter_warnings

    # Get Parameter Hierarchy:
    # 1. tries to find the Parameter in Component.parameter_database
    # 2. tries to find the parameter in Component.mixture.parameter_database
    def get_parameter(self, param_name: str, part_id=None, mechanism=None, return_numerical = False):
        #Try the Component ParameterDatabase
        param = self.parameter_database.find_parameter(mechanism, part_id, param_name, parameter_warnings = self.parameter_warnings)

        #Next try the Mixture ParameterDatabase
        if param is None and self.mixture is not None:
            param = self.mixture.get_parameter(mechanism, part_id, param_name, parameter_warnings = self.parameter_warnings)

        if param is None:
            raise ValueError("No parameters can be found that match the "
                 "(mechanism, part_id, "
                f"param_name)=({repr(mechanism)}, {part_id}, "
                f"{param_name})")
        elif return_numerical and isinstance(param, Parameter):
            return param.value
        else:
<<<<<<< HEAD
            if (warning_txt is not None) and self.parameter_warnings:
                warn(warning_txt)
            return return_val
=======
            return param
>>>>>>> 0ce49c54

    # TODO implement abstractmethod
    def update_species(self) -> List:
        """
        the child class should implement this method
        :return: empty list
        """
        species = []
        warn("Unsubclassed update_species called for " + repr(self))
        return species

    # TODO implement abstractmethod
    def update_reactions(self) -> List:
        """
        the child class should implement this method
        :return: empty list
        """
        reactions = []
        warn("Unsubclassed update_reactions called for " + repr(self))
        return reactions

    
    def get_initial_condition(self, s):
        """
        Tries to find an initial condition of species s using the parameter heirarchy
        1. mixture.name, repr(s) in self.initial_condition_dictionary
        2. repr(s) in self.initial_condition_dictionary
        3. If s == self.get_species and self.initial_con is not None: self.initial_conc
        4. IF s == self.get_species(): mixture.name, self.name in initial_condition_dictionary
        5. IF s == self.get_species(): self.name in initial_condition_dictionary
        Repeat 1-2, 4-5 in self.parameter_database
        Note: Mixture will also repeat this same order in it's own initial_condition_dictionary and ParameterDatabase after Component.
        """
        #First try all conditions in initial_condition_dictionary
        if (self.mixture.name, repr(s)) in self.initial_condition_dictionary:
            return self.initial_condition_dictionary[(self.mixture.name, repr(s))]
        elif repr(s) in self.initial_condition_dictionary:
            return self.initial_condition_dictionary[repr(s)]
        #Then try all conditions using self.name (if s is self.get_species())
        elif s == self.get_species():
            if self.initial_concentration is not None:
                return self.initial_concentration
            elif (self.mixture.name, self.name) in self.initial_condition_dictionary:
                return self.initial_condition_dictionary[(self.mixture.name, self.name)]
            elif (self.mixture.name, self.name) in self.initial_condition_dictionary:
                return self.initial_condition_dictionary[(self.mixture.name, self.name)]
        #Then try above in self.parameter_database
        elif self.parameter_database.find_parameter(None, self.mixture.name, repr(s)) is not None:
            return self.parameter_database.find_parameter(None, self.mixture.name, repr(s)).value
        elif self.parameter_database.find_parameter(None, None, repr(s)) is not None:
            return self.parameter_database.find_parameter(None, None, repr(s)).value
        elif s == self.get_species():
            if self.parameter_database.find_parameter(None, self.mixture.name, self.name) is not None:
                return self.parameter_database.find_parameter(None, self.mixture.name, self.name).value
            elif self.parameter_database.find_parameter(None, None, self.name) is not None:
                return self.parameter_database.find_parameter(None, None, self.name).value
        else:
            return None

    def __repr__(self):
        return type(self).__name__ + ": " + self.name
<|MERGE_RESOLUTION|>--- conflicted
+++ resolved
@@ -207,13 +207,7 @@
         elif return_numerical and isinstance(param, Parameter):
             return param.value
         else:
-<<<<<<< HEAD
-            if (warning_txt is not None) and self.parameter_warnings:
-                warn(warning_txt)
-            return return_val
-=======
             return param
->>>>>>> 0ce49c54
 
     # TODO implement abstractmethod
     def update_species(self) -> List:
