#  Copyright (c) 2019, Build-A-Cell. All rights reserved.
#  See LICENSE file in the project root directory for details.

from warnings import warn
from .species import Species, ComplexSpecies
from .reaction import Reaction
from .parameter import ParameterDatabase, ParameterEntry, Parameter
from typing import List, Union
from .mechanism import Mechanism
from .global_mechanism import GlobalMechanism
import copy
from numbers import Real


class Component(object):
    """Component class for core components.

    These subclasses of Component represent different kinds of biomolecules.

    This class must be Subclassed to provide functionality with the functions get_species and get_reactions overwritten.
    """
    def __init__(self, name: Union[str, Species],
                 mechanisms=None,  # custom mechanisms
                 parameters=None,  # parameter configuration
                 parameter_file=None,  # custom parameter file
                 mixture=None,
                 attributes=None,
                 initial_conc=None,
                 initial_condition_dictionary=None,
                 **keywords  # parameter keywords
                 ):
        """Initializes a Component object.

        :param name:
        :param mechanisms:
        :param parameters:
        :param parameter_file:
        :param mixture:
        :param attributes:
        :param initial_conc:
        :param initial_condition_dictionary:
        :param keywords:
        """
        if mechanisms is None:
            self.mechanisms = {}
        else:
            self.mechanisms = mechanisms
        if isinstance(name, Species):
            self.name = name.name
        elif isinstance(name, str):
            self.name = name
        else:
            raise ValueError("name must be a Species or string")

        # Attributes can be used to store key words like protein deg-tags for
        # components that mimic CRN species.
        self.attributes = []
        self.set_attributes(attributes)

        if mixture is not None:
            self.set_mixture(mixture)
        else:
            self.set_mixture(None)

        self.parameter_database = ParameterDatabase(parameter_file=parameter_file, parameter_dictionary=parameters)

        # A component can store an initial concentration used for self.get_species() species
        self._initial_conc = initial_conc
        # Components can also store initial conditions, just like Mixtures
        if initial_condition_dictionary is None:
            self.initial_condition_dictionary = {}
        else:
            self.initial_condition_dictionary = dict(initial_condition_dictionary)

    @property
    def initial_concentration(self) -> float:
        return self._initial_conc

    @initial_concentration.setter
    def initial_concentration(self, initial_conc: float):
        if initial_conc is None:
            self._initial_conc = initial_conc
        elif initial_conc < 0.0:
            raise ValueError("Initial concentration must be non-negative, "f"this was given: {initial_conc}")
        else:
            self._initial_conc = initial_conc

    def set_mixture(self, mixture) -> None:
        """Set the mixture the Component is in.

        :param mixture:
        :return: None
        """
        self.mixture = mixture

    # TODO implement as an abstractmethod
    def get_species(self) -> None:
        """The subclasses should implement this method!

        :return: None
        """
        return None

    def set_species(self, species: Union[Species, str], material_type=None, attributes=None) -> Species:
        """Helper function that allows species to be set from strings, species, or Components

        :param species: Species, str, Component
        :param material_type:
        :param attributes:
        :return: Species
        """

        if isinstance(species, Species):
                return species
        elif isinstance(species, str):
            return Species(name=species, material_type=material_type, attributes=attributes)
        elif isinstance(species, Component) and species.get_species() is not None:
            return species.get_species()
        else:
            raise ValueError("Invalid Species: string, chemical_reaction_network.Species or Component with implemented .get_species() required as input.")

    def __hash__(self):
        return str.__hash__(repr(self.get_species()))

    def set_attributes(self, attributes: List[str]):
        if attributes is not None:
            for attribute in attributes:
                self.add_attribute(attribute)

    def add_attribute(self, attribute: str):
        assert isinstance(attribute, str) and attribute is not None, "Attribute: %s must be a str" % attribute

        self.attributes.append(attribute)
        if hasattr(self, 'species') and self.species is not None:
            self.species.add_attribute(attribute)
        else:
            raise Warning(f"Component {self.name} has no internal species and therefore no attributes")

    def update_parameters(self, parameter_file = None, parameters = None, parameter_database = None, overwrite_parameters = True):
        """Updates the ParameterDatabase inside a Component

        Possible inputs:
            parameter_file (string)
            parameters (dict)
            parameter_database (ParameterDatabase)        
        """

        if parameter_file is not None:
            self.parameter_database.load_parameters_from_file(parameter_file, overwrite_parameters = overwrite_parameters)
            
        if parameters is not None:
            self.parameter_database.load_parameters_from_dictionary(parameters, overwrite_parameters = overwrite_parameters)

        if parameter_database is not None:
            self.parameter_database.load_parameters_from_database(parameter_database, overwrite_parameters = overwrite_parameters)

    def get_mechanism(self, mechanism_type, optional_mechanism=False):
        """Searches the Component for a Mechanism of the correct type.

        If the Component does not have the mechanism, searches the Components' Mixture for the Mechanism.

        :param mechanism_type:
        :param optional_mechanism: toggles whether an error is thrown if no mechanism is found
        :return:
        """
        if not isinstance(mechanism_type, str):
            raise TypeError(f"mechanism_type must be a string. Received {mechanism_type}.")

        mech = None
        if mechanism_type in self.mechanisms:
            return self.mechanisms[mechanism_type]
        elif self.mixture is not None:
            mech = self.mixture.get_mechanism(mechanism_type)
        if mech is None and not optional_mechanism:
            raise KeyError(f"Unable to find mechanism of type {mechanism_type} in Component {self} or Mixture {self.mixture}.")
        else:
            return mech

    @property
    def mechanisms(self):
        return self._mechanisms

    @mechanisms.setter
    def mechanisms(self, mechanisms):
        self._mechanisms = {}
        if isinstance(mechanisms, dict):
            for mech_type in mechanisms:
                self.add_mechanism(mechanisms[mech_type], mech_type, overwrite = True)
        elif isinstance(mechanisms, list):
            for mech in mechanisms:
                self.add_mechanism(mech, overwrite = True)

    def add_mechanism(self, mechanism: Mechanism, mech_type=None, overwrite=False, optional_mechanism=False):
        """adds a mechanism of type mech_type to the Component Mechanism dictionary.

        :param mechanism:
        :param mech_type:
        :param overwrite: toggles whether the mechanism is added overwriting any mechanism with the same key.
        :param optional_mechanism: toggles whether an error is thrown if a Mechanism is added that conflicts with an exising Mechanism
        :return:
        """
        if not hasattr(self, "_mechanisms"):
            self._mechanisms = {}
            
        if not isinstance(mechanism, Mechanism):
            raise TypeError(f"mechanism must be a Mechanism. Received {mechanism}.")

        if mech_type is None:
            mech_type = mechanism.mechanism_type
        if not isinstance(mech_type, str):
            raise TypeError(f"mechanism keys must be strings. Received {mech_type}")
            
        if mech_type not in self._mechanisms or overwrite:
            self._mechanisms[mech_type] = copy.deepcopy(mechanism)
        elif not optional_mechanism:
            raise ValueError(f"mech_type {mech_type} already in component {self}. To overwrite, use keyword overwrite = True.")

    def add_mechanisms(self, mechanisms: Union[Mechanism, GlobalMechanism], overwrite=False, optional_mechanism=False):
        """This function adds a list or dictionary of mechanisms to the mixture.

        :param mechanisms: Can take both GlobalMechanisms and Mechanisms
        :param overwrite: toggles whether the mechanism is added overwriting any mechanism with the same key.
        :param optional_mechanism: toggles whether an error is thrown if a Mechanism is added that conflicts with an exising Mechanism
        :return:
        """

        if isinstance(mechanisms, Mechanism):
            self.add_mechanism(mechanisms, overwrite=overwrite, optional_mechanism=optional_mechanism)
        elif isinstance(mechanisms, dict):
            for mech_type in mechanisms:
                self.add_mechanism(mechanisms[mech_type], mech_type, overwrite=overwrite, optional_mechanism=optional_mechanism)
        elif isinstance(mechanisms, list):
            for mech in mechanisms:
                self.add_mechanism(mech, overwrite=overwrite, optional_mechanism=optional_mechanism)
        else:
            raise ValueError(f"add_mechanisms expected a list of Mechanisms. Received {mechanisms}")

    def get_parameter(self, param_name: str, part_id=None, mechanism=None, return_numerical=False) -> Union[Parameter, Real]:
        """Get a parameter from different objects that hold parameters.

        Hierarchy:
         1. tries to find the Parameter in Component.parameter_database
         2. tries to find the parameter in Component.mixture.parameter_database

        :param param_name:
        :param part_id:
        :param mechanism:
        :param return_numerical: numerical value or the parameter object is returned
        :return: Parameter object or a Real number
        """
        # Try the Component ParameterDatabase
        param = self.parameter_database.find_parameter(mechanism, part_id, param_name)

        # Next try the Mixture ParameterDatabase
        if param is None and self.mixture is not None:
            param = self.mixture.get_parameter(mechanism, part_id, param_name)

        if param is None:
            raise ValueError("No parameters can be found that match the "
                             "(mechanism, part_id, "
                             f"param_name)=({repr(mechanism)}, {part_id}, "
                             f"{param_name})")
        elif return_numerical and isinstance(param, Parameter):
            return param.value
        else:
            return param

    # TODO implement abstractmethod
    def update_species(self) -> List[Species]:
        """The subclasses should implement this method!

        :return: empty list
        """
        species = []
        warn("Unsubclassed update_species called for " + repr(self))
        return species

    # TODO implement abstractmethod
    def update_reactions(self) -> List[Species]:
        """The subclasses should implement this method!

        :return: empty list
        """
        reactions = []
        warn("Unsubclassed update_reactions called for " + repr(self))
        return reactions

    def get_initial_condition(self, s):
        """Tries to find an initial condition of species s using the parameter hierarchy

        1. mixture.name, repr(s) in self.initial_condition_dictionary
        2. repr(s) in self.initial_condition_dictionary
        3. If s == self.get_species and self.initial_con is not None: self.initial_conc
        4. IF s == self.get_species(): mixture.name, self.name in initial_condition_dictionary
        5. IF s == self.get_species(): self.name in initial_condition_dictionary
        Repeat 1-2, 4-5 in self.parameter_database
        Note: Mixture will also repeat this same order in it's own initial_condition_dictionary and ParameterDatabase after Component.
        """
<<<<<<< HEAD
        # First try all conditions in initial_condition_dictionary
        if (self.mixture.name, repr(s)) in self.initial_condition_dictionary:
=======
        #First try all conditions in initial_condition_dictionary
        if (self.mixture is not None and (self.mixture.name, repr(s)) in self.initial_condition_dictionary):
>>>>>>> c2103fbd
            return self.initial_condition_dictionary[(self.mixture.name, repr(s))]
        elif repr(s) in self.initial_condition_dictionary:
            return self.initial_condition_dictionary[repr(s)]
        # Then try all conditions using self.name (if s is self.get_species())
        elif s == self.get_species():
            if self.initial_concentration is not None:
                return self.initial_concentration
            elif self.mixture is not None and (self.mixture.name, self.name) in self.initial_condition_dictionary:
                return self.initial_condition_dictionary[(self.mixture.name, self.name)]
            elif self.name in self.initial_condition_dictionary:
                return self.initial_condition_dictionary[(self.mixture.name, self.name)]
<<<<<<< HEAD
        # Then try above in self.parameter_database
        elif self.parameter_database.find_parameter(None, self.mixture.name, repr(s)) is not None:
=======
        #Then try above in self.parameter_database
        elif self.mixture is not None and self.parameter_database.find_parameter(None, self.mixture.name, repr(s)) is not None:
>>>>>>> c2103fbd
            return self.parameter_database.find_parameter(None, self.mixture.name, repr(s)).value
        elif self.parameter_database.find_parameter(None, None, repr(s)) is not None:
            return self.parameter_database.find_parameter(None, None, repr(s)).value
        elif s == self.get_species():
            if self.mixture is not None and self.parameter_database.find_parameter(None, self.mixture.name, self.name) is not None:
                return self.parameter_database.find_parameter(None, self.mixture.name, self.name).value
            elif self.parameter_database.find_parameter(None, None, self.name) is not None:
                return self.parameter_database.find_parameter(None, None, self.name).value
        else:
            return None

    def __repr__(self):
        return type(self).__name__ + ": " + self.name<|MERGE_RESOLUTION|>--- conflicted
+++ resolved
@@ -296,13 +296,8 @@
         Repeat 1-2, 4-5 in self.parameter_database
         Note: Mixture will also repeat this same order in it's own initial_condition_dictionary and ParameterDatabase after Component.
         """
-<<<<<<< HEAD
         # First try all conditions in initial_condition_dictionary
-        if (self.mixture.name, repr(s)) in self.initial_condition_dictionary:
-=======
-        #First try all conditions in initial_condition_dictionary
         if (self.mixture is not None and (self.mixture.name, repr(s)) in self.initial_condition_dictionary):
->>>>>>> c2103fbd
             return self.initial_condition_dictionary[(self.mixture.name, repr(s))]
         elif repr(s) in self.initial_condition_dictionary:
             return self.initial_condition_dictionary[repr(s)]
@@ -314,13 +309,8 @@
                 return self.initial_condition_dictionary[(self.mixture.name, self.name)]
             elif self.name in self.initial_condition_dictionary:
                 return self.initial_condition_dictionary[(self.mixture.name, self.name)]
-<<<<<<< HEAD
         # Then try above in self.parameter_database
-        elif self.parameter_database.find_parameter(None, self.mixture.name, repr(s)) is not None:
-=======
-        #Then try above in self.parameter_database
         elif self.mixture is not None and self.parameter_database.find_parameter(None, self.mixture.name, repr(s)) is not None:
->>>>>>> c2103fbd
             return self.parameter_database.find_parameter(None, self.mixture.name, repr(s)).value
         elif self.parameter_database.find_parameter(None, None, repr(s)) is not None:
             return self.parameter_database.find_parameter(None, None, repr(s)).value
