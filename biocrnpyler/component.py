#  Copyright (c) 2019, Build-A-Cell. All rights reserved.
#  See LICENSE file in the project root directory for details.

from warnings import warn as pywarn
from .chemical_reaction_network import Species
from .parameter import Parameter


def warn(txt):
    pywarn(txt)


# Component class for core components
class Component(object):

    def __init__(self, name,
                 mechanisms={},  # custom mechanisms
                 parameters={},  # parameter configuration
                 parameter_file = None, #custom parameter file
                 mixture=None,
                 attributes=[],
                 initial_conc=0,
                 parameter_warnings = True,
                 **keywords  # parameter keywords
                 ):

        if isinstance(name, Species):
            self.name = name.name
        elif isinstance(name, str):
            self.name = name
        else:
            raise ValueError("name must be a Species or string")

        # Toggles whether warnings will be sent when parameters aren't found by
        # the default name.
        self.set_parameter_warnings(parameter_warnings)
        self._initial_conc = initial_conc

        # Check to see if a subclass constructor has overwritten default
        # mechanisms.
        # Attributes can be used to store key words like protein deg-tags for
        # components that mimic CRN species.
        self.attributes = []
        self.set_attributes(attributes)

        # Check to see if a subclass constructor has overwritten default
        # mechanisms.
        if not hasattr(self, 'default_mechanisms'):
            self.default_mechanisms = {}

        self.custom_mechanisms = {}
        self.mechanisms = {}
        if mixture is not None:
            mixture_mechanisms = mixture.mechanisms
        else:
            mixture_mechanisms = {}
        self.update_mechanisms(mechanisms=mechanisms,
                               mixture_mechanisms=mixture_mechanisms)

        self.custom_parameters = {}
        self.parameters = {}
        if mixture is not None:
            mixture_parameters = mixture.parameters
        else:
            mixture_parameters = {}

        parameters = Parameter.create_parameter_dictionary(parameters, parameter_file)
        self.update_parameters(mixture_parameters=mixture_parameters, parameters=parameters)

    @property
    def initial_concentration(self) -> int:
        return self._initial_conc

    @initial_concentration.setter
    def initial_concentration(self, initial_conc: int):
        if initial_conc is None:
            self._initial_conc = initial_conc
        elif initial_conc < 0:
            raise ValueError("Initial concentration must be non-negative, "f"this was given: {initial_conc}")
        else:
            self._initial_conc = initial_conc

    # TODO implement abstractmethod
    def get_species(self):
        """
        the child class should implement this method
        :return: empty list
        """
        warn("get_species() not defined for component {self.name}, "
             "None returned.")
        return None

    #If allows species to be set from strings, species, or Components
    def set_species(self, species, material_type = None, attributes = None):
        if isinstance(species, Species):
                return species
        elif isinstance(species, str):
            return Species(name = species, material_type = material_type, attributes = attributes)
        elif isinstance(species, Component) and species.get_species() != None:
            return species.get_species()
        else:
            raise ValueError("Invalid Species: string, chemical_reaction_network.Species or Component with implemented .get_species() required as input.")

    def __hash__(self):
        return str.__hash__(repr(self.get_species()))

    def set_attributes(self, attributes):
        if attributes is not None:
            for attribute in attributes:
<<<<<<< HEAD
                self.add_Attribute(attribute)
    def add_attribute(self, attribute):
        assert isinstance(attribute, str) and attribute is not None, "Attribute: %s must be a str" % attribute
=======
                self.add_attribute(attribute)

    def add_attribute(self, attribute):
        assert isinstance(attribute, str) and attribute is not None, "Attribute: %s must be a str" % attribute

>>>>>>> 438bea0b
        self.attributes.append(attribute)
        if hasattr(self, 'species') and self.species is not None:
            self.species.add_attribute(attribute)
        else:
            raise Warning(f"Component {self.name} has no internal species and therefore no attributes")
<<<<<<< HEAD
=======

>>>>>>> 438bea0b
    def update_parameters(self, mixture_parameters = {}, parameters = {},
                          overwrite_custom_parameters = True):

        for p in parameters:
            if overwrite_custom_parameters or p not in self.custom_parameters:
                self.parameters[p] = parameters[p]
                if p in self.custom_parameters:
                    self.custom_parameters[p] = parameters[p]

        for p in mixture_parameters:
            if p not in self.parameters:
                self.parameters[p] = mixture_parameters[p]

    def update_mechanisms(self, mixture_mechanisms={}, mechanisms={},
                          overwrite_custom_mechanisms=True):

        for mech_type in mixture_mechanisms:
            self.mechanisms[mech_type] = mixture_mechanisms[mech_type]

        # The mechanisms used during compilation are stored as their own
        # dictionary
        for mech_type in self.default_mechanisms:
            self.mechanisms[mech_type] = self.default_mechanisms[mech_type]

        if isinstance(mechanisms, dict):
            for mech_type in mechanisms:
                if overwrite_custom_mechanisms \
                   or mech_type not in self.custom_mechanisms:
                    self.mechanisms[mech_type] = mechanisms[mech_type]
                    self.custom_mechanisms[mech_type] = mechanisms[mech_type]
        elif isinstance(mechanisms, list):
            for mech in mechanisms:
                if overwrite_custom_mechanisms \
                   or mech not in self.custom_mechanisms:
                    self.mechanisms[mech.mechanism_type] = mech
                    self.custom_mechanisms[mech.mechanism_type] = mech
        else:
            raise ValueError("Mechanisms must be passed as a list of "
                             "instantiated objects or a dictionary "
                             "{type:mechanism}")

    #Set get_parameter property
    def set_parameter_warnings(self, parameter_warnings):
        self.parameter_warnings = parameter_warnings

    # Get Parameter Hierarchy:
    def get_parameter(self, param_name, part_id=None, mechanism=None):
        return_val = None
        warning_txt = None

        # Ideally parameters can be found
        # (mechanism.name/mechanism_type, part_id, param_name) --> val
        if part_id is not None and mechanism is not None:
            if mechanism is not None \
               and (mechanism.name, part_id, param_name) in self.parameters:
                return_val = self.parameters[(mechanism.name,
                                              part_id, param_name)]
            elif mechanism is not None \
                 and (mechanism.mechanism_type, part_id, param_name) \
                     in self.parameters:
                return_val = self.parameters[(mechanism.mechanism_type, part_id,
                                              param_name)]

        # Next try (part_id, param_name) --> val
        if part_id is not None and return_val is None:
            if (part_id, param_name) in self.parameters:
                return_val = self.parameters[(part_id, param_name)]

                if mechanism is not None:
                    warning_txt = ("No Parameter found with "
                        f"param_name={param_name} and part_id={part_id} and "
                        f"mechanism={repr(mechanism)}. Parameter found under "
                        f"the key (part_id, param_name)=({part_id}, "
                        f"{param_name}).")
        # Next try (Mechanism.name/mechanism_type, param_name) --> val
        if mechanism is not None and return_val is None:
            if (mechanism.name, param_name) in self.parameters:
                return_val = self.parameters[((mechanism.name, param_name))]
                if part_id is not None:
                    warning_txt = ("No Parameter found with "
                        f"param_name={param_name} and part_id={part_id} and "
                        f"mechanism={repr(mechanism)}. Parameter found under "
                        f"the key (mechanism.name, "
                        f"param_name)=({mechanism.name}, {param_name})")
            elif (mechanism.mechanism_type, param_name) in self.parameters:
                return_val = self.parameters[(mechanism.mechanism_type,
                                              param_name)]
                if part_id is not None:
                    warning_txt = ("No Parameter found with "
                        f"param_name={param_name} and part_id={part_id} and "
                        f"mechanism={repr(mechanism)}. Parameter found under "
                        f"the key (mechanism.name, "
                        f"param_name)=({mechanism.name}, {param_name})")
        # Finally try (param_name) --> return val
        if param_name in self.parameters and return_val is None:
            return_val = self.parameters[param_name]
            if mechanism is not None or part_id is not None:
                warning_txt = (f"No parameter found with "
                               f"param_name={param_name} and part_id={part_id} "
                               f"and mechanism={repr(mechanism)}. Parameter "
                               f"found under the key param_name={param_name}")
        if return_val is None:
            raise ValueError("No parameters can be found that match the "
                             "(mechanism, part_id, "
                            f"param_name)=({repr(mechanism)}, {part_id}, "
                            f"{param_name})")

        else:
            if warning_txt is not None and self.parameter_warnings:
                warn(warning_txt)
            return return_val

    # TODO implement abstractmethod
    def update_species(self):
        """
        the child class should implement this method
        :return: empty list
        """
        species = []
        warn("Unsubclassed update_species called for " + repr(self))
        return species

    # TODO implement abstractmethod
    def update_reactions(self):
        """
        the child class should implement this method
        :return: empty list
        """
        reactions = []
        warn("Unsubclassed update_reactions called for " + repr(self))
        return reactions

    def __repr__(self):
        return type(self).__name__ + ": " + self.name


# These subclasses of Component represent different kinds of biomolecules.


class DNA(Component):
    """DNA class

    The DNA class is used to represent a DNA sequence that has a given
    length.  Its main purpose is as the parent object for DNA
    fragments and DNA assemblies.

    Note: for initialization of members of this class, the arguments
    should be as follows:

      DNA(name, length, [mechanisms], [config_file], [prefix])

        DNAtype(name, required_arguments, [length], [mechanisms],
                [config_file], [prefix], [optional_arguments])

          DNAelement(name, required_arguments, [length], [mechanisms],
                     [config_file], [optional_arguments])


    Data attributes
    ---------------
    name        Name of the sequence (str)
    length      Length of the sequence (int)
    assy        DNA assembly that we are part of
    mechanisms  Local mechanisms for this component (overrides defaults)
    parameters  Parameter dictionary for the DNA element

    """

    def __init__(
            self, name, length=0,  # positional arguments
            mechanisms={},  # custom mechanisms
            parameters={},  # customized parameters
            attributes=[],
            initial_conc=None,
            parameter_warnings = True,
            **keywords
    ):
        self.species = Species(name, material_type="dna",
                               attributes=list(attributes))
        self._length = length
        Component.__init__(self=self, name=name, mechanisms=mechanisms,
                           parameters=parameters, attributes=attributes,
                           initial_conc=initial_conc,
                           parameter_warnings = parameter_warnings, **keywords)

    def get_species(self):
        return self.species

    def update_species(self):
        species = [self.get_species()]
        return species

    def update_reactions(self):
        return []

    @property
    def length(self):
        return  self._length

    @length.setter
    def length(self, dna_length):
        if dna_length >= 0:
            self._length = dna_length
        else:
            raise ValueError("Length cannot be negative!")


class RNA(Component):
    def __init__(
            self, name, length=0,  # positional arguments
            mechanisms={},  # custom mechanisms
            parameters={},  # customized parameters
            attributes=[],
            initial_conc=None,
            **keywords
    ):
        self.length = length
        self.species = Species(name, material_type="rna",
                               attributes=list(attributes))
        Component.__init__(self=self, name=name, mechanisms=mechanisms,
                           parameters=parameters, attributes=attributes,
                           initial_conc=initial_conc, **keywords)

    def get_species(self):
        return self.species

    def update_species(self):
        species = [self.get_species()]
        return species

    def update_reactions(self):
        return []


class Protein(Component):
    def __init__(
            self, name, length=0,  # positional arguments
            mechanisms={},  # custom mechanisms
            parameters={},  # customized parameters
            attributes=[],
            initial_conc=None,
            **keywords
    ):
        self.length = length
        self.species = Species(name, material_type="protein",
                               attributes=attributes)

        Component.__init__(self=self, name=name, mechanisms=mechanisms,
                           parameters=parameters, attributes=attributes,
                           initial_conc=initial_conc, **keywords)

    def get_species(self):
        return self.species

    def update_species(self):
        species = [self.get_species()]
        return species

    def update_reactions(self):
        return []


class ChemicalComplex(Component):
    """
    A complex forms when two or more species bind together
    Complexes inherit the attributes of their species
    """
    def __init__(
            self, species,  # positional arguments
            name = None, #Override the default naming convention for a complex
            mechanisms={},  # custom mechanisms
            parameters={},  # customized parameters,
            attributes=[],
            initial_conc=None,
            **keywords
    ):
        self.species = Species(self.name, material_type="complex",
                               attributes=list(attributes))
        Component.__init__(self=self, name=name, mechanisms=mechanisms,
                           parameters=parameters, attributes=attributes,
                           initial_conc=initial_conc, **keywords)

    def get_species(self):
        return self.species

    def update_species(self):
        species = [self.get_species()]
        return species

    def update_reactions(self):
        return []<|MERGE_RESOLUTION|>--- conflicted
+++ resolved
@@ -107,26 +107,16 @@
     def set_attributes(self, attributes):
         if attributes is not None:
             for attribute in attributes:
-<<<<<<< HEAD
-                self.add_Attribute(attribute)
+                self.add_attribute(attribute)
+
     def add_attribute(self, attribute):
         assert isinstance(attribute, str) and attribute is not None, "Attribute: %s must be a str" % attribute
-=======
-                self.add_attribute(attribute)
-
-    def add_attribute(self, attribute):
-        assert isinstance(attribute, str) and attribute is not None, "Attribute: %s must be a str" % attribute
-
->>>>>>> 438bea0b
+
         self.attributes.append(attribute)
         if hasattr(self, 'species') and self.species is not None:
             self.species.add_attribute(attribute)
         else:
             raise Warning(f"Component {self.name} has no internal species and therefore no attributes")
-<<<<<<< HEAD
-=======
-
->>>>>>> 438bea0b
     def update_parameters(self, mixture_parameters = {}, parameters = {},
                           overwrite_custom_parameters = True):
 
