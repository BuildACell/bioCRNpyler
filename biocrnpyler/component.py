--- conflicted
+++ resolved
@@ -119,7 +119,6 @@
         else:
             raise Warning(f"Component {self.name} has no internal species and therefore no attributes")
 
-<<<<<<< HEAD
     def update_parameters(self, mixture_parameters=None, parameters=None,
                           overwrite_custom_parameters=True) -> None:
         """
@@ -173,47 +172,6 @@
                 raise ValueError("Mechanisms must be passed as a list of "
                                  "instantiated objects or a dictionary "
                                  "{mechanism_type:mechanism instance}")
-=======
-    #This function gives Components their own parameter dictionary. By default, components get all the parameters from Mixture
-    #Parameters passed in from mixture are superceded by parameters passed in the parameters keyword
-    #parameters already saved as custom parameters also supersede parameters from the Mixture
-    #In other words, the component remembers custom changes to parameters and mixture parameters will never overwrite those changes
-    #Mixture parameters are only ever used by default when no other component-level parameter has ever been given with the same key.
-    #the overwrite_custom_parameters keyword lets this function overwrite the existing custom Component-level parameters,
-    def update_parameters(self, mixture_parameters = {}, parameters = {},
-                          overwrite_custom_parameters = True):
-
-
-        for p in parameters:
-            if overwrite_custom_parameters or p not in self.custom_parameters:
-                self.parameters[p] = parameters[p]
-                if p in self.custom_parameters:
-                    self.custom_parameters[p] = parameters[p]
-
-
-        for p in mixture_parameters:
-            if p not in self.parameters:
-                self.parameters[p] = mixture_parameters[p]
-
-    def update_mechanisms(self, mixture_mechanisms={}, mechanisms={}, overwrite_custom_mechanisms=False):
-
-        if isinstance(mechanisms, dict):
-            for mech_type in mechanisms:
-                if overwrite_custom_mechanisms \
-                   or mech_type not in self.custom_mechanisms:
-                    self.mechanisms[mech_type] = mechanisms[mech_type]
-                    self.custom_mechanisms[mech_type] = mechanisms[mech_type]
-        elif isinstance(mechanisms, list):
-            for mech in mechanisms:
-                if overwrite_custom_mechanisms \
-                   or mech not in self.custom_mechanisms:
-                    self.mechanisms[mech.mechanism_type] = mech
-                    self.custom_mechanisms[mech.mechanism_type] = mech
-        else:
-            raise ValueError("Mechanisms must be passed as a list of "
-                             "instantiated objects or a dictionary "
-                             "{mechanism_type:mechanism instance}")
->>>>>>> 3475bd08
 
         # The mechanisms used during compilation are stored as their own
         # dictionary
