#  Copyright (c) 2020, Build-A-Cell. All rights reserved.
#  See LICENSE file in the project root directory for details.

import copy
import warnings
from typing import List, Union
from .compartments import Compartment
from .polymer import OrderedMonomer, OrderedPolymer, MonomerCollection


class Species(OrderedMonomer):

    """ A formal species object for a CRN
     A Species must have a name. They may also have a material_type (such as DNA,
     RNA, Protein), and a list of attributes.
    """

    def __init__(self, name: str, material_type="", attributes: Union[List, None] = None,
                 compartment=None, **keywords):
        OrderedMonomer.__init__(self, **keywords)

        self.name = name
        self.material_type = material_type
        self._attributes = []  # Set this to avoid errors
        self.attributes = attributes
        self.compartment = compartment

    @property
    def attributes(self):
        if(not hasattr(self, "_attributes")):
            self._attributes = []
        return self._attributes

    @attributes.setter
    def attributes(self, attributes):
        if(not hasattr(self, "_attributes")):
            self._attributes = []
        if attributes is not None:
            if not isinstance(attributes, list):
                attributes = list(attributes)
            for attribute in attributes:
                self.add_attribute(attribute)
        elif attributes is None:
            self._attributes = []

    def remove_attribute(self, attribute: str):
        """
        removes an attribute from a Species
        """
        if(not hasattr(self, "_attributes") or attribute is None):
            return
        else:
            assert isinstance(attribute, str) and attribute.isalnum(), f"Attribute: {attribute} must be an alpha-numeric string"
            self._attributes = [a for a in self.attributes if a != attribute]

    def add_attribute(self, attribute: str):
        """
        Adds attributes to a Species
        """
        if(not hasattr(self, "_attributes")):
            self._attributes = []
        assert isinstance(attribute, str) and attribute is not None and attribute.isalnum(
        ), f"Attribute: {attribute} must be an alpha-numeric string"
        if attribute not in self.attributes:
            self._attributes.append(attribute)

    @property
    def name(self):
        if self._name is None:
            return ""
        else:
            return self._name

    @name.setter
    def name(self, name: str):
        if name is None:
            raise TypeError(f"Name must be a string. Recievied {name}")
        else:
            self._name = self._check_name(name)

    @property
    def compartment(self):
        return self._compartment

    @compartment.setter
    def compartment(self, compartment):
        if compartment is None:
            self._compartment = Compartment(name="default")
        else:
            if isinstance(compartment, str):
                self._compartment = Compartment(
                    name=self._check_name(compartment))
            elif isinstance(compartment, Compartment):
                self._compartment = compartment

    @property
    def direction(self):
        if hasattr(self, "_direction"):
            return self._direction
        else:
            return None
    
    @direction.setter
    def direction(self, direction):
        """
        This is inheritted from OrderedMonomer.
        A species with direction will use it as an attribute as well.
        This is overwritten to make direction an attribute
        """
        #Remove old direction from attributes
        self.remove_attribute(self.direction)
        #set the new direction
        self._direction = direction
        #Add it to attributes
        if direction is not None:
            self.add_attribute(direction)

    def remove(self):
        """
        Added functionality to remove direction as an attribute.
        """
        if self.direction is not None:
            self.remove_attribute(self.direction)
        return OrderedMonomer.remove(self)  # call the OrderedMonomer function

    # Note: this is used because properties can't be overwritten without setters being overwritten in subclasses.
    def _check_name(self, name):
        """
        Check that the string contains only underscores and alpha-numeric characters or is None. 
        Additionally cannot end in "_" or contain double "__", also cannot start with a number
        """
        if name is None:
            return name
        elif isinstance(name, str):
            no_underscore_string = name.replace("_", "")
            if no_underscore_string.isalnum() and "__" not in name and name[len(name)-1] != "_" and name[0].isalnum():
                return name
            else:
                raise ValueError(
                    f"name attribute {name} must consist of letters, numbers, or underscores and cannot contain double underscores or begin/end with a special character.")
        else:
            raise TypeError("Name must be a string.")

    @property
    def material_type(self):
        return self._material_type

    @material_type.setter
    def material_type(self, material_type: str):
        """ 
        Check that the string contains is alpha-numeric characters or "_" and that the first character is a letter. 
        If the name is a starts with a number, there must be a material type.
        """
        if material_type in [None, ""] and self.name[0].isnumeric():
            raise ValueError(
                f"species name: {self.name} contains a number as the first character and therefore requires a material_type.")
        elif material_type == None:
            self._material_type = None
        elif (material_type.replace("_", "").isalnum() and material_type.replace("_", "")[0].isalpha() and "__" not in material_type and material_type[len(material_type)-1] != "_") or material_type == "":
            self._material_type = material_type
        else:
            raise ValueError(
                f"material_type {material_type} must be alpha-numeric and start with a letter.")

    def __repr__(self):
        txt = ""
        if self.material_type not in ["", None]:
            txt = self.material_type + "_"

        txt += self.name

        if len(self.attributes) > 0 and self.attributes != []:
            for i in self.attributes:
                if i is not None:
                    txt += "_" + str(i)
        if self.compartment.name != 'default':
            # Only add a compartment name if it is not the default one.
            txt += "_" + self.compartment.name
        txt.replace("'", "")
        return txt

    def replace_species(self, species, new_species):
        if not isinstance(species, Species):
            raise ValueError(
                'species argument must be an instance of Species!')

        if not isinstance(new_species, Species):
            raise ValueError(
                'species argument must be an instance of Species!')

        if self == species:
            return new_species
        else:
            return self

    def get_species(self, **kwargs):
        """
        Used in some recursive calls where ComplexSpecies returns a list and Species will return just themselves (in a list)
        """
        return [self]

    def pretty_print(self, show_material=True, show_compartment=False, show_attributes=True,
                     show_initial_condition=False, **kwargs):
        """
        #A more powerful printing function. 
        Useful for understanding CRNs but does not return string identifiers.
        show_material toggles whether species.material is printed.
        show_attributes toggles whether species.attributes is printed
        """
        txt = ""
        if self.material_type not in ["", None] and show_material:
            txt = self.material_type + "["

        txt += self.name

        if self.compartment not in ["default", None] and show_compartment:
            txt += " in " + self.compartment.name + "."

        if len(self.attributes) > 0 and self.attributes != [] and show_attributes:
            txt += "("
            for i in self.attributes:
                if i is not None:
                    txt += str(i)+", "
            txt = txt[:-2]+")"

        txt.replace("'", "")
        if(hasattr(self, "direction") and self.direction is not None):
            txt += "-"+self.direction
        if self.material_type not in ["", None] and show_material:
            txt += "]"

        return txt

    def __eq__(self, other):
        """
        Overrides the default implementation
        Two species are equivalent if they have the same name, type, and attributes
        :param other: Species instance
        :return: boolean
        """

        #Note: "==" equality between parents and children can result in loops, so string equality is used
        if isinstance(other, Species) \
                and self.material_type == other.material_type \
                and self.name == other.name \
                and set(self.attributes) == set(other.attributes)\
                and str(self.parent) == str(other.parent)\
                and self.compartment == other.compartment\
                and self.position == other.position:
            return True
        else:
            return False

    def __gt__(self, Species2):
        return self.name > Species2.name

    def __lt__(self, Species2):
        return self.name < Species2.name

    def __hash__(self):
        return str.__hash__(repr(self))

    def __contains__(self, item):
        return item in self.get_species()

    def contains_species_monomer(self, s):
        """Checks if the Species has a monomer (Species) inside of it, 
        but without checking Species.parent, Species.position, or direction. In effect, a
        less stringent version of __contains__."""
        s_copy = copy.deepcopy(s)
        s_copy.remove()
        for ss in self.get_species(recursive = True):
            ss_copy = copy.copy(ss)
            ss_copy.remove()
            if ss_copy == s_copy:
                return True
        return False

    @staticmethod
    def flatten_list(in_list) -> List:
        """Helper function to flatten lists
        """
        out_list = []
        if not isinstance(in_list, list):
            out_list.append(in_list)
        else:
            for element in in_list:
                if isinstance(element, list):
                    out_list += Species.flatten_list(element)
                elif(element is None):
                    pass
                else:
                    out_list += [element]
        return out_list


class WeightedSpecies:
    def __init__(self, species: Species, stoichiometry: int = 1):
        """Container object for a all types of species and its stoichiometry
        """
        self.species: Species = species
        self.stoichiometry: int = stoichiometry

    @property
    def stoichiometry(self):
        return self._stoichiometry

    @stoichiometry.setter
    def stoichiometry(self, new_stoichiometry):
        if new_stoichiometry <= 0:
            raise ValueError(
                f'Stoichiometry must be positive integer! We got {new_stoichiometry}!')
        self._stoichiometry = int(new_stoichiometry)

    def pretty_print(self, **kwargs):
        return f'{self.stoichiometry if self.stoichiometry > 1 else ""}{self.species.pretty_print(**kwargs)}'

    def replace_species(self, *args, **kwargs):
        return self.species.replace_species(*args, **kwargs)

    @staticmethod
    def _count_weighted_species(weighted_species: List):
        """Helper function merge the same species in a list with different stoichiometry

        >>> s1 = Species(name='a')
        >>> ws1 = WeightedSpecies(species=s1, stoichiometry=2)
        >>> ws2 = WeightedSpecies(species=s1, stoichiometry=5)
        >>> ws_list = [ws1, ws2]
        >>> freq_dict = WeightedSpecies._count_weighted_species(ws_list)
        >>> len(freq_dict)
        1

        :param weighted_species: list of weighted_species
        :return: unique list of weighted_species, i.e. set(weighted_species)
        """
        # convert to set doesn't work because we need only species equality
        unique_species = []
        for w_species in weighted_species:
            if not any(w_species.species == u_s.species for u_s in unique_species):
                unique_species.append(w_species)

        freq_dict = dict(zip(unique_species, [0]*len(unique_species)))
        for w_species in weighted_species:
            for key in freq_dict:
                if key.species == w_species.species:
                    freq_dict[key] += w_species.stoichiometry

        return freq_dict

    def __eq__(self, other):
        if other.__class__ is self.__class__:
            return (other.species, other.stoichiometry) == (self.species, self.stoichiometry)
        return False

    def __hash__(self):
        return hash(self.species)+hash(self.stoichiometry)


<<<<<<< HEAD
class Complex:
    """
     !!!ComplexSpecies and OrderedComplexSpecies should ALWAYS be created with the Complex function!!!

    Complex is not a class that gets instantiated - it creates ComplexSpecies and OrderedComplexSpecies.
    The Logic encoded in the __new__ function is used to insert these classes into the binding sites of
    OrderedPolymerSpecies.

    arguments:
    species: a list of species to put into ComplexSpecies or OrderedComplexSpecies

    keywords:
    ordered: whether to produce an OrderedComplexSpecies (default = False)
    """
    def __new__(cls, *args, **keywords):
        species = []
        # below is extracting the "species" keywords from the args
        keywarg = None
        if("species" in keywords):
            keywarg = True
            species = keywords["species"]
            del keywords["species"]
        elif(len(args) >= 1):
            keywarg = False
            species = args[0]
            args = args[1:]

        # Check whether ot make a ComplexSpecies or OrderedComplexSpecies
        if "ordered" in keywords:
            ordered = keywords["ordered"]
            del keywords["ordered"]
        else:
            ordered = False

        valent_complex = None #valent_complex is an OrderedPolymer Species
        bindloc = None #bindloc is the location a Species is bound to valent_complex
        other_species = [] #Other species in the Complex
        monomer_species = None #the species which is a monomer of a polymer

        # Below cycle through species and see if one has a parent. If it does, that means the species is
        # in an OrderedPolymerSpecies and the Complex should be formed around it.
        for specie in species:
            if(hasattr(specie, "parent") and (specie.parent is not None)):
                if(valent_complex is None):
                    # It is very important to deepcopy here because the underlying OrderedPolymerSpecies will be modified.
                    valent_complex = copy.deepcopy(specie.parent)
                    monomer_species = specie
                else:
                    #If valent_complex has already been found - it means there are two OrderedPolymer
                    #or two Species in the same OrderedPolymer. This kind of binding has not been implemented.
                    raise NotImplementedError("binding together two OrderedPolymerSpecies or two species in the same OrderedPolymerSpecies!")
            elif(hasattr(specie,"position") and (specie.position is not None)):
                #this means we have a monomer that has a position but no parent. This should float to the top
                if(monomer_species is None):
                    monomer_species = specie
                else:
                    raise NotImplementedError("binding together two species that have a position is not allowed")
            else:
                other_species += [specie]

        if len(other_species) == 0:
            raise ValueError("Trying to create a Complex from a single species!")

        #If no OrderedPolymerSpecies is found, just call the regular constructor.
        if(valent_complex is None and monomer_species is None):
            if ordered:
                # this creates an OrderedComplexSpecies
                # pass in all the args and keywords appropriately
                keywords["called_from_complex"] = True
                return OrderedComplexSpecies(species, *args, **keywords)
            else:
                # this creates a ComplexSpecies
                # pass in all the args and keywords appropriately
                keywords["called_from_complex"] = True
                return ComplexSpecies(species,*args,**keywords)
        #This means the Complex is being formed inside an OrderedPolymerSpecies
        else:
            #this is the species around which the complex is being formed
            #basically we want to "unclone" this and then "clone the new ComplexSpecies we will have created"
            prev_species = copy.deepcopy(monomer_species)
            prev_species.remove()
            prev_direction = copy.deepcopy(monomer_species.direction)
            bindloc = copy.deepcopy(monomer_species.position)

            # combine what was in the OrderedMonomer with the new stuff in the list
            new_species = other_species+[prev_species]

            # Create an OrderedcomplexSepcies
            if ordered:
                keywords["called_from_complex"] = True
                new_complex = OrderedComplexSpecies(
                    new_species, *args, **keywords)
            # Create a ComplexSpecies
            else:
                keywords["called_from_complex"] = True
                new_complex = ComplexSpecies(new_species,*args,**keywords)
            #now we replace the monomer inside the parent polymer
            out_species = new_complex
            if(valent_complex is not None):
                #we have a parent, we must populate it
                valent_complex.replace(bindloc,new_complex,prev_direction)
                valent_complex.material_type = OrderedPolymerSpecies.default_material #this is saying that we are now a complex
                out_species = valent_complex[bindloc]
            else:
                #if we have no parent, still keep track of direction and position
                out_species.position = bindloc
                out_species.direction = prev_direction
            return out_species


=======
>>>>>>> 17d2b926
class ComplexSpecies(Species):
    """ 
    !!!ComplexSpecies and OrderedComplexSpecies should ALWAYS be created with the Complex function!!!

        A special kind of species which is formed as a complex of two or more species.
        Used for attribute inheritance and storing groups of bounds Species. 
        Note taht in a ComplexSpecies, the order of the species list does not matter.
        This means that ComplexSpecies([s1, s2]) = ComplexSpecies([s2, s1]). 
        This is good for modelling order-indpendent binding complexes.
        For a case where species order matters (e.g. polymers) use OrderedComplexSpecies
    """

    def __init__(self, species: List[Union[Species, str]], name: Union[str, None] = None, material_type="complex",
                 attributes=None, compartment=None, **keywords):

        # A little check to enforce use of Complex() to create ComplexSpecies
        if "called_from_complex" not in keywords or not keywords["called_from_complex"]:
            warnings.warn(
                "ComplexSpecies should be created using the Complex([List of Species]) function, not directly!")

        # Set species because it is used for default naming
        if len(Species.flatten_list(species)) <= 1:
            raise ValueError("chemical_reaction_network.complex requires 2 "
                             "or more species in its constructor.")
        self.species = species

        # call super class
        Species.__init__(self, name=name, material_type=material_type, attributes=attributes,
                         compartment=compartment)

    def __repr__(self):
        """
        ComplexSpecies add an additional "_" onto the end of their string representation
        This ensures that some edge cases are differentiated.
        """
        txt = Species.__repr__(self)
        txt += "_"
        return txt

    @property
    def name(self):
        if self._name is None:
            name = ""
            for s in self.species_set:
                count = self.species.count(s)
                name += str(s)+"_"
                if count > 1:
                    name += f"{count}x_"
            name = name[:-1]
            return name
        else:
            return self._name

    @name.setter
    def name(self, name: str):
        self._name = self._check_name(name)

    def __contains__(self, item):
        """
        Returns a list of species inside the ComplexSpecies
        """
        if not isinstance(item, Species):
            raise ValueError(
                "Operator 'in' requires chemical_reaction_network.Species (or a subclass). Received: "+str(item))
        if item in self.species:
            # this is the base case
            return True
        else:
            # this is the recursive part. We want to check all
            # internal complexes for the thing we're looking for
            for content in self.species:
                if isinstance(content, ComplexSpecies):
                    if item in content:
                        return True
            # if we got here then we've failed to find it
            return False

    @property
    def species_set(self):
        species_set = list(set(self.species))
        list.sort(species_set, key=lambda s: repr(s))
        return species_set

    @property
    def species(self):
        return self._species

    @species.setter
    def species(self, species):
        if not isinstance(species, list):
            raise TypeError(f"species must be a list: recieved {species}.")
        species = Species.flatten_list(species)
        if not all(isinstance(s, Species) for s in species):
            raise TypeError(
                f"recieved a non-species as a member of the list species: {species}.")
        else:
            list.sort(species, key=lambda s: repr(s))
            self._species = species

    def replace_species(self, species: Species, new_species: Species):
        """
        Replaces species with new_species in the entire Complex Species. Acts recursively on nested ComplexSpecies
        Does not act in place - returns a new ComplexSpecies. 
        """
        if not isinstance(species, Species):
            raise ValueError(
                'species argument must be an instance of Species!')

        if not isinstance(new_species, Species):
            raise ValueError(
                'species argument must be an instance of Species!')

        new_species_list = []
        for s in self.species:
            new_s = s.replace_species(species, new_species)
            new_species_list.append(new_s)

        new_name = None
        if self._name is not None:
            new_name = self.name

        return Complex(species=new_species_list, name=new_name, material_type=self.material_type, attributes=self.attributes)

    def get_species(self, recursive=False):
        """
        Returns all species in the ComplexSpecies. If recursive = True, returns species inside internal ComplexSpecies recursively as well.
        """
        if not recursive:
            species = [self]
        else:
            species = [self]
            for s in self.species:
                species += s.get_species(recursive=True)

        return species

    def pretty_print(self, show_material=True, show_compartment=False, show_attributes=True,
                     show_initial_condition=False, **kwargs):
        """
        A more powerful printing function. 
        Useful for understanding CRNs but does not return string identifiers.
        show_material toggles whether species.material is printed.
        show_attributes toggles whether species.attributes is printed
        """

        txt = ""
        if self.material_type not in ["", None] and show_material:
            txt += self.material_type
        txt += "["
        for s in self.species_set:
            count = self.species.count(s)
            if count > 1:
                txt += f"{count}x_"
            txt += s.pretty_print(show_material=show_material,
                                  show_attributes=False)+":"
        txt = txt[:-1]

        if self.compartment not in ["default", None] and show_compartment:
            txt += " in " + self.compartment.name + "."

        if len(self.attributes) > 0 and self.attributes != [] and show_attributes:
            txt += "("
            for i in self.attributes:
                if i is not None:
                    txt += str(i)+", "
            txt = txt[:-2]+")"

        txt.replace("'", "")
        if(hasattr(self, "direction") and self.direction is not None):
            txt += "-"+self.direction
        txt += "]"

        return txt

    


class OrderedComplexSpecies(ComplexSpecies):
    """ 
    !!!ComplexSpecies and OrderedComplexSpecies should ALWAYS be created with the Complex function!!!

    A special kind of species which is formed as a complex of two or more species.
    In OrderedComplexSpecies the order in which the complex subspecies are is defined
    denote different species, eg [s1, s2, s3] != [s1, s3, s2].
    Used for attribute inheritance and storing groups of bounds Species. 
    """

    def __init__(self, species, name=None, material_type="ordered_complex", attributes=None,
                 compartment=None, **keywords):
        # Set species because it is used for default naming
        if len(Species.flatten_list(species)) <= 1:
            raise ValueError("chemical_reaction_network.complex requires 2 "
                             "or more species in its constructor.")
        self.species = species

        # Call the Species superclass constructor
        Species.__init__(self, name=name, material_type=material_type, attributes=attributes,
                         compartment=compartment)

    @property
    def name(self):
        if self._name is None:
            name = ""
            for s in self.species:
                if isinstance(s, str):
                    s = Species(name=s)
                if s.material_type not in [""]:
                    name += f"{s.material_type}_{s.name}_"
                else:
                    name += f"{s.name}_"
            name = name[:-1]
            return name
        else:
            return self._name

    @name.setter
    def name(self, name: str):
        self._name = self._check_name(name)

    @property
    def species(self):
        return self._species

    @species.setter
    def species(self, species):
        if not isinstance(species, list):
            raise TypeError(f"species must be a list: recieved {species}.")
        species = Species.flatten_list(species)
        if not all(isinstance(s, Species) for s in species):
            raise TypeError(
                f"recieved a non-species as a member of the list species: {species}.")
        else:
            self._species = species

    def replace_species(self, species: Species, new_species: Species):
        """
        Replaces species with new_species in the entire Complex Species. Acts recursively on nested ComplexSpecies
        """
        if not isinstance(species, Species):
            raise ValueError(
                'species argument must be an instance of Species!')

        if not isinstance(new_species, Species):
            raise ValueError(
                'species argument must be an instance of Species!')

        new_species_list = []
        for s in self.species:
            new_s = s.replace_species(species, new_species)
            new_species_list.append(new_s)

        new_name = None
        if self._name is not None:
            new_name = self.name

        return Complex(species=new_species_list, name=new_name, material_type=self.material_type, attributes=self.attributes, ordered=True)

    def pretty_print(self, show_material=True, show_compartment=False, show_attributes=True,
                     show_initial_condition=False, **kwargs):
        """
        A more powerful printing function. 
        Useful for understanding CRNs but does not return string identifiers.
        show_material toggles whether species.material is printed.
        show_attributes toggles whether species.attributes is printed
        """

        txt = ""
        if self.material_type not in ["", None] and show_material:
            txt += self.material_type

        txt += "["

        for s in self.species:
            txt += s.pretty_print(show_material=show_material,
                                  show_attributes=False)+":"
        txt = txt[:-1]

        if self.compartment not in ["default", None] and show_compartment:
            txt += " in " + self.compartment.name + "."

        if len(self.attributes) > 0 and self.attributes != [] and show_attributes:
            txt += "("
            for i in self.attributes:
                if i is not None:
                    txt += str(i)+", "
            txt = txt[:-2]+")"

        txt.replace("'", "")
        txt += "]"

        return txt


class OrderedPolymerSpecies(OrderedComplexSpecies, OrderedPolymer):
    """
    A class to represent OrderedPolymers which can also participate in chemical reactions.
    OrderedPolymerSpecies is made up of Species (which are also OrderedMonomers).

    The Species inside an OrderedPolymerSpecies are meant to model multiple binding sites and/or
    functional regions. ComplexSpecies can be formed inside an OrderedPolymer by passing
    the internal Species at a specific location.

    When used as an input to a reaction, OrderedPolymerSpecies can be passed 
    or one if its internal Species (eg a Species with Species.parent = OrderedPolymerSpecies)
    can also be used to produce the same reaction. This allows flexibility in the arguments to
    different Mechanisms. Sometimes, it is convenient to pass in the OrderedPolymerSpecies,
    sometimes it is convenient to pass an internal Species. Both will work from the point of view
    of any Mechanism.
    """
    default_material="ordered_polymer"
    def __init__(self,species, name=None, material_type = default_material, \
                   compartment=None, attributes = None,circular = False):

        self.material_type = material_type
        self.compartment = compartment
        self.parent = None
        self.position = None
        self.direction = None

        self.circular = circular

        if attributes is None:
            self.attributes = []
        else:
            self.attributes = attributes

        self._name = OrderedComplexSpecies._check_name(self, name)

        self.material_type = material_type
        #self.species = []
        monomers = []
        for specie in species:
            if isinstance(specie, Species) and isinstance(specie, OrderedMonomer):
                monomers += [specie]
            elif (isinstance(specie, tuple) or isinstance(specie, list)) and (isinstance(specie[0], Species) and isinstance(specie[0], OrderedMonomer)):
                monomers += [specie]
            elif isinstance(specie, OrderedPolymer):
                raise NotImplementedError(
                    f"OrderedPolymer cannot be used as a Monomer at this time.")
            else:
                raise ValueError(
                    "{} should be a Species or list [Species, 'direction']".format(specie))
                # only species are acceptable

        OrderedPolymer.__init__(self, monomers)
<<<<<<< HEAD
        self.material_type = material_type  
=======
        self.material_type = material_type

    @classmethod
    def from_polymer_species(cls, ops, replace_dict, **keywords):
        """
        Created a new OrderedPolymerSpecies with certain monomers replaced based upon replace_dict:

        inputs: replace_dict {monomer index --> new Species}
        outputs: OrderedPolymerSpecies
        """
        if(replace_dict == {}):
            #nothing to replace!
            return copy.deepcopy(ops)
        monomers = []
        for i in range(len(ops.polymer)):
            if i in replace_dict:
                monomers.append(replace_dict[i])
            else:
                monomer = copy.copy(ops[i])
                direction = monomer.direction
                monomer.remove()
                monomers.append([monomer, direction])

        #Set keywords
        if "circular" not in keywords:
            keywords["circular"] = ops.circular
        if "material_type" not in keywords:
            keywords["material_type"] = ops.default_material
        if "compartment" not in keywords:
            keywords["compartment"] = ops.compartment
        if "attributes" not in keywords:
            keywords["attributes"] = ops.attributes
        return cls(monomers, **keywords) #Produces a new OrderedPolymerSpecies

>>>>>>> 17d2b926
    @property
    def species_set(self):
        return set(self.polymer)

    @property
    def species(self):
        return self.polymer

    def get_species_list(self):
        return self.polymer

    @property
    def circular(self):
        if("circular" in self.attributes):
            return True
        else:
            return False

    @circular.setter
    def circular(self, value: bool):
        if(value):
            self.add_attribute("circular")
        else:
            self.remove_attribute("circular")

    def set_species_list(self, spec_tuple: tuple):
        OrderedPolymer.__init__(self, spec_tuple)

    @property
    def name(self):
        if self._name is None:
            name = ""
            for monomer in self.polymer:
                name+=str(monomer)+"_"
            name = name[:-1] #remove last underscore
        else:
            name = self._name
        
        return name

    def __hash__(self):
        ophash = OrderedPolymer.__hash__(self)
<<<<<<< HEAD
        ophash += hash(self.circular)+hash(self.name)+hash(self.material_type)
=======
        ophash += hash(str(self))
        #hash(self.circular)+hash(self.name)+hash(self.material_type)+hash(self.attributes)
>>>>>>> 17d2b926
        return ophash

    def replace(self, position, part, direction=None):
        # TODO only change the name if the part we are replacing is actually different
        mydir = direction
        if((mydir is None) and (part.direction is not None)):
            mydir = part.direction
        if(part == self.polymer[position] and self.polymer[position].direction == mydir):
            # in this case we are replacing a part with the same thing, so do nothing
            # but it could be true that the reference changes? That shouldnt be
            pass
        else:
            OrderedPolymer.replace(
                self, position=position, part=part, direction=mydir)

    def __contains__(self, item):
        for part in self.species:
            part = copy.copy(part) #Only compare things which aren't None
            if item.parent is None:
                part.parent = None
            if item.direction is None:
                part.direciton = None
            if item.position is None:
                part.position = None
            if part == item:
                return True
        return False


class PolymerConformation(Species, MonomerCollection):
    """
    This class stores a set of PolymerSpecies and a set of connections between them in the form of ComplexSpecies containing Monomers inside the PolymerSpecies.

    The main function of this class is to provide a unique name to each conformation. The name is given by:

        conformation__[PolymerSpecies 1]_..._[PolymerSpecies N]_[ComplexSpecies_1 parent Polymer indices]_[ComplexSpecies_1]..._[ComplexSpecies_M]__
    
    where the list of PolymerSpecies and ComplexSpecies are in alphabetical order. 
    The ComplexSpecies parent Polymer indices notes which Polymers each Species in the ComplexSpecies comes from, with 'n' used for None.

    In general, users should not produce PolymerConformations directly. The Complex function will automatically produce these
    when a complex is formed involving Multiple OrderedMonomers contained within one or more PolymerSpecies.

    In effect, this can be thought of as a data structure for a hypergraph. The monomers of the PolymerSpecies are
    vertices and ComplexSpecies form edges that connect an arbitrary number of vertices (potentially including 
    other Species as well). Note that this class allows for multiple edges between the same sets of vertices.
    """

    def __init__(self, complexes, material_type = "conformation", name = None, **keywords):
        """
        complexes: a list of ComplexSpecies each of which must contain Monomers from the OrderedPolymerSpecies in the conformation
        """
        Species.__init__(self, name = name, material_type = material_type, **keywords)

        self.complexes = complexes

    @classmethod
    def from_polymer_conformation(cls, pcs, complexes, **keywords):
        """
        This function produces a new PolymerConformation from previously existing PolymerConformations and new Complexes.

        pcs: a list of PolymerConformations
        complexes: a list of complexes to add to the polymer conformation
        """

        if not isinstance(pcs, list) or not any([isinstance(pc, PolymerConformation) for pc in pcs]):
            raise TypeError(f"pcs must be a list of PolymerConformations. Recieved {pcs}.")

        #generate a list of all complexes
        for pc in pcs:
            complexes += pc.complexes

        return cls(complexes, **keywords)

    @classmethod
    def from_polymer_replacement(cls, pc, old_polymers, new_polymers, **keywords):
        """
        This function produces a PolymerConformation from a previously existing PolymerConformation by replacing old_polymers with new_polymers
        
        pc: the PolymerConformation to replace polymers from.
        old_polymers: a list of PolymerSpecies instances. These must be the same instances stored inside pc or an error is thrown.
        new_polymers: a list of new PolymerSpecies instances to replace each of the old_polymers. Must be the same length as old_polymers.
        """
        if not isinstance(pc, PolymerConformation):
            raise TypeError(f"pc must be a PolymerConformation. Recieved {pc}.")

        if not isinstance(new_polymers, list) and all([isinstance(p, OrderedPolymerSpecies) for p in new_polymers]):
            raise TypeError(f"new_polymers must be a list of OrderedPolymerSpecies. Recieved: {new_polymers}")

        if not isinstance(old_polymers, list) and all([isinstance(p, OrderedPolymerSpecies) for p in old_polymers]):
            raise TypeError(f"new_polymers must be a list of OrderedPolymerSpecies. Recieved: {old_polymers}")

        if not all([any([p is pp for pp in pc.polymers]) for p in old_polymers]):
            raise ValueError("All OrderedPolymerSpecies in old_polymers must be contained (as instances, not string equivalents) in pc.polymers.")

        if len(old_polymers) != len(new_polymers):
            raise ValueError("old_polymers and new_polymers must be the same length.")

        

        complexes = pc.complexes
        new_complexes = []

        #Create a set of new ComplexeSpecies with the correct monomers inside
        for c in complexes:
            pol_inds = pc.get_polymer_indices(c)
            species = []
            for ci, s in enumerate(c.species):
                pi = pol_inds[ci]
                #If s is part of a polymer:
                if pi is not None:
                    #add the new_polymers[pi][s.position] to the new species
                    species.append(new_polymers[pi][s.position])
                #Otherwise, the species is not part of a polymer
                else:
                    species.append(s)

            #Create the new Complex
            if isinstance(c, OrderedComplexSpecies): #is the complex ordered?
                new_complexes += [OrderedComplexSpecies(species, material_type = c.material_type, attributes = c.attributes, comparment = c.compartment)]
            elif isinstance(c, ComplexSpecies):
                new_complexes += [ComplexSpecies(species, material_type = c.material_type, attributes = c.attributes, comparment = c.compartment)]
            else:
                raise TypeError(f"Invalid object found in PolymerConformation.complexes: {c}.")

        #Set keywords
        if "material_type" not in keywords:
            keywords["material_type"] = pc.material_type
        if "compartment" not in keywords:
            keywords["compartment"] = pc.compartment
        if "attributes" not in keywords:
            keywords["attributes"] = pc.attributes

        return cls(new_complexes, **keywords)

    #To be a valid MonomerCollection
    @property
    def monomers(self):
        return tuple(self._species)

    @property
    def polymers(self):
        return self._polymers

    @property
    def complexes(self):
        return self._complexes


    @complexes.setter
    def complexes(self, complexes):
        """
        This setter copies the complexes and the polymers they connect into the PolymerConformation.
        This is done in such a way to preserve references between parents and children without relying on hash functions (in case two polymers are identical).
        """
        self._complexes = []
        self._polymers = []
        if not isinstance(complexes, list) or len(complexes) < 1 or not all([isinstance(c, ComplexSpecies) for c in complexes]):
            raise TypeError(f"complexes must be a list containing ComplexSpecies. Recieved {complexes}.")

        if any([sum([cc==c and cc.species == c.species for cc in complexes]) > 1 for c in complexes]):
            raise ValueError("Complexes contains two identical complexes.")

        #Sort the complexes by their name, and the ids of the polymers inside of them to get a unique ordering for identically named Complexes and Polymers
        #this will produce a unique ordering of the internal polymers as well
        sort_func = lambda c: (c, tuple(id(s.parent) for s in c.species))
        complexes.sort(key = sort_func)


        polymers = [] #Original polymers stored here
        copied_polymers = [] #Polymers are copied here
        copied_complexes = [] #Complexes are copied here

        #Find all the polymers in the complexes. "is" is used instead of equality to deal with the possibility of
        #multiple instances (copies) of the same polymer being bound together.
        for c in complexes:
            c_copy = copy.deepcopy(c)
            complex_contains_polymer = False
            for i, s in enumerate(c.species):
                parent = s.parent

                if parent is not None and isinstance(parent, OrderedPolymerSpecies):
                    complex_contains_polymer = True
                    #parent has not been copied
                    if not any([parent is p for p in polymers]):
                        polymers.append(parent)
                        parent_copy = copy.deepcopy(parent)
                        parent_copy.parent = self #set the polymer's parent
                        copied_polymers.append(parent_copy)
                        c_copy.species[i] = parent_copy[s.position] #set s to be the new version from the deep copy
                    #parent has already been copied
                    else:
                        index = [parent is p for p in polymers].index(True) #get parent index
                        parent_copy = copied_polymers[index]
                        c_copy.species[i] = parent_copy[s.position] #set s to be the new version from the deep copy

                #This edgecase should not occur.
                elif parent is not None and not isinstance(parent, OrderedPolymerSpecies):
                    raise ValueError(f"Species {s} found inside complex {c} with a parent {parent} which is not an OrderedPolymerSpecies.")

            if not complex_contains_polymer:
                raise ValueError(f"Complex {c} does not contain any Species inside of Polymers.")

            #Set the parent of the ComplexSpecies to self
            c_copy.parent = self
            copied_complexes.append(c_copy)

        
        #Sort the polymers by their name
        #polymer_sort_func = lambda p: (str(p), id(p))
        copied_polymers.sort()
        self._polymers = copied_polymers

        #Sort the complexes ordered by their polymer indices then name
        complex_sort_func = lambda c: (tuple(self.get_polymer_indices(c)), c)
        copied_complexes.sort(key = complex_sort_func) 
        self._complexes = copied_complexes
    
    def get_polymer_indices(self, c):
        #Takes a complex and returns a list of indices to the polymers that complex contains monomers from
        #this complex should be in self.complexes. 
        #If a Species in the Complex is not in a Polymer, None is added to the list.
        indices = []
        for j, s in enumerate(c.species):
            parent = s.parent
            for i, p in enumerate(self.polymers):
                if parent is p:
                    indices.append(i)
            if len(indices) <= j:
                indices.append(None) 

        return indices

    def get_polymer_positions(self, c, polymer_ind):
        #Takes a complex and the index of a polymer in the conformation and returns a list of positions that ComplexSpecies is bound at
        p = self.polymers[polymer_ind]
        positions = []
        for s in c.species():
            if s.parent is p:
                positions.append(s.position)
        return positions

    def get_polymer(self, p):
        #Takes a polymer and returns a matching instance inside self.polymers (or None)
        p = copy.copy(p)
        p.parent = self
        if p in self.polymers:
            i = self.polymers.index(p)
            return self.polymers[i]
        else:
            return None

    def get_complex(self, c):
        #takes a ComplexSpecies and returns the instance of this Species in the PolymerConformation (or None)
        c = copy.copy(c)
        c.parent = self
        if c in self.complexes:
            i = self.complexes.index(c)
            return self.complexes[i]
        else:
            return None

    def remove_complex(self, c):
        #Removes a copy of this complex from PolymerConformation if possible
        if c in self.complexes:
            self.complexes.remove(c)
        else:
            raise ValueError(f"Complex {c} not in PolymerConformation {self}.")

    @property
    def name(self):
        if self._name is None:
            name = ""
            for p in self.polymers:
                name += "_"+str(p)
            for c in self.complexes:
                parent_inds = self.get_polymer_indices(c)
                name += "_"
                for ind in parent_inds:
                    if ind is None:
                        name+="n"
                    else:
                        name+=f"p{ind}"
                name += "_"+str(c)
            return name
        else:
            return self._name

    @name.setter
    def name(self, name: str):
        self._name = self._check_name(name)

    def __repr__(self):
        """
        PolymerConformations add an additional "_" onto the end of their string representation
        This ensures that some edge cases are differentiated.
        """
        txt = Species.__repr__(self)
        txt += "_"
        return txt


class Complex:
    """
     !!!ComplexSpecies and OrderedComplexSpecies should ALWAYS be created with the Complex function!!!

    Complex is not a class that gets instantiated - it creates ComplexSpecies and OrderedComplexSpecies.
    The Logic encoded in the __new__ function is used to insert these classes into the binding sites of
    OrderedPolymerSpecies.

    arguments:
    species: a list of species to put into ComplexSpecies or OrderedComplexSpecies

    keywords:
    ordered: whether to produce an OrderedComplexSpecies (default = False)
    """
    def __new__(cls, *args, **keywords):
        """
        This function effectively produces the instance of the correct Species Class based upon the arguments passed in.

        Cases: Here species refer to the Species in the Species list passed into the construct.
        1.  No Species have parents. 
            Produces: an ComplexSpecies or an OrderedComplexSepcies
        2.  A single Species S has a parent which is an OrderedPolymerSpecies with no parent. 
            Produces: an OrderedPolymerSpecies with a ComplexSpecies or OrderedComplexSpecies containing S in S's location in the OrderedPolymerSpecies.
        3.  A single Species S has a parent which is an OrderedPolymerSpecies with a PolymerConformation as a parent.
            Produces: a (Ordered)ComplexSpecies in a PolymerConformation with in the OrderedPolymerSpecies inside the PolymerConformation
        4.  Multiple Species S have parents which are OrderedPolymerSpecies without parents.
            Produces: a (Ordered)ComplexSpecies containing all S inside a PolymerConformation
        5.  One or More Species S have parents which are OrderedPolymerSpecies with parents and/or PolymerConformations
            Produces: a (Ordered)ComplexSpecies containing all S inside a PolymerConformation which merges all PolymerComformation Complexes.
        """
        species = []
        # below is extracting the "species" keywords from the args
        keywarg = None
        if("species" in keywords):
            keywarg = True
            species = keywords["species"]
            del keywords["species"]
        elif(len(args) >= 1):
            keywarg = False
            species = args[0]
            args = args[1:]

        if not isinstance(species, list):
            raise TypeError(f"First argument to Complex (or species keyword), must be a list of Species; recieved {species}.")

        # Check whether ot make a ComplexSpecies or OrderedComplexSpecies
        if "ordered" in keywords:
            ordered = keywords["ordered"]
            del keywords["ordered"]
            ComplexClass = OrderedComplexSpecies
        else:
            ordered = False
            ComplexClass = ComplexSpecies

        #Use to supress errors in ComplexSpecies and OrderedComplexSpecies
        keywords["called_from_complex"] = True

        parent_species = []  # parent_species is a list of OrderedPolymerSpecies and/or PolymerConformations
        bindlocs = []  # bindloc is the location a Species is bound to parent_species
        insertlocs = [] #insertloc is the location of the species inside the Complex.species list (important to maintain order in OrderedComplexSpecies)
        child_species = [] #the species with parents
        other_species = []  # Other species in the Complex

        # Below cycle through species and see if one has a parent. If it does, that means the species is
        # in an OrderedPolymerSpecies and the Complex should be formed around it.
        for i, specie in enumerate(species):
            if(hasattr(specie, "parent") and (specie.parent is not None)):
                #This adds to a growing list of parents, which will be placed in an PolymerConformation
                # It is very important to deepcopy here because the underlying OrderedPolymerSpecies or PolymerConformation will be modified.
                # insertlocs stores the order of the species for creating OrderedComplexSpecies
                parent_species.append(specie.parent)
                bindlocs.append(specie.position)
                insertlocs.append(i)
                child_species.append(specie)
            else:
                other_species += [specie]

        #Case 1: If no OrderedPolymerSpecies is found, just call the regular constructor.
        if len(parent_species) == 0:
            return ComplexClass(species, *args, **keywords)

        #Case 2 - 3: the Complex is being formed inside an OrderedPolymerSpecies (and only a single species has a parent).
        elif len(parent_species) == 1 and isinstance(parent_species[0], OrderedPolymerSpecies):
            parent_species = parent_species[0]
            bindloc = bindlocs[0]

            # Create an OrderedcomplexSepcies or ComplexSpecies
            child = copy.copy(child_species[0])
            child_direction = child_species[0].direction
            child.remove() #Remove the child species, the new_complex will replace it
            species.remove(child_species[0])
            species.insert(insertlocs[0], child) #place the new child in the list in the proper location to preserve order
            new_complex = ComplexClass(species, *args, **keywords) #create the Complex

            #Create a new OrderedPolymerSpecied which is copied from the parent with the new complex replacing bindloc (inheriting the same direction).
            new_polymer_species = OrderedPolymerSpecies.from_polymer_species(parent_species, {bindloc:[new_complex, child_direction]})

            #Case 2: OrderedPolymerSpecies has no parent
            if parent_species.parent is None:
                return new_polymer_species[bindloc]

            #Case 3: OrderedPolymerSpecies is inside a PolymerConformation
            elif isinstance(parent_species.parent, PolymerConformation):

                #create a new PolymerConformation that replaces the appropriate monomer in the polymer
                new_pc = PolymerConformation.from_polymer_replacement(parent_species.parent, [parent_species], [new_polymer_species])
                return new_pc.get_polymer(new_polymer_species)[bindloc] #return the newly created Monomer attached to the new OrderedPolymerSpecies inside the new PolymerConformation
            else:
                #This error should never occur
                raise TypeError(f"Unknown parent type {type(parent_species)} recieved for {parent_species} .parent {parent_species.parent}.")

        #Case 4-5: In the following cases, multiple species may have parents
        else:
            #Case 4: Multiple OrderedPolymerSpecies are being Complexed Together (and they aren't already part of PolymerConformations)
            if all([isinstance(p, OrderedPolymerSpecies) for p in parent_species]) and all([p.parent is None for p in parent_species]):

                #Create a Complex and PolymerConformation
                new_complex = ComplexClass(species, *args, **keywords)
                new_pc = PolymerConformation([new_complex])
                return new_pc.get_complex(new_complex)

            #Case 5: Multiple species in one more more PolymerConformations are being Complexed Together
            else:
                pcs = []
                merged_species = other_species #these Species will go inside the ComplexSpecies later

                #Cycle through Species with parents
                insert_loc_offset = 0
                for i, p in enumerate(parent_species):
                    s = child_species[i]

                    #if the parent is a OrderedPolymerSpecies
                    if isinstance(p, OrderedPolymerSpecies):
                        merged_species.insert(insertlocs[i]+insert_loc_offset, s)

                        #if the Polymer is already in a Conformation...
                        if p.parent is not None and not any([p.parent is pp for pp in pcs]):
                            pcs.append(p.parent)

                    #if the parent is a PolymerConformation and child is a ComplexSpecies
                    elif isinstance(p, PolymerConformation) and isinstance(s, ComplexSpecies) and not isinstance(s, OrderedPolymerSpecies):
                        #Store all the unique PolymerConformations
                        if not any([p is pp for pp in pcs]):
                            p = copy.copy(p)
                            p.remove_complex(s)
                            pcs.append(p)

                        #Merge the species lists
                        merged_species = merged_species[:insertlocs[i]+insert_loc_offset]+s.species+merged_species[insertlocs[i]+insert_loc_offset:]
                        insert_loc_offset += len(s.species)-1 #this takes care of ordering offsets during the merge
                    else:
                        raise TypeError(f"Cannot form a complex from {species}. Invalid Parent Species {p} for child {s}.")

                # Create a Complex and merged PolymerConformation
                new_complex = ComplexClass(merged_species, *args, **keywords)
                new_pc = PolymerConformation.from_polymer_conformation(pcs, [new_complex])
                return new_pc.get_complex(new_complex)
<|MERGE_RESOLUTION|>--- conflicted
+++ resolved
@@ -356,119 +356,6 @@
         return hash(self.species)+hash(self.stoichiometry)
 
 
-<<<<<<< HEAD
-class Complex:
-    """
-     !!!ComplexSpecies and OrderedComplexSpecies should ALWAYS be created with the Complex function!!!
-
-    Complex is not a class that gets instantiated - it creates ComplexSpecies and OrderedComplexSpecies.
-    The Logic encoded in the __new__ function is used to insert these classes into the binding sites of
-    OrderedPolymerSpecies.
-
-    arguments:
-    species: a list of species to put into ComplexSpecies or OrderedComplexSpecies
-
-    keywords:
-    ordered: whether to produce an OrderedComplexSpecies (default = False)
-    """
-    def __new__(cls, *args, **keywords):
-        species = []
-        # below is extracting the "species" keywords from the args
-        keywarg = None
-        if("species" in keywords):
-            keywarg = True
-            species = keywords["species"]
-            del keywords["species"]
-        elif(len(args) >= 1):
-            keywarg = False
-            species = args[0]
-            args = args[1:]
-
-        # Check whether ot make a ComplexSpecies or OrderedComplexSpecies
-        if "ordered" in keywords:
-            ordered = keywords["ordered"]
-            del keywords["ordered"]
-        else:
-            ordered = False
-
-        valent_complex = None #valent_complex is an OrderedPolymer Species
-        bindloc = None #bindloc is the location a Species is bound to valent_complex
-        other_species = [] #Other species in the Complex
-        monomer_species = None #the species which is a monomer of a polymer
-
-        # Below cycle through species and see if one has a parent. If it does, that means the species is
-        # in an OrderedPolymerSpecies and the Complex should be formed around it.
-        for specie in species:
-            if(hasattr(specie, "parent") and (specie.parent is not None)):
-                if(valent_complex is None):
-                    # It is very important to deepcopy here because the underlying OrderedPolymerSpecies will be modified.
-                    valent_complex = copy.deepcopy(specie.parent)
-                    monomer_species = specie
-                else:
-                    #If valent_complex has already been found - it means there are two OrderedPolymer
-                    #or two Species in the same OrderedPolymer. This kind of binding has not been implemented.
-                    raise NotImplementedError("binding together two OrderedPolymerSpecies or two species in the same OrderedPolymerSpecies!")
-            elif(hasattr(specie,"position") and (specie.position is not None)):
-                #this means we have a monomer that has a position but no parent. This should float to the top
-                if(monomer_species is None):
-                    monomer_species = specie
-                else:
-                    raise NotImplementedError("binding together two species that have a position is not allowed")
-            else:
-                other_species += [specie]
-
-        if len(other_species) == 0:
-            raise ValueError("Trying to create a Complex from a single species!")
-
-        #If no OrderedPolymerSpecies is found, just call the regular constructor.
-        if(valent_complex is None and monomer_species is None):
-            if ordered:
-                # this creates an OrderedComplexSpecies
-                # pass in all the args and keywords appropriately
-                keywords["called_from_complex"] = True
-                return OrderedComplexSpecies(species, *args, **keywords)
-            else:
-                # this creates a ComplexSpecies
-                # pass in all the args and keywords appropriately
-                keywords["called_from_complex"] = True
-                return ComplexSpecies(species,*args,**keywords)
-        #This means the Complex is being formed inside an OrderedPolymerSpecies
-        else:
-            #this is the species around which the complex is being formed
-            #basically we want to "unclone" this and then "clone the new ComplexSpecies we will have created"
-            prev_species = copy.deepcopy(monomer_species)
-            prev_species.remove()
-            prev_direction = copy.deepcopy(monomer_species.direction)
-            bindloc = copy.deepcopy(monomer_species.position)
-
-            # combine what was in the OrderedMonomer with the new stuff in the list
-            new_species = other_species+[prev_species]
-
-            # Create an OrderedcomplexSepcies
-            if ordered:
-                keywords["called_from_complex"] = True
-                new_complex = OrderedComplexSpecies(
-                    new_species, *args, **keywords)
-            # Create a ComplexSpecies
-            else:
-                keywords["called_from_complex"] = True
-                new_complex = ComplexSpecies(new_species,*args,**keywords)
-            #now we replace the monomer inside the parent polymer
-            out_species = new_complex
-            if(valent_complex is not None):
-                #we have a parent, we must populate it
-                valent_complex.replace(bindloc,new_complex,prev_direction)
-                valent_complex.material_type = OrderedPolymerSpecies.default_material #this is saying that we are now a complex
-                out_species = valent_complex[bindloc]
-            else:
-                #if we have no parent, still keep track of direction and position
-                out_species.position = bindloc
-                out_species.direction = prev_direction
-            return out_species
-
-
-=======
->>>>>>> 17d2b926
 class ComplexSpecies(Species):
     """ 
     !!!ComplexSpecies and OrderedComplexSpecies should ALWAYS be created with the Complex function!!!
@@ -814,9 +701,6 @@
                 # only species are acceptable
 
         OrderedPolymer.__init__(self, monomers)
-<<<<<<< HEAD
-        self.material_type = material_type  
-=======
         self.material_type = material_type
 
     @classmethod
@@ -851,7 +735,6 @@
             keywords["attributes"] = ops.attributes
         return cls(monomers, **keywords) #Produces a new OrderedPolymerSpecies
 
->>>>>>> 17d2b926
     @property
     def species_set(self):
         return set(self.polymer)
@@ -894,12 +777,8 @@
 
     def __hash__(self):
         ophash = OrderedPolymer.__hash__(self)
-<<<<<<< HEAD
-        ophash += hash(self.circular)+hash(self.name)+hash(self.material_type)
-=======
         ophash += hash(str(self))
         #hash(self.circular)+hash(self.name)+hash(self.material_type)+hash(self.attributes)
->>>>>>> 17d2b926
         return ophash
 
     def replace(self, position, part, direction=None):
