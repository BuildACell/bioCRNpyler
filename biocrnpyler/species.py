#  Copyright (c) 2020, Build-A-Cell. All rights reserved.
#  See LICENSE file in the project root directory for details.

import copy
import warnings
from typing import List, Union
from .compartments import Compartment
from .polymer import OrderedMonomer, OrderedPolymer


class Species(OrderedMonomer):

    """ A formal species object for a CRN
     A Species must have a name. They may also have a material_type (such as DNA,
     RNA, Protein), and a list of attributes.
    """

    def __init__(self, name: str, material_type="", attributes: Union[List, None] = None,
<<<<<<< HEAD
                 initial_concentration=0, compartment=None, **keywords):
=======
                 compartment=None, **keywords):
>>>>>>> 2e860257
        OrderedMonomer.__init__(self, **keywords)

        self.name = name
        self.material_type = material_type
        self._attributes = []  # Set this to avoid errors
        self.attributes = attributes
        self.compartment = compartment

    @property
    def attributes(self):
        if(not hasattr(self, "_attributes")):
            self._attributes = []
        return self._attributes

    @attributes.setter
    def attributes(self, attributes):
        if(not hasattr(self, "_attributes")):
            self._attributes = []
        if attributes is not None:
            if not isinstance(attributes, list):
                attributes = list(attributes)
            for attribute in attributes:
                self.add_attribute(attribute)
        elif attributes is None:
            self._attributes = []

    def remove_attribute(self, attribute: str):
        """
        removes an attribute from a Species
        """
        if(not hasattr(self, "_attributes")):
            self._attributes = []
            return
        assert isinstance(attribute, str) and attribute is not None and attribute.isalnum(
        ), "Attribute: %s must be an alpha-numeric string" % attribute
        if attribute in self.attributes:
            new_attrib = []
            for attrib in self._attributes:
                if(attrib == attribute):
                    pass
                else:
                    new_attrib += [attrib]
            self._attributes = new_attrib

    def add_attribute(self, attribute: str):
        """
        Adds attributes to a Species
        """
        if(not hasattr(self, "_attributes")):
            self._attributes = []
        assert isinstance(attribute, str) and attribute is not None and attribute.isalnum(
        ), "Attribute: %s must be an alpha-numeric string" % attribute
        if attribute not in self.attributes:
            self._attributes.append(attribute)

    @property
    def name(self):
        if self._name is None:
            return ""
        else:
            return self._name

    @name.setter
    def name(self, name: str):
        if name is None:
            raise TypeError("Name must be a string.")
        else:
            self._name = self._check_name(name)

    @property
    def compartment(self):
<<<<<<< HEAD
        if self._compartment is None:
            return ""
        else:
            return self._compartment
=======
        return self._compartment
>>>>>>> 2e860257

    @compartment.setter
    def compartment(self, compartment):
        if compartment is None:
            self._compartment = Compartment(name="default")
        else:
            if isinstance(compartment, str):
                self._compartment = Compartment(
                    name=self._check_name(compartment))
            elif isinstance(compartment, Compartment):
                self._compartment = compartment

    # Use OrderedMonomers getter
    direction = property(OrderedMonomer.direction.__get__)

    @direction.setter
    def direction(self, direction):
        """
        This is inheritted from OrderedMonomer.
        A species with direction will use it as an attribute as well.
        This is overwritten to make direction an attribute
        """

        self._direction = direction
        if direction is not None:
            self.add_attribute(direction)

    def remove(self):
        """
        Added functionality to remove direction as an attribute.
        """
        if self.direction is not None:
            self.attributes.remove(self.direction)
        OrderedMonomer.remove(self)  # call the OrderedMonomer function

    # Note: this is used because properties can't be overwritten without setters being overwritten in subclasses.
    def _check_name(self, name):
        """
        Check that the string contains only underscores and alpha-numeric characters or is None. 
        Additionally cannot end in "_" or contain double "__", also cannot start with a number
        """
        if name is None:
            return name
        elif isinstance(name, str):
            no_underscore_string = name.replace("_", "")
<<<<<<< HEAD
            if no_underscore_string.isalnum() and "__" not in name and name[len(name)-1] != "_" and name[0].isalpha():
                return name
            else:
                raise ValueError(
                    f"name attribute {name} must consist of letters, numbers, or underscores and cannot contained double underscores or begin/end with a special character.")
=======
            if no_underscore_string.isalnum() and "__" not in name and name[len(name)-1] != "_" and name[0].isalnum():
                return name
            else:
                raise ValueError(
                    f"name attribute {name} must consist of letters, numbers, or underscores and cannot contain double underscores or begin/end with a special character.")
>>>>>>> 2e860257
        else:
            raise TypeError("Name must be a string.")

    @property
    def material_type(self):
        return self._material_type

    @material_type.setter
    def material_type(self, material_type: str):
        """ 
        Check that the string contains is alpha-numeric characters or "_" and that the first character is a letter. 
        If the name is a starts with a number, there must be a material type.
        """
        if material_type in [None, ""] and self.name[0].isnumeric():
            raise ValueError(
                f"species name: {self.name} contains a number as the first character and therefore requires a material_type.")
        elif material_type == None:
            self._material_type = None
        elif (material_type.replace("_", "").isalnum() and material_type.replace("_", "")[0].isalpha() and "__" not in material_type and material_type[len(material_type)-1] != "_") or material_type == "":
            self._material_type = material_type
        else:
            raise ValueError(
                f"material_type {material_type} must be alpha-numeric and start with a letter.")

    def __repr__(self):
        txt = ""
        if self.material_type not in ["", None]:
            txt = self.material_type + "_"

        txt += self.name

        if len(self.attributes) > 0 and self.attributes != []:
            for i in self.attributes:
                if i is not None:
                    txt += "_" + str(i)
        if self.compartment.name != 'default':
            # Only add a compartment name if it is not the default one.
            txt += "_" + self.compartment.name
        txt.replace("'", "")
        return txt

    def replace_species(self, species, new_species):
        if not isinstance(species, Species):
            raise ValueError(
                'species argument must be an instance of Species!')

        if not isinstance(new_species, Species):
            raise ValueError(
                'species argument must be an instance of Species!')

        if self == species:
            return new_species
        else:
            return self

    def get_species(self, **kwargs):
        """
        Used in some recursive calls where ComplexSpecies returns a list and Species will return just themselves (in a list)
        """
        return [self]

    def pretty_print(self, show_material=True, show_compartment=False, show_attributes=True,
                     show_initial_condition=False, **kwargs):
        """
        #A more powerful printing function. 
        Useful for understanding CRNs but does not return string identifiers.
        show_material toggles whether species.material is printed.
        show_attributes toggles whether species.attributes is printed
        """
        txt = ""
        if self.material_type not in ["", None] and show_material:
            txt = self.material_type + "["

        txt += self.name

<<<<<<< HEAD
        if self.compartment not in ["", None] and show_compartment:
=======
        if self.compartment not in ["default", None] and show_compartment:
>>>>>>> 2e860257
            txt += " in " + self.compartment.name + "."

        if len(self.attributes) > 0 and self.attributes != [] and show_attributes:
            txt += "("
            for i in self.attributes:
                if i is not None:
                    txt += str(i)+", "
            txt = txt[:-2]+")"

        txt.replace("'", "")
        if(hasattr(self, "direction") and self.direction is not None):
            txt += "-"+self.direction
        if self.material_type not in ["", None] and show_material:
            txt += "]"

        return txt

    def __eq__(self, other):
        """
        Overrides the default implementation
        Two species are equivalent if they have the same name, type, and attributes
        :param other: Species instance
        :return: boolean
        """

        if isinstance(other, Species) \
                and self.material_type == other.material_type \
                and self.name == other.name \
                and set(self.attributes) == set(other.attributes)\
                and self.parent == other.parent\
                and self.compartment == other.compartment\
                and self.position == other.position:
            return True
        else:
            return False

    def __gt__(self, Species2):
        return self.name > Species2.name

    def __lt__(self, Species2):
        return self.name < Species2.name

    def __hash__(self):
        return str.__hash__(repr(self))

    def __contains__(self, item):
        return item in self.get_species()

    @staticmethod
    def flatten_list(in_list) -> List:
        """Helper function to flatten lists
        """
        out_list = []
        if not isinstance(in_list, list):
            out_list.append(in_list)
        else:
            for element in in_list:
                if isinstance(element, list):
                    out_list += Species.flatten_list(element)
                else:
                    out_list += [element]
        return out_list


class WeightedSpecies:
    def __init__(self, species: Species, stoichiometry: int = 1):
        """Container object for a all types of species and its stoichiometry
        """
        self.species: Species = species
        self.stoichiometry: int = stoichiometry

    @property
    def stoichiometry(self):
        return self._stoichiometry

    @stoichiometry.setter
    def stoichiometry(self, new_stoichiometry):
        if new_stoichiometry <= 0:
            raise ValueError(
                f'Stoichiometry must be positive integer! We got {new_stoichiometry}!')
        self._stoichiometry = int(new_stoichiometry)

    def pretty_print(self, **kwargs):
        return f'{self.stoichiometry if self.stoichiometry > 1 else ""}{self.species.pretty_print(**kwargs)}'

    def replace_species(self, *args, **kwargs):
        return self.species.replace_species(*args, **kwargs)

    @staticmethod
    def _count_weighted_species(weighted_species: List):
        """Helper function merge the same species in a list with different stoichiometry

        >>> s1 = Species(name='a')
        >>> ws1 = WeightedSpecies(species=s1, stoichiometry=2)
        >>> ws2 = WeightedSpecies(species=s1, stoichiometry=5)
        >>> ws_list = [ws1, ws2]
        >>> freq_dict = WeightedSpecies._count_weighted_species(ws_list)
        >>> len(freq_dict)
        1

        :param weighted_species: list of weighted_species
        :return: unique list of weighted_species, i.e. set(weighted_species)
        """
        # convert to set doesn't work because we need only species equality
        unique_species = []
        for w_species in weighted_species:
            if not any(w_species.species == u_s.species for u_s in unique_species):
                unique_species.append(w_species)

        freq_dict = dict(zip(unique_species, [0]*len(unique_species)))
        for w_species in weighted_species:
            for key in freq_dict:
                if key.species == w_species.species:
                    freq_dict[key] += w_species.stoichiometry

        return freq_dict

    def __eq__(self, other):
        if other.__class__ is self.__class__:
            return (other.species, other.stoichiometry) == (self.species, self.stoichiometry)
        return False

    def __hash__(self):
        return hash(self.species)+hash(self.stoichiometry)


class Complex:
    """
     !!!ComplexSpecies and OrderedComplexSpecies should ALWAYS be created with the Complex function!!!

    Complex is not a class that gets instantiated - it creates ComplexSpecies and OrderedComplexSpecies.
    The Logic encoded in the __new__ function is used to insert these classes into the binding sites of
    OrderedPolymerSpecies.

    arguments:
    species: a list of species to put into ComplexSpecies or OrderedComplexSpecies

    keywords:
    ordered: whether to produce an OrderedComplexSpecies (default = False)
    """
    def __new__(cls, *args, **keywords):
        species = []
        # below is extracting the "species" keywords from the args
        keywarg = None
        if("species" in keywords):
            keywarg = True
            species = keywords["species"]
            del keywords["species"]
        elif(len(args) >= 1):
            keywarg = False
            species = args[0]
            args = args[1:]

        # Check whether ot make a ComplexSpecies or OrderedComplexSpecies
        if "ordered" in keywords:
            ordered = keywords["ordered"]
            del keywords["ordered"]
        else:
            ordered = False

        valent_complex = None  # valent_complex is an OrderedPolymer Species
        bindloc = None  # bindloc is the location a Species is bound to valent_complex
        other_species = []  # Other species in the Complex

        # Below cycle through species and see if one has a parent. If it does, that means the species is
        # in an OrderedPolymerSpecies and the Complex should be formed around it.
        for specie in species:
            if(hasattr(specie, "parent") and (specie.parent is not None)):
                if(valent_complex is None):
                    # It is very important to deepcopy here because the underlying OrderedPolymerSpecies will be modified.
                    valent_complex = copy.deepcopy(specie.parent)
                    bindloc = specie.position
                else:
                    # If valent_complex has already been found - it means there are two OrderedPolymer
                    # or two Species in the same OrderedPolymer. This kind of binding has not been implemented.
                    raise NotImplementedError(
                        "binding together two OrderedPolymerSpecies or two species in the same OrderedPolymerSpecies!")
            else:
                other_species += [specie]

<<<<<<< HEAD
        if len(other_species) == 0:
            raise ValueError(
                "Trying to create a Complex from a single species!")

=======
>>>>>>> 2e860257
        # If no OrderedPolymerSpecies is found, just call the regular constructor.
        if(valent_complex is None):
            if ordered:
                # this creates an OrderedComplexSpecies
                # pass in all the args and keywords appropriately
                keywords["called_from_complex"] = True
                return OrderedComplexSpecies(species, *args, **keywords)
            else:
                # this creates a ComplexSpecies
                # pass in all the args and keywords appropriately
                keywords["called_from_complex"] = True
                return ComplexSpecies(species, *args, **keywords)

        # This means the Complex is being formed inside an OrderedPolymerSpecies
        else:
            # this is the species around which the complex is being formed
            # basically we want to "unclone" this and then "clone the new ComplexSpecies we will have created"
            prev_species = copy.deepcopy(valent_complex[bindloc])
            prev_species.remove()
            prev_direction = copy.deepcopy(valent_complex[bindloc].direction)

            # combine what was in the OrderedMonomer with the new stuff in the list
            new_species = other_species+[prev_species]

            # Create an OrderedcomplexSepcies
            if ordered:
                keywords["called_from_complex"] = True
                new_complex = OrderedComplexSpecies(
                    new_species, *args, **keywords)
            # Create a ComplexSpecies
            else:
                keywords["called_from_complex"] = True
                new_complex = ComplexSpecies(new_species, *args, **keywords)
            # now we replace the monomer inside the parent polymer
            valent_complex.replace(bindloc, new_complex, prev_direction)
            # this is saying that we are now a complex
            valent_complex.material_type = OrderedPolymerSpecies.default_material
            return valent_complex[bindloc]


class ComplexSpecies(Species):
    """ 
    !!!ComplexSpecies and OrderedComplexSpecies should ALWAYS be created with the Complex function!!!

        A special kind of species which is formed as a complex of two or more species.
        Used for attribute inheritance and storing groups of bounds Species. 
        Note taht in a ComplexSpecies, the order of the species list does not matter.
        This means that ComplexSpecies([s1, s2]) = ComplexSpecies([s2, s1]). 
        This is good for modelling order-indpendent binding complexes.
        For a case where species order matters (e.g. polymers) use OrderedComplexSpecies
    """

    def __init__(self, species: List[Union[Species, str]], name: Union[str, None] = None, material_type="complex",
<<<<<<< HEAD
                 attributes=None, compartment=None, initial_concentration=0, **keywords):
=======
                 attributes=None, compartment=None, **keywords):
>>>>>>> 2e860257

        # A little check to enforce use of Complex() to create ComplexSpecies
        if "called_from_complex" not in keywords or not keywords["called_from_complex"]:
            warnings.warn(
                "ComplexSpecies should be created using the Complex([List of Species]) function, not directly!")

        # Set species because it is used for default naming
        if len(Species.flatten_list(species)) <= 1:
            raise ValueError("chemical_reaction_network.complex requires 2 "
                             "or more species in its constructor.")
        self.species = species

        # call super class
        Species.__init__(self, name=name, material_type=material_type, attributes=attributes,
<<<<<<< HEAD
                         compartment=compartment, initial_concentration=initial_concentration)
=======
                         compartment=compartment)
>>>>>>> 2e860257

    def __repr__(self):
        """
        ComplexSpecies add an additional "_" onto the end of their string representation
        This ensures that some edge cases are differentiated.
        """
        txt = Species.__repr__(self)
        txt += "_"
        return txt

    @property
    def name(self):
        if self._name is None:
            name = ""
            for s in self.species_set:
                count = self.species.count(s)
                name += str(s)+"_"
                if count > 1:
                    name += f"{count}x_"
            name = name[:-1]
            return name
        else:
            return self._name

    @name.setter
    def name(self, name: str):
        self._name = self._check_name(name)

    def __contains__(self, item):
        """
        Returns a list of species inside the ComplexSpecies
        """
        if not isinstance(item, Species):
            raise ValueError(
                "Operator 'in' requires chemical_reaction_network.Species (or a subclass). Received: "+str(item))
        if item in self.species:
            # this is the base case
            return True
        else:
            # this is the recursive part. We want to check all
            # internal complexes for the thing we're looking for
            for content in self.species:
                if isinstance(content, ComplexSpecies):
                    if item in content:
                        return True
            # if we got here then we've failed to find it
            return False

    @property
    def species_set(self):
        species_set = list(set(self.species))
        list.sort(species_set, key=lambda s: repr(s))
        return species_set

    @property
    def species(self):
        return self._species

    @species.setter
    def species(self, species):
        if not isinstance(species, list):
            raise TypeError(f"species must be a list: recieved {species}.")
        species = Species.flatten_list(species)
        if not all(isinstance(s, Species) for s in species):
            raise TypeError(
                f"recieved a non-species as a member of the list species: {species}.")
        else:
            list.sort(species, key=lambda s: repr(s))
            self._species = species

    def replace_species(self, species: Species, new_species: Species):
        """
        Replaces species with new_species in the entire Complex Species. Acts recursively on nested ComplexSpecies
        Does not act in place - returns a new ComplexSpecies. 
        """
        if not isinstance(species, Species):
            raise ValueError(
                'species argument must be an instance of Species!')

        if not isinstance(new_species, Species):
            raise ValueError(
                'species argument must be an instance of Species!')

        new_species_list = []
        for s in self.species:
            new_s = s.replace_species(species, new_species)
            new_species_list.append(new_s)

        new_name = None
        if self._name is not None:
            new_name = self.name

        return Complex(species=new_species_list, name=new_name, material_type=self.material_type, attributes=self.attributes)

    def get_species(self, recursive=False):
        """
        Returns all species in the ComplexSpecies. If recursive = True, returns species inside internal ComplexSpecies recursively as well.
        """
        if not recursive:
            species = [self]
        else:
            species = [self]
            for s in self.species:
                species += s.get_species(recursive=True)

        return species

    def pretty_print(self, show_material=True, show_compartment=False, show_attributes=True,
                     show_initial_condition=False, **kwargs):
        """
        A more powerful printing function. 
        Useful for understanding CRNs but does not return string identifiers.
        show_material toggles whether species.material is printed.
        show_attributes toggles whether species.attributes is printed
        """

        txt = ""
        if self.material_type not in ["", None] and show_material:
            txt += self.material_type
        txt += "["
        for s in self.species_set:
            count = self.species.count(s)
            if count > 1:
                txt += f"{count}x_"
            txt += s.pretty_print(show_material=show_material,
                                  show_attributes=False)+":"
        txt = txt[:-1]

<<<<<<< HEAD
        if self.compartment not in ["", None] and show_compartment:
=======
        if self.compartment not in ["default", None] and show_compartment:
>>>>>>> 2e860257
            txt += " in " + self.compartment.name + "."

        if len(self.attributes) > 0 and self.attributes != [] and show_attributes:
            txt += "("
            for i in self.attributes:
                if i is not None:
                    txt += str(i)+", "
            txt = txt[:-2]+")"

        txt.replace("'", "")
        if(hasattr(self, "direction") and self.direction is not None):
            txt += "-"+self.direction
        txt += "]"

        return txt


class Multimer(ComplexSpecies):
    """A subclass of ComplexSpecies for Complexes made entirely of the same kind of species,
    eg dimers, tetramers, etc.
    """

    def __init__(self, species, multiplicity, name=None, material_type="complex", attributes=None,
<<<<<<< HEAD
                 compartment=None, initial_concentration=0, **keywords):
=======
                 compartment=None, **keywords):
>>>>>>> 2e860257

        if "called_from_complex" not in keywords or not keywords["called_from_complex"]:
            warnings.warn(
                "OrderedComplexSpecies should be created from the Complex([List of Species], ordered = True) function, not directly!")

        if isinstance(species, str):
            species = [Species(name=species)]
        elif not isinstance(species, Species):
            raise ValueError(
                "Multimer must be defined by a Species (or subclasses thereof) and a multiplicity (int).")
        else:
            species = [species]

        ComplexSpecies.__init__(self, species=species*multiplicity, name=name, material_type=material_type,
<<<<<<< HEAD
                                compartment=compartment, attributes=attributes, initial_concentration=initial_concentration,
=======
                                compartment=compartment, attributes=attributes,
>>>>>>> 2e860257
                                **keywords)


class OrderedComplexSpecies(ComplexSpecies):
    """ 
    !!!ComplexSpecies and OrderedComplexSpecies should ALWAYS be created with the Complex function!!!

    A special kind of species which is formed as a complex of two or more species.
    In OrderedComplexSpecies the order in which the complex subspecies are is defined
    denote different species, eg [s1, s2, s3] != [s1, s3, s2].
    Used for attribute inheritance and storing groups of bounds Species. 
    """

    def __init__(self, species, name=None, material_type="ordered_complex", attributes=None,
<<<<<<< HEAD
                 compartment=None, initial_concentration=0, **keywords):
=======
                 compartment=None, **keywords):
>>>>>>> 2e860257
        # Set species because it is used for default naming
        if len(Species.flatten_list(species)) <= 1:
            raise ValueError("chemical_reaction_network.complex requires 2 "
                             "or more species in its constructor.")
        self.species = species

        # Call the Species superclass constructor
        Species.__init__(self, name=name, material_type=material_type, attributes=attributes,
<<<<<<< HEAD
                         compartment=compartment, initial_concentration=initial_concentration)
=======
                         compartment=compartment)
>>>>>>> 2e860257

    @property
    def name(self):
        if self._name is None:
            name = ""
            for s in self.species:
                if isinstance(s, str):
                    s = Species(name=s)
                if s.material_type not in [""]:
                    name += f"{s.material_type}_{s.name}_"
                else:
                    name += f"{s.name}_"
            name = name[:-1]
            return name
        else:
            return self._name

    @name.setter
    def name(self, name: str):
        self._name = self._check_name(name)

    @property
    def species(self):
        return self._species

    @species.setter
    def species(self, species):
        if not isinstance(species, list):
            raise TypeError(f"species must be a list: recieved {species}.")
        species = Species.flatten_list(species)
        if not all(isinstance(s, Species) for s in species):
            raise TypeError(
                f"recieved a non-species as a member of the list species: {species}.")
        else:
            self._species = species

    def replace_species(self, species: Species, new_species: Species):
        """
        Replaces species with new_species in the entire Complex Species. Acts recursively on nested ComplexSpecies
        """
        if not isinstance(species, Species):
            raise ValueError(
                'species argument must be an instance of Species!')

        if not isinstance(new_species, Species):
            raise ValueError(
                'species argument must be an instance of Species!')

        new_species_list = []
        for s in self.species:
            new_s = s.replace_species(species, new_species)
            new_species_list.append(new_s)

        new_name = None
        if self._name is not None:
            new_name = self.name

        return Complex(species=new_species_list, name=new_name, material_type=self.material_type, attributes=self.attributes, ordered=True)

    def pretty_print(self, show_material=True, show_compartment=False, show_attributes=True,
                     show_initial_condition=False, **kwargs):
        """
        A more powerful printing function. 
        Useful for understanding CRNs but does not return string identifiers.
        show_material toggles whether species.material is printed.
        show_attributes toggles whether species.attributes is printed
        """

        txt = ""
        if self.material_type not in ["", None] and show_material:
            txt += self.material_type

        txt += "["

        for s in self.species:
            txt += s.pretty_print(show_material=show_material,
                                  show_attributes=False)+":"
        txt = txt[:-1]

<<<<<<< HEAD
        if self.compartment not in ["", None] and show_compartment:
=======
        if self.compartment not in ["default", None] and show_compartment:
>>>>>>> 2e860257
            txt += " in " + self.compartment.name + "."

        if len(self.attributes) > 0 and self.attributes != [] and show_attributes:
            txt += "("
            for i in self.attributes:
                if i is not None:
                    txt += str(i)+", "
            txt = txt[:-2]+")"

        txt.replace("'", "")
        txt += "]"

        return txt


class OrderedPolymerSpecies(OrderedComplexSpecies, OrderedPolymer):
    """
    A class to represent OrderedPolymers which can also participate in chemical reactions.
    OrderedPolymerSpecies is made up of Species (which are also OrderedMonomers).

    The Species inside an OrderedPolymerSpecies are meant to model multiple binding sites and/or
    functional regions. ComplexSpecies can be formed inside an OrderedPolymer by passing
    the internal Species at a specific location.

    When used as an input to a reaction, OrderedPolymerSpecies can be passed 
    or one if its internal Species (eg a Species with Species.parent = OrderedPolymerSpecies)
    can also be used to produce the same reaction. This allows flexibility in the arguments to
    different Mechanisms. Sometimes, it is convenient to pass in the OrderedPolymerSpecies,
    sometimes it is convenient to pass an internal Species. Both will work from the point of view
    of any Mechanism.
    """
    default_material = "ordered_polymer"

    def __init__(self, species, name=None, base_species=None, material_type=default_material,
<<<<<<< HEAD
                 compartment=None, attributes=None, initial_concentration=0, circular=False):
=======
                 compartment=None, attributes=None, circular=False):
>>>>>>> 2e860257

        self.material_type = material_type
        self.compartment = compartment
        self.parent = None
        self.position = None
        self.direction = None

        self.circular = circular

        if attributes is None:
            self.attributes = []
        else:
            self.attributes = attributes

        self._name = OrderedComplexSpecies._check_name(self, name)

        self.material_type = material_type
        #self.species = []
        monomers = []
        for specie in species:
            if isinstance(specie, Species) and isinstance(specie, OrderedMonomer):
                monomers += [specie]
            elif (isinstance(specie, tuple) or isinstance(specie, list)) and (isinstance(specie[0], Species) and isinstance(specie[0], OrderedMonomer)):
                monomers += [specie]
            elif isinstance(specie, OrderedPolymer):
                raise NotImplementedError(
                    f"OrderedPolymer cannot be used as a Monomer at this time.")
            else:
                raise ValueError(
                    "{} should be a Species or list [Species, 'direction']".format(specie))
                # only species are acceptable

        OrderedPolymer.__init__(self, monomers)
        self.material_type = material_type

        if(base_species is None):
            self.base_species = Species(self.name, material_type=material_type)
        elif(isinstance(base_species, Species)):
            self.base_species = base_species
        else:
            raise TypeError("base_species is of type "+type(base_species) +
                            " which is not acceptable. Use Species or str")

    @property
    def species_set(self):
        return set(self._polymer)

    @property
    def species(self):
        return self._polymer

    def get_species_list(self):
        return self._polymer

    @property
    def circular(self):
        if("circular" in self.attributes):
            return True
        else:
            return False

    @circular.setter
    def circular(self, value: bool):
        if(value):
            self.add_attribute("circular")
        else:
            self.remove_attribute("circular")

    def set_species_list(self, spec_tuple: tuple):
        OrderedPolymer.__init__(self, spec_tuple)

    @property
    def name(self):
        if self._name is None:
            name = ""
        else:
            name = self._name
        outlst = []

        for monomer in self._polymer:
            assert(isinstance(monomer, Species))
            pname = monomer.name
            pdir = None
            if(hasattr(monomer, "direction")):
                pdir = monomer.direction
            if(pdir is not None):
                outlst += [pname+"_"+str(pdir)[0]]
            else:
                outlst += [pname]
        if(self.circular):
            outlst += ["o"]
        name = '_'.join(outlst)
        return name

    def __hash__(self):
        ophash = OrderedPolymer.__hash__(self)
        ophash += hash(self.circular)+hash(self.base_species) + \
            hash(self.name)+hash(self.material_type)
        return ophash

    def replace(self, position, part, direction=None):
        # TODO only change the name if the part we are replacing is actually different
        mydir = direction
        if((mydir is None) and (part.direction is not None)):
            mydir = part.direction
        if(part == self._polymer[position] and self._polymer[position].direction == mydir):
            # in this case we are replacing a part with the same thing, so do nothing
            # but it could be true that the reference changes? That shouldnt be
            pass
        else:
            OrderedPolymer.replace(
                self, position=position, part=part, direction=mydir)
            # print("replacing")
            #print([a.data for a in self._polymer])
            #self.name = self.make_name()

    def __contains__(self, item):
        for part in self.species:
            if((part == item) or (item == part.data) or (item in part)):
                return True
        return False<|MERGE_RESOLUTION|>--- conflicted
+++ resolved
@@ -16,11 +16,7 @@
     """
 
     def __init__(self, name: str, material_type="", attributes: Union[List, None] = None,
-<<<<<<< HEAD
-                 initial_concentration=0, compartment=None, **keywords):
-=======
                  compartment=None, **keywords):
->>>>>>> 2e860257
         OrderedMonomer.__init__(self, **keywords)
 
         self.name = name
@@ -92,14 +88,7 @@
 
     @property
     def compartment(self):
-<<<<<<< HEAD
-        if self._compartment is None:
-            return ""
-        else:
-            return self._compartment
-=======
         return self._compartment
->>>>>>> 2e860257
 
     @compartment.setter
     def compartment(self, compartment):
@@ -145,19 +134,11 @@
             return name
         elif isinstance(name, str):
             no_underscore_string = name.replace("_", "")
-<<<<<<< HEAD
-            if no_underscore_string.isalnum() and "__" not in name and name[len(name)-1] != "_" and name[0].isalpha():
-                return name
-            else:
-                raise ValueError(
-                    f"name attribute {name} must consist of letters, numbers, or underscores and cannot contained double underscores or begin/end with a special character.")
-=======
             if no_underscore_string.isalnum() and "__" not in name and name[len(name)-1] != "_" and name[0].isalnum():
                 return name
             else:
                 raise ValueError(
                     f"name attribute {name} must consist of letters, numbers, or underscores and cannot contain double underscores or begin/end with a special character.")
->>>>>>> 2e860257
         else:
             raise TypeError("Name must be a string.")
 
@@ -233,11 +214,7 @@
 
         txt += self.name
 
-<<<<<<< HEAD
-        if self.compartment not in ["", None] and show_compartment:
-=======
         if self.compartment not in ["default", None] and show_compartment:
->>>>>>> 2e860257
             txt += " in " + self.compartment.name + "."
 
         if len(self.attributes) > 0 and self.attributes != [] and show_attributes:
@@ -418,13 +395,6 @@
             else:
                 other_species += [specie]
 
-<<<<<<< HEAD
-        if len(other_species) == 0:
-            raise ValueError(
-                "Trying to create a Complex from a single species!")
-
-=======
->>>>>>> 2e860257
         # If no OrderedPolymerSpecies is found, just call the regular constructor.
         if(valent_complex is None):
             if ordered:
@@ -478,11 +448,7 @@
     """
 
     def __init__(self, species: List[Union[Species, str]], name: Union[str, None] = None, material_type="complex",
-<<<<<<< HEAD
-                 attributes=None, compartment=None, initial_concentration=0, **keywords):
-=======
                  attributes=None, compartment=None, **keywords):
->>>>>>> 2e860257
 
         # A little check to enforce use of Complex() to create ComplexSpecies
         if "called_from_complex" not in keywords or not keywords["called_from_complex"]:
@@ -497,11 +463,7 @@
 
         # call super class
         Species.__init__(self, name=name, material_type=material_type, attributes=attributes,
-<<<<<<< HEAD
-                         compartment=compartment, initial_concentration=initial_concentration)
-=======
                          compartment=compartment)
->>>>>>> 2e860257
 
     def __repr__(self):
         """
@@ -630,11 +592,7 @@
                                   show_attributes=False)+":"
         txt = txt[:-1]
 
-<<<<<<< HEAD
-        if self.compartment not in ["", None] and show_compartment:
-=======
         if self.compartment not in ["default", None] and show_compartment:
->>>>>>> 2e860257
             txt += " in " + self.compartment.name + "."
 
         if len(self.attributes) > 0 and self.attributes != [] and show_attributes:
@@ -658,11 +616,7 @@
     """
 
     def __init__(self, species, multiplicity, name=None, material_type="complex", attributes=None,
-<<<<<<< HEAD
-                 compartment=None, initial_concentration=0, **keywords):
-=======
                  compartment=None, **keywords):
->>>>>>> 2e860257
 
         if "called_from_complex" not in keywords or not keywords["called_from_complex"]:
             warnings.warn(
@@ -677,11 +631,7 @@
             species = [species]
 
         ComplexSpecies.__init__(self, species=species*multiplicity, name=name, material_type=material_type,
-<<<<<<< HEAD
-                                compartment=compartment, attributes=attributes, initial_concentration=initial_concentration,
-=======
                                 compartment=compartment, attributes=attributes,
->>>>>>> 2e860257
                                 **keywords)
 
 
@@ -696,11 +646,7 @@
     """
 
     def __init__(self, species, name=None, material_type="ordered_complex", attributes=None,
-<<<<<<< HEAD
-                 compartment=None, initial_concentration=0, **keywords):
-=======
                  compartment=None, **keywords):
->>>>>>> 2e860257
         # Set species because it is used for default naming
         if len(Species.flatten_list(species)) <= 1:
             raise ValueError("chemical_reaction_network.complex requires 2 "
@@ -709,11 +655,7 @@
 
         # Call the Species superclass constructor
         Species.__init__(self, name=name, material_type=material_type, attributes=attributes,
-<<<<<<< HEAD
-                         compartment=compartment, initial_concentration=initial_concentration)
-=======
                          compartment=compartment)
->>>>>>> 2e860257
 
     @property
     def name(self):
@@ -793,11 +735,7 @@
                                   show_attributes=False)+":"
         txt = txt[:-1]
 
-<<<<<<< HEAD
-        if self.compartment not in ["", None] and show_compartment:
-=======
         if self.compartment not in ["default", None] and show_compartment:
->>>>>>> 2e860257
             txt += " in " + self.compartment.name + "."
 
         if len(self.attributes) > 0 and self.attributes != [] and show_attributes:
@@ -832,11 +770,7 @@
     default_material = "ordered_polymer"
 
     def __init__(self, species, name=None, base_species=None, material_type=default_material,
-<<<<<<< HEAD
-                 compartment=None, attributes=None, initial_concentration=0, circular=False):
-=======
                  compartment=None, attributes=None, circular=False):
->>>>>>> 2e860257
 
         self.material_type = material_type
         self.compartment = compartment
