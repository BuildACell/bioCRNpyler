#  Copyright (c) 2019, Build-A-Cell. All rights reserved.
#  See LICENSE file in the project root directory for details.

from .component import Component
from .components_basic import DNA, RNA, Protein
from .species import ComplexSpecies, Species
from .mechanisms_binding import One_Step_Cooperative_Binding, Combinatorial_Cooperative_Binding
from warnings import warn as pywarn
import itertools as it
import numpy as np
<<<<<<< HEAD
from .dna_part_promoter import *
from .dna_part_rbs import *
=======
from .dna_assembly_promoter import *
from .dna_assembly_rbs import *
import copy
>>>>>>> eb5fa950

def warn(txt):
    pywarn(txt)



class DNAassembly(DNA):
    """
    A Component which contains a Promoter, RBS, transcript, and protein.
    Used to model simple Transcription Translation systems.

    Note:
    If transcript is None and protein is not None, 
    the DNAassembly will use its transcription mechanisms to produce the protein.
    This is used by Expression Mixtures.
    """
    def __init__(self, name: str, dna=None, promoter=None, transcript=None,
                 rbs=None, protein=None, length=None,
                 attributes=None, mechanisms=None, parameters=None, initial_conc=None, **keywords):
        self.promoter = None
        self.rbs = None
        self.transcript = None
        self.initial_concentration = initial_conc
        self.name = name
        
        #This has to be called at the end so mechanisms are set for the promoter, RBS, etc.
        DNA.__init__(self, name, length=length, mechanisms=mechanisms,
                     parameters=parameters, initial_conc=initial_conc,
                     attributes=attributes, **keywords)

        self.update_dna(dna, attributes=attributes)
        self.update_transcript(transcript)
        self.update_protein(protein)
<<<<<<< HEAD
        self.update_promoter(promoter, transcript = self.transcript,protein = self.protein)
        self.update_rbs(rbs, transcript = self.transcript,
                        protein = self.protein)

        self.set_parameter_warnings(parameter_warnings)
=======
        self.update_promoter(promoter, transcript = self.transcript)
        self.update_rbs(rbs, transcript = self.transcript, protein = self.protein)
>>>>>>> eb5fa950

    
    
    #Set the mixture the Component is in.
    def set_mixture(self, mixture):
        self.mixture = mixture
        if self.promoter is not None:
            self.promoter.set_mixture(mixture)
        if self.rbs is not None:
            self.rbs.set_mixture(mixture)

    def update_dna(self, dna, attributes = None):
        if dna is None:
            self.dna = self.set_species(self.name, material_type = "dna", attributes = attributes)
        else:
            self.dna = self.set_species(dna, material_type = "dna", attributes = attributes)

        if self.promoter is not None:
            self.promoter.dna = self.dna
        if self.rbs is not None:
            self.rbs.dna = self.dna
        
    def update_transcript(self, transcript, attributes = None):
        if transcript is None:
            self.transcript = self.set_species(self.name, material_type = "rna", attributes = attributes)

        #this is used for expression mixtures where there is no transcript!
        elif transcript == False:
            self.transcript = None
        else:
            self.transcript = self.set_species(transcript, material_type = "rna", attributes = attributes)

        if self.promoter is not None:
            self.promoter.transcript = self.transcript
        if self.rbs is not None:
            self.rbs.transcript = self.transcript


    def update_protein(self, protein, attributes = None):
        if protein is None:
            self.protein = self.set_species(self.name, material_type = "protein", attributes = attributes)
        else:
            self.protein = self.set_species(protein, material_type = "protein", attributes = attributes)

        if self.rbs is not None:
            self.rbs.protein = self.protein
        if self.promoter is not None:
            self.promoter.protein = self.protein

    def update_promoter(self, promoter, transcript=None,protein = None):
        if transcript is not None:
            self.update_transcript(transcript)

        if isinstance(promoter, str):
            self.promoter = Promoter(assembly = self, name = promoter,
                                     transcript = self.transcript,
                                     protein = protein)
        elif isinstance(promoter, Promoter):
            self.promoter = copy.deepcopy(promoter)
            self.promoter.assembly = self
            self.promoter.transcript = self.transcript
            self.promoter.protein = protein
        elif promoter is not None:
            raise ValueError("Improper promoter type recieved by DNAassembly. "
                             "Expected string or promoter object. "
                             f"Recieved {repr(promoter)}.")
        else:
            self.promoter = None

        if self.promoter is not None:
            self.promoter.update_parameters(parameter_database = self.parameter_database, overwrite_parameters = False)
            self.promoter.set_mixture(self.mixture)
            self.promoter.add_mechanisms(self.mechanisms, optional_mechanism = True)

    def update_rbs(self, rbs, transcript = None, protein = None):
        if protein is not None:
            self.update_protein(protein)

        if transcript is not None:
            self.update_transcript(transcript)

        if isinstance(rbs, str):
            self.rbs = RBS(assembly = self, name = rbs, protein = self.protein,
                           transcript = self.transcript)
        elif isinstance(rbs, RBS):
            self.rbs = copy.deepcopy(rbs)
            self.rbs.assembly = self
            self.rbs.transcript = self.transcript
            self.rbs.protein = self.protein
        elif rbs is not None:
            raise ValueError(f"Improper rbs type recieved by DNAassemby. Expected string or RBS object. Recieved {repr(rbs)}.")
        else:
            self.rbs = None

        if self.rbs is not None:
            self.rbs.update_parameters(parameter_database = self.parameter_database, overwrite_parameters = False)
            self.rbs.set_mixture(self.mixture)
            self.rbs.add_mechanisms(self.mechanisms, optional_mechanism = True)

    def update_species(self):
        species = []
        species.append(self.dna)
        if self.promoter is not None:
            species += self.promoter.update_species()

        if self.rbs is not None:
            species += self.rbs.update_species()
            

        deg_mech = self.get_mechanism("rna_degredation", optional_mechanism = True)
        if deg_mech is not None and self.promoter is not None and self.transcript is not None:
            species += deg_mech.update_species(rna = self.transcript, component = self.promoter, part_id = self.transcript.name)

        return species

    def update_reactions(self):
        reactions = []
        if self.promoter is not None:
            reactions += self.promoter.update_reactions()

        if self.rbs is not None:
            reactions += self.rbs.update_reactions()

        deg_mech = self.get_mechanism("rna_degredation", optional_mechanism = True)
        if deg_mech is not None and self.promoter is not None and self.transcript is not None:
            reactions += deg_mech.update_reactions(rna = self.transcript, component = self.promoter, part_id = self.transcript.name)

        return reactions

    def update_parameters(self, parameter_file = None, parameters = None, overwrite_parameters = True):

        DNA.update_parameters(self = self, parameter_file = parameter_file, parameters = parameters, overwrite_parameters = overwrite_parameters)

        if self.promoter is not None:
            self.promoter.update_parameters(parameter_file = parameter_file, parameters = parameters, overwrite_parameters = overwrite_parameters)

        if self.rbs is not None:
            self.rbs.update_parameters(parameter_file = parameter_file, parameters = parameters, overwrite_parameters = overwrite_parameters)

    
    def add_mechanism(self, mechanism, mech_type = None, overwrite = False, optional_mechanism = False):
        """
        adds a mechanism of type mech_type to the Component Mechanism dictonary.

        DNA_assembly also adds the mechanisms to its promoter and rbs (but never overwrites them!)
        """

        Component.add_mechanism(self, mechanism, mech_type = mech_type, overwrite = overwrite, optional_mechanism = optional_mechanism)

        if self.promoter is not None:
            self.promoter.add_mechanism(mechanism, mech_type = mech_type, optional_mechanism = True) 

        if self.rbs is not None:
            self.rbs.add_mechanism(mechanism, mech_type = mech_type, optional_mechanism = True)


    def __str__(self):
        return type(self).__name__ + ": " + self.name

    def __repr__(self):
        txt = str(self)
        if self.promoter is not None:
            txt += "\n\t" + repr(self.promoter)
            txt += "\n\ttranscript = " + repr(self.transcript)
        if self.rbs is not None:
            txt += "\n\t" + repr(self.rbs)
            txt += "\n\tprotein = " + repr(self.protein)
        return txt<|MERGE_RESOLUTION|>--- conflicted
+++ resolved
@@ -8,14 +8,9 @@
 from warnings import warn as pywarn
 import itertools as it
 import numpy as np
-<<<<<<< HEAD
 from .dna_part_promoter import *
 from .dna_part_rbs import *
-=======
-from .dna_assembly_promoter import *
-from .dna_assembly_rbs import *
 import copy
->>>>>>> eb5fa950
 
 def warn(txt):
     pywarn(txt)
@@ -49,16 +44,8 @@
         self.update_dna(dna, attributes=attributes)
         self.update_transcript(transcript)
         self.update_protein(protein)
-<<<<<<< HEAD
-        self.update_promoter(promoter, transcript = self.transcript,protein = self.protein)
-        self.update_rbs(rbs, transcript = self.transcript,
-                        protein = self.protein)
-
-        self.set_parameter_warnings(parameter_warnings)
-=======
-        self.update_promoter(promoter, transcript = self.transcript)
+        self.update_promoter(promoter, transcript = self.transcript, protein = self.protein)
         self.update_rbs(rbs, transcript = self.transcript, protein = self.protein)
->>>>>>> eb5fa950
 
     
     
