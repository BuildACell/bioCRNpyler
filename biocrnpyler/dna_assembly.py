#  Copyright (c) 2019, Build-A-Cell. All rights reserved.
#  See LICENSE file in the project root directory for details.

import copy
from typing import List, Union

from .component import Component
from .components_basic import DNA, RNA, Protein
<<<<<<< HEAD
from .species import ComplexSpecies, Species
from .mechanisms_binding import One_Step_Cooperative_Binding, Combinatorial_Cooperative_Binding
from warnings import warn
import itertools as it
from .mixture import Mixture
from .dna_part_promoter import *
from .dna_part_rbs import *
from .parameter import ParameterDatabase
import copy
from typing import List, Union
=======
from .dna_part_promoter import Promoter
from .dna_part_rbs import RBS
from .mechanism import Mechanism
from .mixture import Mixture
from .parameter import ParameterDatabase
from .reaction import Reaction
from .species import Species

>>>>>>> 2a66ce0f

class DNAassembly(DNA):
    """A class that contains a Promoter, RBS, transcript, and protein."""

    def __init__(self, name: str, dna=None, promoter=None, transcript=None,
                 rbs=None, protein=None, length=None,
                 attributes=None, mechanisms=None, parameters=None, initial_conc=None, **keywords):
        """
            Note:
        If transcript is None and protein is not None,
        the DNAassembly will use its transcription mechanisms to produce the protein.
        This is used by Expression Mixtures.
        :param name: name of the DNA assembly
        :param dna:
        :param promoter:
        :param transcript:
        :param rbs:
        :param protein:
        :param length:
        :param attributes:
        :param mechanisms:
        :param parameters:
        :param initial_conc:
        :param keywords: passed into the parent object (DNA)
        """
        self.promoter = None
        self.rbs = None
        self.transcript = None
        self.initial_concentration = initial_conc
        self.name = name
        
        # This has to be called at the end so mechanisms are set for the promoter, RBS, etc.
        DNA.__init__(self, name, length=length, mechanisms=mechanisms,
                     parameters=parameters, initial_conc=initial_conc,
                     attributes=attributes, **keywords)

        self.update_dna(dna, attributes=attributes)
        self.update_transcript(transcript)
        self.update_protein(protein)
        self.update_promoter(promoter, transcript=self.transcript, protein=self.protein)
        self.update_rbs(rbs, transcript=self.transcript, protein=self.protein)

    def set_mixture(self, mixture: Mixture) -> None:
        """Set the mixture the Component is in.

        :param mixture: reference to a Mixture instance
        :return: None
        """
        self.mixture = mixture
        if self.promoter is not None:
            self.promoter.set_mixture(mixture)
        if self.rbs is not None:
            self.rbs.set_mixture(mixture)

    def update_dna(self, dna: Union[None, DNA, str], attributes=None) -> None:
        """sets up the dna attribute with a valid DNA instance.

        :param dna: name of a dna sequence or a DNA instance
        :param attributes: Species attribute
        :return: None
        """
        if dna is None:
            self.dna = self.set_species(self.name, material_type="dna", attributes=attributes)
        else:
            self.dna = self.set_species(dna, material_type="dna", attributes=attributes)

        if self.promoter is not None:
            self.promoter.dna = self.dna
        if self.rbs is not None:
            self.rbs.dna = self.dna
        
    def update_transcript(self, transcript: Union[None, RNA, str, bool], attributes=None) -> None:
        """sets up the transcript attribute with a valid RNA instance.

        :param transcript: name of a RNA transcript or RNA instance
        :param attributes: Species attribute
        :return: None
        """
        if transcript is None:
            self.transcript = self.set_species(self.name, material_type="rna", attributes=attributes)

        # this is used for expression mixtures where there is no transcript!
        elif transcript is False:
            self.transcript = None
        else:
            self.transcript = self.set_species(transcript, material_type="rna", attributes=attributes)

        if self.promoter is not None:
            self.promoter.transcript = self.transcript
        if self.rbs is not None:
            self.rbs.transcript = self.transcript

    def update_protein(self, protein: Union[None, Protein, str], attributes=None) -> None:
        """sets up the protein attribute with a valid Protein instance.

        :param protein: name of a protein or Protein instance
        :param attributes: Species attribute
        :return: None
        """
        if protein is None:
            self.protein = self.set_species(self.name, material_type="protein", attributes=attributes)
        else:
            self.protein = self.set_species(protein, material_type="protein", attributes=attributes)

        if self.rbs is not None:
            self.rbs.protein = self.protein
        if self.promoter is not None:
            self.promoter.protein = self.protein

    def update_promoter(self, promoter: Union[Protein, str], transcript: RNA=None, protein: Protein=None) -> None:
        """sets up the promoter attribute with a valid Promoter instance.

        :param promoter: name of a promoter or Promoter instance
        :param transcript: reference to the RNA transcript
        :param protein:
        :return: None
        """
        if transcript is not None:
            self.update_transcript(transcript)

        if isinstance(promoter, str):
            self.promoter = Promoter(assembly=self, name=promoter,
                                     transcript=self.transcript,
                                     protein=protein)
        elif isinstance(promoter, Promoter):
            self.promoter = copy.deepcopy(promoter)
            self.promoter.assembly = self
            self.promoter.transcript = self.transcript
            self.promoter.protein = protein
        elif promoter is not None:
            raise ValueError("Improper promoter type received by DNAassembly. "
                             "Expected string or promoter object. "
                             f"Received {repr(promoter)}.")
        else:
            self.promoter = None

        if self.promoter is not None:
            self.promoter.update_parameters(parameter_database=self.parameter_database, overwrite_parameters=False)
            self.promoter.set_mixture(self.mixture)
            self.promoter.add_mechanisms(self.mechanisms, optional_mechanism=True)

    def update_rbs(self, rbs: Union[RBS, str], transcript: RNA=None, protein: Protein=None) -> None:
        """sets up the rbs attribute with a valid RBS instance.

        :param rbs: name of the ribosome binding site or RBS instance
        :param transcript: RNA that contains the ribosome binding site
        :param protein: protein that RNA contains
        :return: None
        """
        if protein is not None:
            self.update_protein(protein)

        if transcript is not None:
            self.update_transcript(transcript)

        if isinstance(rbs, str):
            self.rbs = RBS(assembly=self, name=rbs, protein=self.protein,
                           transcript=self.transcript)
        elif isinstance(rbs, RBS):
            self.rbs = copy.deepcopy(rbs)
            self.rbs.assembly = self
            self.rbs.transcript = self.transcript
            self.rbs.protein = self.protein
        elif rbs is not None:
            raise ValueError(f"Improper rbs type received by DNAassemby. Expected string or RBS object. Received {repr(rbs)}.")
        else:
            self.rbs = None

        if self.rbs is not None:
            self.rbs.update_parameters(parameter_database=self.parameter_database, overwrite_parameters=False)
            self.rbs.set_mixture(self.mixture)
            self.rbs.add_mechanisms(self.mechanisms, optional_mechanism=True)

    def update_species(self) -> List[Species]:
        """collects the list of Species that a DNAassemlby instance holds.

        :return: list of Species that a DNAassemlby instance holds
        """
        species = []
        species.append(self.dna)
        if self.promoter is not None:
            species += self.promoter.update_species()

        if self.rbs is not None:
            species += self.rbs.update_species()

        #deg_mech = self.get_mechanism("rna_degredation", optional_mechanism=True)
        #if deg_mech is not None and self.promoter is not None and self.transcript is not None:
        #    species += deg_mech.update_species(rna=self.transcript, component=self.promoter, part_id=self.transcript.name)

        return species

    def update_reactions(self) -> List[Reaction]:
        """collects the list of Reactions that a DNAassemlby instance holds.

        :return: list of Reactions that a DNAassemlby instance holds.
        """
        reactions = []
        if self.promoter is not None:
            reactions += self.promoter.update_reactions()

        if self.rbs is not None:
            reactions += self.rbs.update_reactions()

        #deg_mech = self.get_mechanism("rna_degredation", optional_mechanism=True)
        #if deg_mech is not None and self.promoter is not None and self.transcript is not None:
        #    reactions += deg_mech.update_reactions(rna=self.transcript, component=self.promoter, part_id=self.transcript.name)

        return reactions

    def update_parameters(self, parameter_file: str=None, parameters:ParameterDatabase=None, overwrite_parameters: bool=True) -> None:
        """updates the parameters stored in dna, promoter and rbs.

        :param parameter_file: valid parameter file
        :param parameters: a parameter database instance
        :param overwrite_parameters: whether to overwrite existing parameters
        :return: None
        """

        DNA.update_parameters(self=self, parameter_file=parameter_file, parameters=parameters, overwrite_parameters=overwrite_parameters)

        if self.promoter is not None:
            self.promoter.update_parameters(parameter_file=parameter_file, parameters=parameters, overwrite_parameters=overwrite_parameters)

        if self.rbs is not None:
            self.rbs.update_parameters(parameter_file=parameter_file, parameters=parameters, overwrite_parameters=overwrite_parameters)

    def add_mechanism(self, mechanism: Mechanism, mech_type: str=None, overwrite: bool=False, optional_mechanism: bool=False) -> None:
        """adds a mechanism of type mech_type to the Component Mechanism dictionary.

        DNA_assembly also adds the mechanisms to its promoter and rbs (but never overwrites them!)

        :param mechanism: reference to a Mechanism instance
        :param mech_type: type of mechanism
        :param overwrite: whether to overwrite the mechanism in Component
        :param optional_mechanism:
        :return: None
        """
        Component.add_mechanism(self, mechanism, mech_type=mech_type, overwrite=overwrite, optional_mechanism=optional_mechanism)

        if self.promoter is not None:
            self.promoter.add_mechanism(mechanism, mech_type=mech_type, optional_mechanism=True)

        if self.rbs is not None:
            self.rbs.add_mechanism(mechanism, mech_type=mech_type, optional_mechanism=True)

    def __str__(self):
        return type(self).__name__ + ": " + self.name

    def __repr__(self):
        txt = str(self)
        if self.promoter is not None:
            txt += "\n\t" + repr(self.promoter)
            txt += "\n\ttranscript = " + repr(self.transcript)
        if self.rbs is not None:
            txt += "\n\t" + repr(self.rbs)
            txt += "\n\tprotein = " + repr(self.protein)
        return txt<|MERGE_RESOLUTION|>--- conflicted
+++ resolved
@@ -6,18 +6,6 @@
 
 from .component import Component
 from .components_basic import DNA, RNA, Protein
-<<<<<<< HEAD
-from .species import ComplexSpecies, Species
-from .mechanisms_binding import One_Step_Cooperative_Binding, Combinatorial_Cooperative_Binding
-from warnings import warn
-import itertools as it
-from .mixture import Mixture
-from .dna_part_promoter import *
-from .dna_part_rbs import *
-from .parameter import ParameterDatabase
-import copy
-from typing import List, Union
-=======
 from .dna_part_promoter import Promoter
 from .dna_part_rbs import RBS
 from .mechanism import Mechanism
@@ -26,7 +14,6 @@
 from .reaction import Reaction
 from .species import Species
 
->>>>>>> 2a66ce0f
 
 class DNAassembly(DNA):
     """A class that contains a Promoter, RBS, transcript, and protein."""
