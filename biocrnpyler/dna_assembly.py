#  Copyright (c) 2019, Build-A-Cell. All rights reserved.
#  See LICENSE file in the project root directory for details.

from .component import Component
from .components_basic import DNA, RNA, Protein
from .chemical_reaction_network import ComplexSpecies, Species
<<<<<<< HEAD
from .mechanisms_binding import One_Step_Cooperative_Binding
=======
from .mechanism import One_Step_Cooperative_Binding, Combinatorial_Cooperative_Binding
>>>>>>> 5fdca97f
from warnings import warn as pywarn
import itertools as it
import numpy as np
from .dna_assembly_promoter import *
from .dna_assembly_rbs import *

def warn(txt):
    pywarn(txt)


<<<<<<< HEAD
=======
class Promoter(Component):
    def __init__(self, name, assembly=None,
                 transcript=None, length=0,
                 mechanisms={}, parameters={}, **keywords):
        self.assembly = assembly
        self.length = length
        if transcript is None and assembly is None:
            self.transcript = None
        elif transcript is None:
            self.transcript = Species(assembly.name, material_type="rna")
        else:
            self.transcript = self.set_species(transcript, material_type = 'rna')

        Component.__init__(self, name = name, mechanisms = mechanisms,
                           parameters = parameters, **keywords)

    def update_species(self):
        mech_tx = self.mechanisms["transcription"]
        species = []
        species += mech_tx.update_species(dna = self.assembly.dna, \
            transcript = self.transcript, protein = self.assembly.protein)
        return species

    def update_reactions(self):
        mech_tx = self.mechanisms["transcription"]
        reactions = []


        reactions += mech_tx.update_reactions(dna = self.assembly.dna, \
                        component = self, part_id = self.name, complex = None,
                        transcript = self.transcript, protein = self.assembly.protein)
        return reactions

class RegulatedPromoter(Promoter):
    def __init__(self, name, regulators, leak = True, assembly = None,
                 transcript = None, length = 0, mechanisms = {},
                 parameters = {}, **keywords):

        if not isinstance(regulators, list):
            regulators = [regulators]

        self.regulators = []
        for regulator in regulators:
            self.regulators += [self.set_species(regulator, material_type = "protein")]

        self.leak = leak

        self.default_mechanisms = {"binding": One_Step_Cooperative_Binding()}

        Promoter.__init__(self, name = name, assembly = assembly,
                          transcript = transcript, length = length,
                          mechanisms = mechanisms, parameters = parameters,
                          **keywords)

    def update_species(self):
        mech_tx = self.mechanisms["transcription"]
        mech_b = self.mechanisms['binding']
        species = []
        self.complexes = []
        if self.leak is not False:
            species += mech_tx.update_species(dna = self.assembly.dna, component = self)

        for i in range(len(self.regulators)):
            regulator = self.regulators[i]

            species_b = mech_b.update_species(regulator, self.assembly.dna, component = self, part_id = self.name+"_"+regulator.name)
            species += species_b
            complex_ = species_b[0]
            self.complexes += [complex_]
            species += mech_tx.update_species(dna = complex_, transcript = self.transcript, protein = self.assembly.protein, part_id = self.name+"_"+regulator.name)
        return species

    def update_reactions(self):
        reactions = []
        mech_tx = self.mechanisms["transcription"]
        mech_b = self.mechanisms['binding']

        if self.leak != False:
            reactions += mech_tx.update_reactions(dna = self.assembly.dna, component = self, part_id = self.name, \
                                                            transcript = self.transcript, protein = self.assembly.protein)

        for i in range(len(self.regulators)):
            regulator = self.regulators[i]
            complex_ = self.complexes[i]

            reactions += mech_b.update_reactions(regulator, self.assembly.dna, component = self, \
                                                                    part_id = self.name+"_"+regulator.name)
            reactions += mech_tx.update_reactions(dna = complex_, component = self, part_id = self.name+"_"+regulator.name, \
                                            transcript = self.transcript, protein = self.assembly.protein)

        return reactions

class CombinatorialPromoter(Promoter):
    def __init__(self, name, regulators, leak = True, assembly = None,
                 transcript = None, length = 0, mechanisms = {},
                 parameters = {},tx_capable_list = None,cooperativity = None, **keywords):
        """
        A combinatorial promoter is something where binding multiple regulators result in
        qualitatively different transcription behaviour. For example, maybe it's an AND
        gate promoter where it only transcribes if two regulators are bound, but not if 
        either one is bound.
        
        =============
        inputs
        =============
        name: the name of the promoter
        regulators: a list of strings or species indicating all the possible regualtors that can bind
        
        leak: if true, then a promoter with nothing bound will transcribe
        
        assembly: a DNA_assembly object that contains this promoter
        
        transcript: the transcript that this promoter makes
        
        length: the length in nt? I don't think this is used for anything at the moment
        
        mechanisms: additional mechanisms. formatted with {"mechanism_type":mechanismObject(),...}
        
        parameters: promoter-specific parameters. Formatted as {("identifier1","identifier2"):value,...}
        
        tx_capable_list: list of which combination of regulators bound will lead to transcription. 
                        formatted as [["regulator1","regulator2"],["regulator1"],...] regulators
                        can be strings or Species
        cooperativity: a dictionary of cooperativity values. For example, {"regulator":2,"regulator2":1,....}
        """
        if not isinstance(regulators, list):
            #you could give one string as a regulator
            regulators = [regulators]
        self.cooperativity = cooperativity
        self.regulators = []
        for regulator in regulators:
            self.regulators += [self.set_species(regulator, material_type = "protein")]
            
        #after we've sanitized the inputs, then sort
        self.regulators = sorted(self.regulators)
        #now let's work out the tx_capable_list
        if(tx_capable_list == None):
            #if nothing is passed, that means everything transcribes
            allcomb = []
            for r in range(1,len(self.regulators)+1):
                #make all combinations of regulators
                allcomb += [set(a) for a in it.combinations([a.name for a in self.regulators],r)]
            self.tx_capable_list = allcomb
        elif(type(tx_capable_list)==list):
            #if the user passed a list then the user knows what they want
            newlist = []
            #this part converts any species in the tx_capable_list into a string
            for element in tx_capable_list:
                sublist = []
                for specie in element:
                    if(isinstance(specie,Species)):
                        sublist += [specie.name]
                    else:
                        sublist += [specie]
                newlist+=[sublist]
            self.tx_capable_list = [set(a) for a in newlist]

        self.leak = leak
        
        self.default_mechanisms = {"binding": Combinatorial_Cooperative_Binding()}

        Promoter.__init__(self, name = name, assembly = assembly,
                          transcript = transcript, length = length,
                          mechanisms = mechanisms, parameters = parameters,
                          **keywords)
        self.complex_combinations = {}
        self.tx_capable_complexes = []
        self.leak_complexes = []
    def update_species(self):

        mech_tx = self.mechanisms["transcription"]
        mech_b = self.mechanisms['binding']
        #set the tx_capable_complexes to nothing because we havent updated species yet!
        self.tx_capable_complexes = []
        self.leak_complexes = []
        species = [self.assembly.dna]
        self.complexes = []
        bound_species = mech_b.update_species(self.regulators,self.assembly.dna,\
                        component = self,part_id = self.name,cooperativity=self.cooperativity)
        #above is all the species with DNA bound to regulators. Now, we need to extract only the ones which
        #are transcribable

        if self.leak is not False:
            #this part takes care of the promoter not bound to anything
            species += mech_tx.update_species(dna = self.assembly.dna, transcript = self.transcript,\
                                                                        protein = self.assembly.protein)
            #self.leak_complexes += []

        for bound_complex in bound_species: 
            species_inside = []
            for regulator in self.regulators:
                if(regulator in bound_complex.species):
                    species_inside += [regulator.name] 
            if(set(species_inside) in [set(a) for a in self.tx_capable_list]):
                #only the transcribable complexes in tx_capable_list get transcription reactions
                tx_capable_species = mech_tx.update_species(dna = bound_complex, transcript = self.transcript, \
                                                                                    protein = self.assembly.protein)
                species +=tx_capable_species[1:]
                self.tx_capable_complexes +=[bound_complex]
            else:
                #in this case there's a combination of regulators which does not feature in tx_capable_list
                #this means: 
                # 1) this complex does nothing so don't add it
                # 2) we said we wanted leak, so then you should add this, but with the "_leak" parameters
                #                                                         (that happens in update_reactions)
                if(self.leak is not False):
                    leak_species = mech_tx.update_species(dna = bound_complex, transcript = self.transcript, \
                                                                                    protein = self.assembly.protein)
                    species += leak_species[1:]
                    self.leak_complexes += [bound_complex]
        species+=bound_species  
        return species

    def update_reactions(self):
        reactions = []
        mech_tx = self.mechanisms["transcription"]
        mech_b = self.mechanisms['binding']

        if self.leak is not False:
            #once again the DNA not bound to anything gets special treatment
            reactions += mech_tx.update_reactions(dna = self.assembly.dna, component = self, part_id = self.name+"_leak", \
                                                            transcript = self.transcript, protein = self.assembly.protein)
        #the binding reactions happen no matter what
        reactions += mech_b.update_reactions(self.regulators,self.assembly.dna,component = self,\
                                                        part_id = self.name,cooperativity=self.cooperativity)
        if((self.tx_capable_complexes == None) or self.tx_capable_complexes == []):
            #this could mean we haven't run update_species() yet
            species = self.update_species()
            if(self.tx_capable_complexes == []):
                if(self.leak_complexes is None or self.leak_complexes == []):
                    #if it's still zero after running update_species then we could be in trouble
                    warn("nothing can transcribe from combinatorial promoter {}".format(self.name))
            
        if(len(self.tx_capable_complexes)>0):
            for specie in self.tx_capable_complexes:
                tx_partid = self.name
                for part in specie.species_set:
                    #construct the name of the promoter with regulators bound
                    if part.material_type == "dna":
                        #the DNA doesn't matter
                        pass
                    else:
                        #put in the regulators!
                        tx_partid += "_"+part.name
                if(tx_partid[0]=="_"):
                    #this will only happen if the name of the dna is ""
                    tx_partid = tx_partid[1:]
                #if it's bound to RNAP then it transcribes, right?
                tx_partid = tx_partid+"_RNAP"
                reactions += mech_tx.update_reactions(dna = specie, component = self, part_id = tx_partid, \
                                            transcript = self.transcript, protein = self.assembly.protein)
        if(len(self.leak_complexes)>0):
            for specie in self.leak_complexes:
                #in this case every reaction uses the "promoter_leak" partid
                leak_partid = self.name+"_leak"
                reactions += mech_tx.update_reactions(dna = specie, component = self, part_id = leak_partid, \
                                            transcript = self.transcript, protein = self.assembly.protein)


        return reactions

class RBS(Component):
    def __init__(self, name, assembly = None,
                 transcript = None, protein = None, length = 0,
                 mechanisms = {}, parameters = {}, **keywords):
        self.assembly = assembly
        self.length = length

        Component.__init__(self, name = name, mechanisms = mechanisms,
                           parameters = parameters, **keywords)

        if transcript is None and assembly is None:
            self.transcript = None
        elif transcript is None:
            self.transcript = Species(assembly.name, material_type = "rna")
        else:
            self.transcript = self.set_species(transcript, material_type = "rna")
 
        if protein is None:
            self.protein = Species(assembly.name, material_type = "protein")
        else:
            self.protein = self.set_species(protein, material_type = "protein")

        Component.__init__(self, name = name, mechanisms = mechanisms,
                           parameters = parameters, **keywords)

    def update_species(self):
        mech_tl = self.mechanisms['translation']
        species = []
        species += mech_tl.update_species(transcript = self.transcript, protein = self.protein)
        return species

    def update_reactions(self):
        mech_tl = self.mechanisms['translation']
        reactions = []

        reactions += mech_tl.update_reactions(transcript = self.transcript,
                                              protein = self.protein, component = self, part_id = self.name)
        return reactions


>>>>>>> 5fdca97f
class DNAassembly(DNA):
    def __init__(self, name: str, dna = None, promoter = None, transcript = None,
                 rbs = None, protein = None, length = None,
                 attributes = [], mechanisms = {}, parameters = {}, initial_conc = None,
                 parameter_warnings = True, **keywords):
        self.promoter = None
        self.rbs = None
        self.transcript = None
        self.initial_concentration = initial_conc
        self.name = name

        DNA.__init__(self, name, length = length, mechanisms = mechanisms,
                     parameters = parameters, initial_conc = initial_conc,
                     parameter_warnings = parameter_warnings,
                     attributes = list(attributes), **keywords)

        self.update_dna(dna, attributes = list(attributes))
        self.update_transcript(transcript)
        self.update_protein(protein)
        self.update_promoter(promoter, transcript = self.transcript)
        self.update_rbs(rbs, transcript = self.transcript,
                        protein = self.protein)

        self.set_parameter_warnings(parameter_warnings)

            

    def set_parameter_warnings(self, parameter_warnings):
        self.parameter_warnings = parameter_warnings

        if self.parameter_warnings is not None:
            if self.promoter is not None:
                self.promoter.set_parameter_warnings(parameter_warnings)
            if self.rbs is not None:
                self.rbs.set_parameter_warnings(parameter_warnings)


    def update_dna(self, dna, attributes = None):
        if dna is None:
            self.dna = self.set_species(self.name, material_type = "dna", attributes = attributes)
        else:
            self.dna = self.set_species(dna, material_type = "dna", attributes = attributes)
        

    def update_transcript(self, transcript, attributes = None):
        if transcript is None:
            self.transcript = self.set_species(self.name, material_type = "rna", attributes = attributes)
        else:
            self.transcript = self.set_species(transcript, material_type = "rna", attributes = attributes)

        if self.promoter is not None:
            self.promoter.transcript = self.transcript
        if self.rbs is not None:
            self.rbs.transcript = self.transcript

    def update_protein(self, protein, attributes = None):
        if protein is None:
            self._protein = self.set_species(self.name, material_type = "protein", attributes = attributes)
        else:
            self._protein = self.set_species(protein, material_type = "protein", attributes = attributes)

        if self.rbs is not None:
            self.rbs.transcript = self.protein

    def update_promoter(self, promoter, transcript=None):
        if transcript is not None:
            self.update_transcript(transcript)

        if isinstance(promoter, str):
            self.promoter = Promoter(assembly = self, name = promoter,
                                     transcript = self.transcript,
                                     parameters = self.parameters)
        elif isinstance(promoter, Promoter):
            self.promoter = promoter
            self.promoter.assembly = self
            self.promoter.transcript = self.transcript
        elif promoter is not None:
            raise ValueError("Improper promoter type recieved by DNAassembly. "
                             "Expected string or promoter object. "
                             f"Recieved {repr(promoter)}.")
        if promoter is not None:
            self.promoter.update_parameters(
                                        mixture_parameters = self.parameters,
                                        overwrite_custom_parameters = False)

    def update_rbs(self, rbs, transcript = None, protein = None):
        if protein is not None:
            self.update_protein(protein)

        if transcript is not None:
            self.update_transcript(transcript)

        if isinstance(rbs, str):
            self.rbs = RBS(assembly = self, name = rbs, protein = self._protein,
                           transcript = self.transcript,
                           parameters = self.parameters)
        elif isinstance(rbs, RBS):
            self.rbs = rbs
            self.rbs.assembly = self
            self.rbs.transcript = self.transcript
            self.rbs.protein = self._protein
        elif rbs is not None:
            raise ValueError("Improper rbs type recieved by DNAassembly. "
                             "Expected string or RBS object. Recieved "
                            f"{repr(rbs)}.")

        if rbs is not None:
            self.rbs.update_parameters(mixture_parameters = self.parameters,
                                       overwrite_custom_parameters = False)

    @property
    def protein(self):
        return self._protein

    def update_species(self):
        species = []
        species.append(self.dna)
        if self.promoter is not None and self.rbs is not None:
            species += self.promoter.update_species()
            species += self.rbs.update_species()

        elif self.promoter is not None and self.rbs is None:
            species += self.promoter.update_species()

        if "rna_degredation" in self.mechanisms and self.promoter is not None:
            deg_mech = self.mechanisms["rna_degredation"]
            species += deg_mech.update_species(rna = self.transcript)

        # TODO raise a warning if there were duplicate species
        return list(set(species))

    def update_reactions(self):
        reactions = []
        if self.promoter is not None:
            self.promoter.parameter_warnings = self.parameter_warnings
            reactions += self.promoter.update_reactions()

        if self.rbs is not None:
            self.rbs.parameter_warnings = self.parameter_warnings
            reactions += self.rbs.update_reactions()

        if "rna_degredation" in self.mechanisms and self.promoter is not None:
            deg_mech = self.mechanisms["rna_degredation"]


            reactions += deg_mech.update_reactions(rna = self.transcript, component = self.promoter)
        # TODO check that the reaction list is unique
        return reactions

    def update_parameters(self, mixture_parameters = {}, parameters = {},
                          overwrite_custom_parameters = True):
        DNA.update_parameters(self = self,
                              mixture_parameters = mixture_parameters,
                              parameters = parameters)

        if self.promoter is not None:
            self.promoter.update_parameters(
                                    mixture_parameters = mixture_parameters,
                                    parameters = parameters,
                                    overwrite_custom_parameters = False)
        if self.rbs is not None:
            self.rbs.update_parameters(mixture_parameters = mixture_parameters,
                                       parameters = parameters,
                                       overwrite_custom_parameters = False)

    def update_mechanisms(self, mixture_mechanisms = {}, mechanisms = {},
                          overwrite_custom_parameters = True):
        DNA.update_mechanisms(self = self,
                              mixture_mechanisms = mixture_mechanisms,
                              mechanisms = mechanisms)

        if self.promoter is not None and "transcription" in self.mechanisms:
            mech_tx = self.mechanisms["transcription"]
            mechs = {"transcription": mech_tx}
            self.promoter.update_mechanisms(mechanisms = mechs,
                                            overwrite_custom_mechanisms = False)
        if self.rbs is not None and "translation" in self.mechanisms:
            mech_tl = self.mechanisms["translation"]
            mechs = {"translation": mech_tl}
            self.rbs.update_mechanisms(mechanisms = mechs,
                                       overwrite_custom_mechanisms = False)

    def __str__(self):
        return type(self).__name__ + ": " + self.name

    def __repr__(self):
        txt = str(self)
        if self.promoter is not None:
            txt += "\n\t" + repr(self.promoter)
            txt += "\n\ttranscript = " + repr(self.transcript)
        if self.rbs is not None:
            txt += "\n\t" + repr(self.rbs)
            txt += "\n\tprotein = " + repr(self._protein)
        return txt<|MERGE_RESOLUTION|>--- conflicted
+++ resolved
@@ -4,11 +4,7 @@
 from .component import Component
 from .components_basic import DNA, RNA, Protein
 from .chemical_reaction_network import ComplexSpecies, Species
-<<<<<<< HEAD
-from .mechanisms_binding import One_Step_Cooperative_Binding
-=======
-from .mechanism import One_Step_Cooperative_Binding, Combinatorial_Cooperative_Binding
->>>>>>> 5fdca97f
+from .mechanisms_binding import One_Step_Cooperative_Binding, Combinatorial_Cooperative_Binding
 from warnings import warn as pywarn
 import itertools as it
 import numpy as np
@@ -18,100 +14,6 @@
 def warn(txt):
     pywarn(txt)
 
-
-<<<<<<< HEAD
-=======
-class Promoter(Component):
-    def __init__(self, name, assembly=None,
-                 transcript=None, length=0,
-                 mechanisms={}, parameters={}, **keywords):
-        self.assembly = assembly
-        self.length = length
-        if transcript is None and assembly is None:
-            self.transcript = None
-        elif transcript is None:
-            self.transcript = Species(assembly.name, material_type="rna")
-        else:
-            self.transcript = self.set_species(transcript, material_type = 'rna')
-
-        Component.__init__(self, name = name, mechanisms = mechanisms,
-                           parameters = parameters, **keywords)
-
-    def update_species(self):
-        mech_tx = self.mechanisms["transcription"]
-        species = []
-        species += mech_tx.update_species(dna = self.assembly.dna, \
-            transcript = self.transcript, protein = self.assembly.protein)
-        return species
-
-    def update_reactions(self):
-        mech_tx = self.mechanisms["transcription"]
-        reactions = []
-
-
-        reactions += mech_tx.update_reactions(dna = self.assembly.dna, \
-                        component = self, part_id = self.name, complex = None,
-                        transcript = self.transcript, protein = self.assembly.protein)
-        return reactions
-
-class RegulatedPromoter(Promoter):
-    def __init__(self, name, regulators, leak = True, assembly = None,
-                 transcript = None, length = 0, mechanisms = {},
-                 parameters = {}, **keywords):
-
-        if not isinstance(regulators, list):
-            regulators = [regulators]
-
-        self.regulators = []
-        for regulator in regulators:
-            self.regulators += [self.set_species(regulator, material_type = "protein")]
-
-        self.leak = leak
-
-        self.default_mechanisms = {"binding": One_Step_Cooperative_Binding()}
-
-        Promoter.__init__(self, name = name, assembly = assembly,
-                          transcript = transcript, length = length,
-                          mechanisms = mechanisms, parameters = parameters,
-                          **keywords)
-
-    def update_species(self):
-        mech_tx = self.mechanisms["transcription"]
-        mech_b = self.mechanisms['binding']
-        species = []
-        self.complexes = []
-        if self.leak is not False:
-            species += mech_tx.update_species(dna = self.assembly.dna, component = self)
-
-        for i in range(len(self.regulators)):
-            regulator = self.regulators[i]
-
-            species_b = mech_b.update_species(regulator, self.assembly.dna, component = self, part_id = self.name+"_"+regulator.name)
-            species += species_b
-            complex_ = species_b[0]
-            self.complexes += [complex_]
-            species += mech_tx.update_species(dna = complex_, transcript = self.transcript, protein = self.assembly.protein, part_id = self.name+"_"+regulator.name)
-        return species
-
-    def update_reactions(self):
-        reactions = []
-        mech_tx = self.mechanisms["transcription"]
-        mech_b = self.mechanisms['binding']
-
-        if self.leak != False:
-            reactions += mech_tx.update_reactions(dna = self.assembly.dna, component = self, part_id = self.name, \
-                                                            transcript = self.transcript, protein = self.assembly.protein)
-
-        for i in range(len(self.regulators)):
-            regulator = self.regulators[i]
-            complex_ = self.complexes[i]
-
-            reactions += mech_b.update_reactions(regulator, self.assembly.dna, component = self, \
-                                                                    part_id = self.name+"_"+regulator.name)
-            reactions += mech_tx.update_reactions(dna = complex_, component = self, part_id = self.name+"_"+regulator.name, \
-                                            transcript = self.transcript, protein = self.assembly.protein)
-
-        return reactions
 
 class CombinatorialPromoter(Promoter):
     def __init__(self, name, regulators, leak = True, assembly = None,
@@ -281,48 +183,6 @@
 
 
         return reactions
-
-class RBS(Component):
-    def __init__(self, name, assembly = None,
-                 transcript = None, protein = None, length = 0,
-                 mechanisms = {}, parameters = {}, **keywords):
-        self.assembly = assembly
-        self.length = length
-
-        Component.__init__(self, name = name, mechanisms = mechanisms,
-                           parameters = parameters, **keywords)
-
-        if transcript is None and assembly is None:
-            self.transcript = None
-        elif transcript is None:
-            self.transcript = Species(assembly.name, material_type = "rna")
-        else:
-            self.transcript = self.set_species(transcript, material_type = "rna")
- 
-        if protein is None:
-            self.protein = Species(assembly.name, material_type = "protein")
-        else:
-            self.protein = self.set_species(protein, material_type = "protein")
-
-        Component.__init__(self, name = name, mechanisms = mechanisms,
-                           parameters = parameters, **keywords)
-
-    def update_species(self):
-        mech_tl = self.mechanisms['translation']
-        species = []
-        species += mech_tl.update_species(transcript = self.transcript, protein = self.protein)
-        return species
-
-    def update_reactions(self):
-        mech_tl = self.mechanisms['translation']
-        reactions = []
-
-        reactions += mech_tl.update_reactions(transcript = self.transcript,
-                                              protein = self.protein, component = self, part_id = self.name)
-        return reactions
-
-
->>>>>>> 5fdca97f
 class DNAassembly(DNA):
     def __init__(self, name: str, dna = None, promoter = None, transcript = None,
                  rbs = None, protein = None, length = None,
