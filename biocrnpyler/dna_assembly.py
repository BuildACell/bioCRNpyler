--- conflicted
+++ resolved
@@ -149,20 +149,11 @@
             
         elif self.promoter is not None and self.rbs is None:
             species += self.promoter.update_species()
-<<<<<<< HEAD
-        
-        if "rna_degredation" in self.mechanisms and self.promoter is not None:
-            deg_mech = self.mechanisms["rna_degredation"]
-            species += deg_mech.update_species(rna = self.transcript, component = self.promoter, part_id = self.transcript.name)
-        print(species)
-        # TODO raise a warning if there were duplicate species
-=======
 
         if "rna_degredation" in self.mechanisms and self.promoter is not None and self.transcript is not None:
             deg_mech = self.mechanisms["rna_degredation"]
             species += deg_mech.update_species(rna = self.transcript, component = self.promoter, part_id = self.transcript.name)
 
->>>>>>> c43b5e8d
         return list(set(species))
 
     def update_reactions(self):
