--- conflicted
+++ resolved
@@ -76,22 +76,12 @@
 
         for i in range(len(self.regulators)):
             regulator = self.regulators[i]
-<<<<<<< HEAD
-            species_b = mech_b.update_species(regulator, self.assembly.dna,\
-                                            part_id = self.name,component=self)
-            species += species_b
-            complex_ = species_b[0]
-            self.complexes += [complex_]
-            species += mech_tx.update_species(dna = complex_, \
-                    transcript = self.transcript, protein = self.assembly.protein)
-=======
 
             species_b = mech_b.update_species(regulator, self.assembly.dna, component = self, part_id = self.name+"_"+regulator.name)
             species += species_b
             complex_ = species_b[0]
             self.complexes += [complex_]
             species += mech_tx.update_species(dna = complex_, transcript = self.transcript, protein = self.assembly.protein, part_id = self.name+"_"+regulator.name)
->>>>>>> 438bea0b
         return species
 
     def update_reactions(self):
