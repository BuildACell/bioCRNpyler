
# Copyright (c) 2020, Build-A-Cell. All rights reserved.
# See LICENSE file in the project root directory for details.

import copy
from typing import List, Union
from warnings import resetwarnings, warn

from .chemical_reaction_network import ChemicalReactionNetwork
from .component import Component
from .global_mechanism import GlobalMechanism
from .mechanism import Mechanism
from .parameter import ParameterDatabase
from .reaction import Reaction
from .species import Species
from .utils import remove_bindloc


class Mixture(object):
    def __init__(self, name="", mechanisms=None, components=None, parameters=None, parameter_file=None,
                 global_mechanisms=None, species=None, initial_condition_dictionary=None, \
<<<<<<< HEAD
                 global_component_enumerators=None,recursion_depth=4, **kwargs):
=======
                 global_component_enumerators=None,global_recursion_depth=4, local_recursion_depth = None, **kwargs):
>>>>>>> 17d2b926
        """A Mixture object holds together all the components (DNA,Protein, etc), mechanisms (Transcription, Translation),
        and parameters related to the mixture itself (e.g. Transcription rate). Default components and mechanisms can be
        added as well as global mechanisms that impacts all species (e.g. cell growth).

        :param name: Name of the mixture
        :param mechanisms: Dictionary of mechanisms
        :param components: List of components in the mixture (list of Components)
        :param parameters: Dictionary of parameters (check parameters documentation for the keys)
        :param parameter_file: Parameters can be loaded from a parameter file
        :param default_mechanisms:
        :param global_mechanisms: dict of global mechanisms that impacts all species (e.g. cell growth)
        """
        # Initialize instance variables
        self.name = name  # Save the name of the mixture

        #recursion depth for global component enumeration
        self.global_recursion_depth = global_recursion_depth

        if(local_recursion_depth is None):
            self.local_recursion_depth = self.global_recursion_depth+2

        #

        # process the components
        if components is None and not hasattr(self, "_components"):
            self.components = []
        else:
            self.add_components(components)

        # process mechanisms:
        if mechanisms is None and not hasattr(self, "_mechanisms"):
            self.mechanisms = {}
        else:
            self.add_mechanisms(mechanisms)

        # process global_mechanisms:
        # Global mechanisms are applied just once ALL species generated from
        # components inside a mixture
        # Global mechanisms should be used rarely, and with care. An example
        # usecase is degradation via dilution.
        if global_mechanisms is None and not hasattr(self, "_global_mechanisms"):
            self.global_mechanisms = {}
        else:
            self.add_mechanisms(global_mechanisms)

        # global component enumerators
        if global_component_enumerators is None:
            self.global_component_enumerators = []
        else:
            self.global_component_enumerators = global_component_enumerators

        # process the species
        self.add_species(species)

        # Create a paraemter database
        self.parameter_database = ParameterDatabase(parameter_file = parameter_file, parameter_dictionary = parameters, **kwargs)
        
        # CRN is stored here during compilation
        self.crn = None

    def add_species(self, species: Union[List[Species], Species]):
        if not hasattr(self, "added_species"):
            self.added_species = []

        if species is not None:
            if not isinstance(species, list):
                species_list = [species]
            else:
                species_list = species

            assert all(isinstance(x, Species) for x in species_list), 'only Species type is accepted!'

            self.added_species += species_list

    def set_species(self, species: Union[Species, str], material_type=None, attributes=None):
        """Used to set internal species from strings, Species or Components

        :param species: name of a species or a species instance
        :param material_type: material type of a species as a string
        :param attributes: Species attribute
        :return: Species in the mixture
        """
        if isinstance(species, Species):
            return species
        elif isinstance(species, str):
            return Species(name=species, material_type=material_type, attributes=attributes)
        elif isinstance(species, Component) and species.get_species() is not None:
            return species.get_species()
        else:
            raise ValueError("Invalid Species: string, chemical_reaction_network.Species or Component with implemented .get_species() required as input.")

    @property
    def components(self):
        return self._components

    @components.setter
    def components(self, components):
        self._components = []
        self.add_components(components)
    
    def add_component(self, component):
        """this function adds a single component to the mixture."""
        if not hasattr(self, "_components"):
            self.components = []

        if isinstance(component, list):
            self.add_components(component)
        else:
            assert isinstance(component, Component), "the object: %s passed into mixture as component must be of the class Component" % str(component)

            # Check if component is already in self._components
            for comp in self._components:
                if type(comp) == type(component) and comp.name == component.name:
                    raise ValueError(f"{comp} of the same type and name already in Mixture!")
            else:
                # Components are copied before being added to Mixtures
                component_copy = copy.deepcopy(component)
                component_copy.set_mixture(self)
                self.components.append(component_copy)

    def get_mechanism(self, mechanism_type):
        """Searches the Mixture for a Mechanism of the correct type.

        If no Mechanism is found, None is returned.
        """
        if not isinstance(mechanism_type, str):
            raise TypeError(f"mechanism_type must be a string. Recievied {mechanism_type}.")

        if mechanism_type in self.mechanisms:
            return self.mechanisms[mechanism_type]
        else:
            return None

    def add_components(self, components: Union[List[Component], Component]):
        """This function adds a list of components to the mixture.
        """
        if isinstance(components, Component):
            self.add_component(components)
        elif isinstance(components, List):
            for component in components:
                self.add_component(component)
        else:
            raise ValueError(f"add_components expected a list of Components. Received {components}")

    def get_component(self, component=None, name=None, index=None):
        """Function to get components from Mixture._components.

        One of the 3 keywords must not be None.

        :param component: an instance of a component. Searches Mixture._components for a Component with the same type and name.
        :param name: str. Searches Mixture._components for a Component with the same name
        :param index: int. returns Mixture._components[index]
        :return: if nothing is found, returns None.
        """
        if [component, name, index].count(None) != 2:
            raise ValueError(f"get_component requires a single keyword. Received component={component}, name={name}, index={index}.")
        if not (isinstance(component, Component) or component is None):
            raise ValueError(f"component must be of type Component. Received {component}.")
        if not (isinstance(name, str) or name is None):
            raise ValueError(f"name must be of type str. Received {name}.")
        if not (isinstance(index, int) or index is None):
            raise ValueError(f"index must be of type int. Received {index}.")

        matches = []
        if index is not None:
            matches.append(self.components[index])
        else:
            for comp in self.components:
                if component is not None:
                    if type(comp) == type(component) and comp.name == component.name:
                        matches.append(comp)
                elif name is not None:
                    if comp.name == name:
                        matches.append(comp)
        if len(matches) == 0:
            return None
        elif len(matches) == 1:
            return matches[0]
        else:
            warn("get_component found multiple matching components. A list has been returned.")
            return matches 

    @property
    def mechanisms(self):
        """mechanisms stores Mixture Mechanisms."""
        return self._mechanisms

    @mechanisms.setter
    def mechanisms(self, mechanisms):
        self._mechanisms = {}
        self.add_mechanisms(mechanisms, overwrite=True)
        
    def add_mechanism(self, mechanism, mech_type=None, overwrite=False):
        """adds a mechanism of type mech_type to the Mixture mechanism_dictionary.

        :param mechanism: a Mechanism instance
        :param mech_type: the type of mechanism. defaults to mechanism.mech_type if None
        :param overwrite: whether to overwrite existing mechanisms of the same type (default False)
        :return:
        """
        if not hasattr(self, "_mechanisms"):
            self._mechanisms = {}

        if not isinstance(mechanism, Mechanism):
            raise TypeError(f"mechanism must be a Mechanism. Received {mechanism}.")

        if mech_type is None:
            mech_type = mechanism.mechanism_type
        if not isinstance(mech_type, str):
            raise TypeError(f"mechanism keys must be strings. Received {mech_type}")

        if isinstance(mechanism, GlobalMechanism):
            self.add_global_mechanism(mechanism, mech_type, overwrite)
        elif isinstance(mechanism, Mechanism):
            if mech_type in self._mechanisms and not overwrite:
                raise ValueError(f"mech_type {mech_type} already in Mixture {self}. To overwrite, use keyword overwrite = True.")
            else:
                self._mechanisms[mech_type] = copy.deepcopy(mechanism)
        
    def add_mechanisms(self, mechanisms, overwrite=False):
        """This function adds a list or dictionary of mechanisms to the mixture.

        Can take both GlobalMechanisms and Mechanisms

        :param mechanisms: a Mechanism instance
        :param overwrite: whether to overwrite existing mechanisms of the same type (default False)
        :return:
        """
        if isinstance(mechanisms, Mechanism):
            self.add_mechanism(mechanisms, overwrite = overwrite)
        elif isinstance(mechanisms, dict):
            for mech_type in mechanisms:
                self.add_mechanism(mechanisms[mech_type], mech_type, overwrite = overwrite)
        elif isinstance(mechanisms, list):
            for mech in mechanisms:
                self.add_mechanism(mech, overwrite = overwrite)
        else:
            raise ValueError(f"add_mechanisms expected a list of Mechanisms. Recieved {mechanisms}")

                
    @property
    def global_mechanisms(self):
        """global_mechanisms stores global Mechanisms in the Mixture."""
        return self._global_mechanisms

    @global_mechanisms.setter
    def global_mechanisms(self, mechanisms):
        self._global_mechanisms = {}
        if isinstance(mechanisms, dict):
            for mech_type in mechanisms:
                self.add_global_mechanism(mechanisms[mech_type], mech_type, overwrite = True)
        elif isinstance(mechanisms, list):
            for mech in mechanisms:
                self.add_global_mechanism(mech, overwrite = True)

    def add_global_mechanism(self, mechanism, mech_type = None, overwrite = False):
        """adds a mechanism of type mech_type to the Mixture global_mechanism dictonary.

        keywordS:
          mechanism: a Mechanism instance
          mech_type: the type of mechanism. defaults to mechanism.mech_type if None
          overwrite: whether to overwrite existing mechanisms of the same type (default False)
        """
        if not hasattr(self, "_global_mechanisms"):
            self._global_mechanisms = {}

        if not isinstance(mechanism, GlobalMechanism):
            raise TypeError(f"mechanism must be a GlobalMechanism. Recieved {mechanism}.")

        if mech_type is None:
            mech_type = mechanism.mechanism_type
        if not isinstance(mech_type, str):
            raise TypeError(f"mechanism keys must be strings. Recieved {mech_type}")

        if mech_type in self._mechanisms and not overwrite:
            raise ValueError(f"mech_type {mech_type} already in Mixture {self}. To overwrite, use keyword overwrite = True.")
        else:
            self._global_mechanisms[mech_type] = copy.deepcopy(mechanism)

    def update_parameters(self, parameter_file = None, parameters = None, overwrite_parameters = True):
        if parameter_file is not None:
            self.parameter_database.load_parameters_from_file(parameter_file, overwrite_parameters = overwrite_parameters)

        if parameters is not None:
            self.parameter_database.load_parameters_from_dictionary(parameters, overwrite_parameters = overwrite_parameters)
    
    def get_parameter(self, mechanism, part_id, param_name):
        param = self.parameter_database.find_parameter(mechanism, part_id, param_name)
        return param

    def get_initial_concentration(self, S: Union[List, Species], component=None):
        """
        Tries to find an initial condition of species s using the parameter hierarchy using the key:

        1. Searches Component's ParameterDatabase using the key:
            mechanisms = "initial concentration"
            part_id = mixture.name
            parameter_name = str(s)

            if s == component.get_species, also checks with parameter_name=component.name

        2. Searches the Mixture's ParameterDatabase using the key:
            mechanisms = "initial concentration"
            part_id = mixture.name
            parameter_name = str(s)

            if s == component.get_species, also checks with parameter_name=component.name

        3. Defaults to 0
        """
        if isinstance(S, Species):
            S = [S]

        #flatten the species list
        S = Species.flatten_list(S)

        init_conc_dict = {}
        for s in S:
            if not isinstance(s, Species):
                raise ValueError(f"{s} is not a Species! Can only find initial concentration of a Species.")
            init_conc = None
            #1 Check the component
            if component is not None:
                init_conc = component.get_parameter(param_name = str(s), part_id = self.name, mechanism = "initial concentration", check_mixture = False, return_none = True)

                if init_conc is None and component.get_species() == s:
                    init_conc = component.get_parameter(param_name = component.name, part_id = self.name, mechanism = "initial concentration", check_mixture = False, return_none = True)
                
            #2 Check self
            if init_conc is None:
                init_conc = self.get_parameter(param_name = str(s), part_id = self.name, mechanism = "initial concentration")

                if init_conc is None and component is not None and component.get_species() == s:
                    init_conc = self.get_parameter(param_name = component.name, part_id = self.name, mechanism = "initial concentration")

            if init_conc is None:
                init_conc = 0

            init_conc_dict[s] = init_conc

        return init_conc_dict

    def add_species_to_crn(self, new_species, component = None, no_initial_concentrations = False, copy_species = True):

        if self.crn is None:
            self.crn = ChemicalReactionNetwork(species = [], reactions = [])

        if isinstance(new_species, Species):
            new_species = [new_species]

        self.crn.add_species(new_species, copy_species = copy_species)

        if not no_initial_concentrations:
            init_conc_dict = self.get_initial_concentration(remove_bindloc(new_species), component)
            self.crn.initial_concentration_dict = init_conc_dict
<<<<<<< HEAD

        #for s in new_species:
        #    if isinstance(s, Species) or(isinstance(s, list) and(all(isinstance(ss, Species) for ss in s) or len(s) == 0)):
        #        
        #        self.crn.add_species(s)
        #
        #        
        #
        #    elif s is not None:
        #        raise ValueError(f"Invalid Species Returned in {component}.update_species(): {s}.")
=======
>>>>>>> 17d2b926

    def apply_global_mechanisms(self, species) -> (List[Species], List[Reaction]):
        # update with global mechanisms

        global_mech_species = []
        global_mech_reactions = []
        if self.global_mechanisms:
            for mech in self.global_mechanisms:
                # Update Global Mechanisms
                global_mech_species += self.global_mechanisms[mech].update_species_global(species, self)
                global_mech_reactions += self.global_mechanisms[mech].update_reactions_global(species, self)

        self.add_species_to_crn(global_mech_species, component = None)
        self.crn.add_reactions(global_mech_reactions)

    def component_enumeration(self, comps_to_enumerate = None,recursion_depth=10) -> List[Component]:
        #Components that produce components through Component Enumeration

        all_components = []
        new_components = []
        if(comps_to_enumerate is None):
            comps_to_enumerate = list(self.components)

        if recursion_depth == 0:
            all_components =  comps_to_enumerate
        else:
            #Recursion depth
            for a in range(recursion_depth):
                for component in comps_to_enumerate:
                    component.set_mixture(self)
                    enumerated = component.enumerate_components()
                    new_components += enumerated

                all_components += comps_to_enumerate
                comps_to_enumerate = list(new_components)
                new_components = []

        if(len(comps_to_enumerate) > 0):
            warn("Mixture was left with unenumerated components "+str(', '.join([str(c) for c in comps_to_enumerate])))
        return all_components
    
    def global_component_enumeration(self,comps_to_enumerate=None, recursion_depth=None) -> List[Component]:
        """components that produce other components infinitely"""
        if(recursion_depth is None):
<<<<<<< HEAD
            recursion_depth = self.recursion_depth
=======
            recursion_depth = self.global_recursion_depth
>>>>>>> 17d2b926

        if(comps_to_enumerate is None):
            comps_to_enumerate = list(self.components) #these go into the ComponentEnuemrators

        #Recursion depth
        enumerated_components = list(comps_to_enumerate) #These will be returned

        for a in range(recursion_depth):
            new_comps_to_enumerate = [] #these will be added to comps_to_enumerate at the end of the iteration

            for global_enumerator in self.global_component_enumerators:
                enumerated = global_enumerator.enumerate_components(comps_to_enumerate) #this should be only NEWLY CREATED components
                for c in enumerated:
                    #These components are passed into the enumerator next recursion
                    if c not in new_comps_to_enumerate and c not in comps_to_enumerate:
                        new_comps_to_enumerate.append(c)

                    #These components are returend
                    if c not in enumerated_components:
                        enumerated_components.append(c)

            #Update comps_to_enumerate
            comps_to_enumerate += new_comps_to_enumerate

            #return_components += comps_to_enumerate #components which we enumerated should be returned
            #comps_to_enumerate += new_components #new components AND the ones which were already enumerated go back into enumeration
            #comps_to_enumerate = list(set(comps_to_enumerate)) #only save unique things
            #new_components = []
        return enumerated_components

    def compile_crn(self, recursion_depth = None, initial_concentration_dict = None, return_enumerated_components = False,
        initial_concentrations_at_end = False, copy_objects = True, add_reaction_species = True) -> ChemicalReactionNetwork:
        """Creates a chemical reaction network from the species and reactions associated with a mixture object.
        :param initial_concentration_dict: a dictionary to overwride initial concentrations at the end of compile time
        :param recursion_depth: how deep to run the Local and Global Component Enumeration
        :param return_enumerated_components: returns a list of all enumerated components along with the CRN
        :param initial_concentrations_at_end: if True does not look in Components for Species' initial concentrations and only checks the Mixture database at the end.
        :param copy_objects: Species and Reactions will be copied when placed into the CRN. Protects CRN validity at the expense of compilation speed.
        :param add_reaction_species: Species inside reactions will be added to the CRN. Ensures no missing species as teh expense of compilation speed.
        :return: ChemicalReactionNetwork
        """
        resetwarnings()#Reset warnings - better to toggle them off manually.

        #Create a CRN to filter out duplicate species
        self.crn = ChemicalReactionNetwork([], [])

        #add the extra species to the CRN
        self.add_species_to_crn(self.added_species, component = None, no_initial_concentrations = initial_concentrations_at_end, copy_species = copy_objects)
        
        #get the recursion depth
        if(recursion_depth is None):
<<<<<<< HEAD
            recursion_depth = self.recursion_depth
=======
            recursion_depth = self.global_recursion_depth
>>>>>>> 17d2b926

        #Run global enumeration
        globally_enumerated_components = self.global_component_enumeration(recursion_depth=recursion_depth)

        #Run Local Enumeraton
<<<<<<< HEAD
        enumerated_components = self.component_enumeration(globally_enumerated_components, recursion_depth = recursion_depth+2) #This includes self.components 
=======
        enumerated_components = self.component_enumeration(globally_enumerated_components, recursion_depth = self.local_recursion_depth) #This includes self.components 
>>>>>>> 17d2b926
        #reset the Components' mixture to self - in case they have been added to other Mixtures
        for c in enumerated_components:
            c.set_mixture(self)

        #Append Species from each Component
        species = []
        for component in enumerated_components:
            self.add_species_to_crn(component.update_species(), component, no_initial_concentrations = initial_concentrations_at_end, copy_species = copy_objects)


        #Append Reactions from each Component
        for component in enumerated_components:
            self.crn.add_reactions(component.update_reactions(), copy_reactions = copy_objects, add_species =  add_reaction_species)


        #global mechanisms are applied last and only to all the species
        #the reactions and species are added to the CRN
        self.apply_global_mechanisms(self.crn._species)

        if initial_concentrations_at_end:
            self.crn.initial_concentration_dict = self.get_initial_concentration(self.crn._species, component = None)
        #Manually change/override initial conditions at compile time
        if initial_concentration_dict is not None:
            self.crn.initial_concentration_dict = initial_concentration_dict

        if return_enumerated_components:
            return self.crn, enumerated_components
        else:
            return self.crn

    def __str__(self):
        return type(self).__name__ + ': ' + self.name

    def __repr__(self):
        txt = str(self)+"\n"
        if self.components:
            txt += "Components = ["
            for comp in self.components:
                txt+="\n\t"+str(comp)
        if self.mechanisms:
            txt+=" ]\nMechanisms = {"
            for mech in self.mechanisms:
                txt+="\n\t"+mech+":"+self.mechanisms[mech].name
        if self.global_mechanisms:
            txt+=" }\nGlobal Mechanisms = {"
            for mech in self.global_mechanisms:
                txt+="\n\t"+mech+":"+self.global_mechanisms[mech].name
        txt+=" }"
        return txt<|MERGE_RESOLUTION|>--- conflicted
+++ resolved
@@ -19,11 +19,7 @@
 class Mixture(object):
     def __init__(self, name="", mechanisms=None, components=None, parameters=None, parameter_file=None,
                  global_mechanisms=None, species=None, initial_condition_dictionary=None, \
-<<<<<<< HEAD
-                 global_component_enumerators=None,recursion_depth=4, **kwargs):
-=======
                  global_component_enumerators=None,global_recursion_depth=4, local_recursion_depth = None, **kwargs):
->>>>>>> 17d2b926
         """A Mixture object holds together all the components (DNA,Protein, etc), mechanisms (Transcription, Translation),
         and parameters related to the mixture itself (e.g. Transcription rate). Default components and mechanisms can be
         added as well as global mechanisms that impacts all species (e.g. cell growth).
@@ -379,19 +375,6 @@
         if not no_initial_concentrations:
             init_conc_dict = self.get_initial_concentration(remove_bindloc(new_species), component)
             self.crn.initial_concentration_dict = init_conc_dict
-<<<<<<< HEAD
-
-        #for s in new_species:
-        #    if isinstance(s, Species) or(isinstance(s, list) and(all(isinstance(ss, Species) for ss in s) or len(s) == 0)):
-        #        
-        #        self.crn.add_species(s)
-        #
-        #        
-        #
-        #    elif s is not None:
-        #        raise ValueError(f"Invalid Species Returned in {component}.update_species(): {s}.")
-=======
->>>>>>> 17d2b926
 
     def apply_global_mechanisms(self, species) -> (List[Species], List[Reaction]):
         # update with global mechanisms
@@ -436,11 +419,7 @@
     def global_component_enumeration(self,comps_to_enumerate=None, recursion_depth=None) -> List[Component]:
         """components that produce other components infinitely"""
         if(recursion_depth is None):
-<<<<<<< HEAD
-            recursion_depth = self.recursion_depth
-=======
             recursion_depth = self.global_recursion_depth
->>>>>>> 17d2b926
 
         if(comps_to_enumerate is None):
             comps_to_enumerate = list(self.components) #these go into the ComponentEnuemrators
@@ -492,21 +471,13 @@
         
         #get the recursion depth
         if(recursion_depth is None):
-<<<<<<< HEAD
-            recursion_depth = self.recursion_depth
-=======
             recursion_depth = self.global_recursion_depth
->>>>>>> 17d2b926
 
         #Run global enumeration
         globally_enumerated_components = self.global_component_enumeration(recursion_depth=recursion_depth)
 
         #Run Local Enumeraton
-<<<<<<< HEAD
-        enumerated_components = self.component_enumeration(globally_enumerated_components, recursion_depth = recursion_depth+2) #This includes self.components 
-=======
         enumerated_components = self.component_enumeration(globally_enumerated_components, recursion_depth = self.local_recursion_depth) #This includes self.components 
->>>>>>> 17d2b926
         #reset the Components' mixture to self - in case they have been added to other Mixtures
         for c in enumerated_components:
             c.set_mixture(self)
