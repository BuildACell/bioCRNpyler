
# Copyright (c) 2020, Build-A-Cell. All rights reserved.
# See LICENSE file in the project root directory for details.

import copy
from typing import List, Union
from warnings import resetwarnings, warn

from .chemical_reaction_network import ChemicalReactionNetwork
from .component import Component
from .global_mechanism import GlobalMechanism
from .mechanism import Mechanism
from .parameter import ParameterDatabase
from .reaction import Reaction
from .species import Species


class Mixture(object):
    def __init__(self, name="", mechanisms=None, components=None, parameters=None, parameter_file=None,
                 global_mechanisms=None, species=None, **kwargs):
        """A Mixture object holds together all the components (DNA,Protein, etc), mechanisms (Transcription, Translation),
        and parameters related to the mixture itself (e.g. Transcription rate). Default components and mechanisms can be
        added as well as global mechanisms that impacts all species (e.g. cell growth).

        :param name: Name of the mixture
        :param mechanisms: Dictionary of mechanisms
        :param components: List of components in the mixture (list of Components)
        :param parameters: Dictionary of parameters (check parameters documentation for the keys)
        :param parameter_file: Parameters can be loaded from a parameter file
        :param default_mechanisms:
        :param global_mechanisms: dict of global mechanisms that impacts all species (e.g. cell growth)
        """
        # Initialize instance variables
        self.name = name  # Save the name of the mixture

        # process the components
        if components is None and not hasattr(self, "_components"):
            self.components = []
        else:
            self.add_components(components)

        # process mechanisms:
        if mechanisms is None and not hasattr(self, "_mechanisms"):
            self.mechanisms = {}
        else:
            self.add_mechanisms(mechanisms)

        # process global_mechanisms:
        # Global mechanisms are applied just once ALL species generated from
        # components inside a mixture
        # Global mechanisms should be used rarely, and with care. An example
        # usecase is degradation via dilution.
        if global_mechanisms is None and not hasattr(self, "_global_mechanisms"):
            self.global_mechanisms = {}
        else:
            self.add_mechanisms(global_mechanisms)

        # process the species
        self.add_species(species)

        # Create a paraemter database
        self.parameter_database = ParameterDatabase(parameter_file = parameter_file, parameter_dictionary = parameters, **kwargs)
        
        # CRN is stored here during compilation
        self.crn = None

    def add_species(self, species: Union[List[Species], Species]):
        if not hasattr(self, "added_species"):
            self.added_species = []

        if species is not None:
            if not isinstance(species, list):
                species_list = [species]
            else:
                species_list = species

            assert all(isinstance(x, Species) for x in species_list), 'only Species type is accepted!'

            self.added_species += species_list

    def set_species(self, species: Union[Species, str], material_type=None, attributes=None):
        """Used to set internal species from strings, Species or Components

        :param species: name of a species or a species instance
        :param material_type: material type of a species as a string
        :param attributes: Species attribute
        :return: Species in the mixture
        """
        if isinstance(species, Species):
            return species
        elif isinstance(species, str):
            return Species(name=species, material_type=material_type, attributes=attributes)
        elif isinstance(species, Component) and species.get_species() is not None:
            return species.get_species()
        else:
            raise ValueError("Invalid Species: string, chemical_reaction_network.Species or Component with implemented .get_species() required as input.")

    @property
    def components(self):
        return self._components

    @components.setter
    def components(self, components):
        self._components = []
        self.add_components(components)
    
    def add_component(self, component):
        """this function adds a single component to the mixture."""
        if not hasattr(self, "_components"):
            self.components = []

        if isinstance(component, list):
            self.add_components(component)
        else:
            assert isinstance(component, Component), "the object: %s passed into mixture as component must be of the class Component" % str(component)

            # Check if component is already in self._components
            for comp in self._components:
                if type(comp) == type(component) and comp.name == component.name:
                    raise ValueError(f"{comp} of the same type and name already in Mixture!")
            else:
                # Components are copied before being added to Mixtures
                component_copy = copy.deepcopy(component)
                component_copy.set_mixture(self)
                self.components.append(component_copy)

    def get_mechanism(self, mechanism_type):
        """Searches the Mixture for a Mechanism of the correct type.

        If no Mechanism is found, None is returned.
        """
        if not isinstance(mechanism_type, str):
            raise TypeError(f"mechanism_type must be a string. Recievied {mechanism_type}.")

        if mechanism_type in self.mechanisms:
            return self.mechanisms[mechanism_type]
        else:
            return None

    def add_components(self, components: Union[List[Component], Component]):
        """This function adds a list of components to the mixture.
        """
        if isinstance(components, Component):
            self.add_component(components)
        elif isinstance(components, List):
            for component in components:
                self.add_component(component)
        else:
            raise ValueError(f"add_components expected a list of Components. Received {components}")

    def get_component(self, component=None, name=None, index=None):
        """Function to get components from Mixture._components.

        One of the 3 keywords must not be None.

        :param component: an instance of a component. Searches Mixture._components for a Component with the same type and name.
        :param name: str. Searches Mixture._components for a Component with the same name
        :param index: int. returns Mixture._components[index]
        :return: if nothing is found, returns None.
        """
        if [component, name, index].count(None) != 2:
            raise ValueError(f"get_component requires a single keyword. Received component={component}, name={name}, index={index}.")
        if not (isinstance(component, Component) or component is None):
            raise ValueError(f"component must be of type Component. Received {component}.")
        if not (isinstance(name, str) or name is None):
            raise ValueError(f"name must be of type str. Received {name}.")
        if not (isinstance(index, int) or index is None):
            raise ValueError(f"index must be of type int. Received {index}.")

        matches = []
        if index is not None:
            matches.append(self.components[index])
        else:
            for comp in self.components:
                if component is not None:
                    if type(comp) == type(component) and comp.name == component.name:
                        matches.append(comp)
                elif name is not None:
                    if comp.name == name:
                        matches.append(comp)
        if len(matches) == 0:
            return None
        elif len(matches) == 1:
            return matches[0]
        else:
            warn("get_component found multiple matching components. A list has been returned.")
            return matches 

    @property
    def mechanisms(self):
        """mechanisms stores Mixture Mechanisms."""
        return self._mechanisms

    @mechanisms.setter
    def mechanisms(self, mechanisms):
        self._mechanisms = {}
        self.add_mechanisms(mechanisms, overwrite=True)
        
    def add_mechanism(self, mechanism, mech_type=None, overwrite=False):
        """adds a mechanism of type mech_type to the Mixture mechanism_dictionary.

        :param mechanism: a Mechanism instance
        :param mech_type: the type of mechanism. defaults to mechanism.mech_type if None
        :param overwrite: whether to overwrite existing mechanisms of the same type (default False)
        :return:
        """
        if not hasattr(self, "_mechanisms"):
            self._mechanisms = {}

        if not isinstance(mechanism, Mechanism):
            raise TypeError(f"mechanism must be a Mechanism. Received {mechanism}.")

        if mech_type is None:
            mech_type = mechanism.mechanism_type
        if not isinstance(mech_type, str):
            raise TypeError(f"mechanism keys must be strings. Received {mech_type}")

        if isinstance(mechanism, GlobalMechanism):
            self.add_global_mechanism(mechanism, mech_type, overwrite)
        elif isinstance(mechanism, Mechanism):
            if mech_type in self._mechanisms and not overwrite:
                raise ValueError(f"mech_type {mech_type} already in Mixture {self}. To overwrite, use keyword overwrite = True.")
            else:
                self._mechanisms[mech_type] = copy.deepcopy(mechanism)
        
    def add_mechanisms(self, mechanisms, overwrite=False):
        """This function adds a list or dictionary of mechanisms to the mixture.

        Can take both GlobalMechanisms and Mechanisms

        :param mechanisms: a Mechanism instance
        :param overwrite: whether to overwrite existing mechanisms of the same type (default False)
        :return:
        """
        if isinstance(mechanisms, Mechanism):
            self.add_mechanism(mechanisms, overwrite = overwrite)
        elif isinstance(mechanisms, dict):
            for mech_type in mechanisms:
                self.add_mechanism(mechanisms[mech_type], mech_type, overwrite = overwrite)
        elif isinstance(mechanisms, list):
            for mech in mechanisms:
                self.add_mechanism(mech, overwrite = overwrite)
        else:
            raise ValueError(f"add_mechanisms expected a list of Mechanisms. Recieved {mechanisms}")

                
    @property
    def global_mechanisms(self):
        """global_mechanisms stores global Mechanisms in the Mixture."""
        return self._global_mechanisms

    @global_mechanisms.setter
    def global_mechanisms(self, mechanisms):
        self._global_mechanisms = {}
        if isinstance(mechanisms, dict):
            for mech_type in mechanisms:
                self.add_global_mechanism(mechanisms[mech_type], mech_type, overwrite = True)
        elif isinstance(mechanisms, list):
            for mech in mechanisms:
                self.add_global_mechanism(mech, overwrite = True)

    def add_global_mechanism(self, mechanism, mech_type = None, overwrite = False):
        """adds a mechanism of type mech_type to the Mixture global_mechanism dictonary.

        keywordS:
          mechanism: a Mechanism instance
          mech_type: the type of mechanism. defaults to mechanism.mech_type if None
          overwrite: whether to overwrite existing mechanisms of the same type (default False)
        """
        if not hasattr(self, "_global_mechanisms"):
            self._global_mechanisms = {}

        if not isinstance(mechanism, GlobalMechanism):
            raise TypeError(f"mechanism must be a GlobalMechanism. Recieved {mechanism}.")

        if mech_type is None:
            mech_type = mechanism.mechanism_type
        if not isinstance(mech_type, str):
            raise TypeError(f"mechanism keys must be strings. Recieved {mech_type}")

        if mech_type in self._mechanisms and not overwrite:
            raise ValueError(f"mech_type {mech_type} already in Mixture {self}. To overwrite, use keyword overwrite = True.")
        else:
            self._global_mechanisms[mech_type] = copy.deepcopy(mechanism)

    def update_parameters(self, parameter_file = None, parameters = None, overwrite_parameters = True):
        if parameter_file is not None:
            self.parameter_database.load_parameters_from_file(parameter_file, overwrite_parameters = overwrite_parameters)

        if parameters is not None:
            self.parameter_database.load_parameters_from_dictionary(parameters, overwrite_parameters = overwrite_parameters)
    
    def get_parameter(self, mechanism, part_id, param_name):
        param = self.parameter_database.find_parameter(mechanism, part_id, param_name)

        return param

    def get_initial_concentration(self, S: Union[List, Species], component=None):
        """
<<<<<<< HEAD
        Tries to find an initial condition of species s using the parameter hierarchy
        1. Tries to find the initial concentration in the Component initial_concentration_dictionary and ParameterDatabase
        2. Tries to find self.name, repr(s) in self.initial_condition_dictionary
        3. Tries to find repr(s) in self.initial_condition_dictionary
        4. if s == component.get_species(), tries to find (None, self.name, component.name) in self.initial_condition_dictionary
        5. if s == component.get_species(), tries to find component.name in self.initial_condition_dictionary
        6. tries to find (None, self.name, repr(s)) in self.parameter_database
        7. tries to find repr(s) in self.parameter_database
        8. if s == component.get_species(), tries to find (None, self.name, component.name) in self.parameter_database
        9. if s == component.get_species(), tries to find component.name in self.parameter_database
        10-. defaults to 0

        :param s:
        :param component:
        :return:
=======
        Tries to find an initial condition of species s using the parameter hierarchy using the key:

        1. Searches Component's ParameterDatabase using the key:
            mechanisms = "initial concentration"
            part_id = mixture.name
            parameter_name = str(s)

            if s == component.get_species, also checks with parameter_name=component.name

        2. Searches the Mixture's ParameterDatabase using the key:
            mechanisms = "initial concentration"
            part_id = mixture.name
            parameter_name = str(s)

            if s == component.get_species, also checks with parameter_name=component.name

        3. Defaults to 0
>>>>>>> 812d0b40
        """
        if isinstance(S, Species):
            S = [S]

        init_conc_dict = {}
        for s in S:
            if not isinstance(s, Species):
                raise ValueError(f"{s} is not a Species! Can only find initial concentration of a Species.")

            init_conc = None
            #1 Check the component
            if component is not None:
                init_conc = component.get_parameter(param_name = str(s), part_id = self.name, mechanism = "initial concentration", check_mixture = False, return_none = True)

                if init_conc is None and component.get_species() == s:
                    init_conc = component.get_parameter(param_name = component.name, part_id = self.name, mechanism = "initial concentration", check_mixture = False, return_none = True)
                
            #2 Check self
            if init_conc is None:
                init_conc = self.get_parameter(param_name = str(s), part_id = self.name, mechanism = "initial concentration")

                if init_conc is None and component is not None and component.get_species() == s:
                    init_conc = self.get_parameter(param_name = component.name, part_id = self.name, mechanism = "initial concentration")

            if init_conc is None:
                init_conc = 0

            init_conc_dict[s] = init_conc

        return init_conc_dict

    def add_species_to_crn(self, new_species, component):

        if self.crn is None:
            self.crn = ChemicalReactionNetwork(species = [], reactions = [])

        if isinstance(new_species, Species):
            new_species = [new_species]

        for s in new_species:
            if isinstance(s, Species) or(isinstance(s, list) and(all(isinstance(ss, Species) for ss in s) or len(s) == 0)):
                init_conc_dict = self.get_initial_concentration(s, component)
                self.crn.add_species(s)
                self.crn.initial_concentration_dict = init_conc_dict
            elif s is not None:
                raise ValueError(f"Invalid Species Returned in {component}.update_species(): {s}.")

    def apply_global_mechanisms(self, species) -> (List[Species], List[Reaction]):
        # update with global mechanisms

        global_mech_species = []
        global_mech_reactions = []
        if self.global_mechanisms:
            for mech in self.global_mechanisms:
                # Update Global Mechanisms
                global_mech_species += self.global_mechanisms[mech].update_species_global(species, self)
                global_mech_reactions += self.global_mechanisms[mech].update_reactions_global(species, self)

        self.add_species_to_crn(global_mech_species, component = None)
        self.crn.add_reactions(global_mech_reactions)

    def compile_crn(self, initial_concentration_dict = None) -> ChemicalReactionNetwork:
        """Creates a chemical reaction network from the species and reactions associated with a mixture object.
        :param initial_concentration_dict: a dictionary to overwride initial concentrations at the end of compile time
        :return: ChemicalReactionNetwork
        """
        resetwarnings()#Reset warnings - better to toggle them off manually.

        #reset the Components' mixture to self - in case they have been added to other Mixtures
        for c in self.components:
            c.set_mixture(self)

        #Create a CRN to filter out duplicate species
        self.crn = ChemicalReactionNetwork([], [])

        #add the extra species to the CRN
        self.add_species_to_crn(self.added_species, component = None)

        #Append Species from each Component
        for component in self.components:
            self.add_species_to_crn(component.update_species(), component)

        #Append Reactions from each Component
        for component in self.components:
            self.crn.add_reactions(component.update_reactions())

        #global mechanisms are applied last and only to all the species
        #the reactions and species are added to the CRN
        self.apply_global_mechanisms(self.crn.species)

        #Manually change/override initial conditions at compile time
        if initial_concentration_dict is not None:
            self.crn.initial_concentration_dict = initial_concentration_dict

        return self.crn

    def __str__(self):
        return type(self).__name__ + ': ' + self.name

    def __repr__(self):
        txt = str(self)+"\n"
        if self.components:
            txt += "Components = ["
            for comp in self.components:
                txt+="\n\t"+str(comp)
        if self.mechanisms:
            txt+=" ]\nMechanisms = {"
            for mech in self.mechanisms:
                txt+="\n\t"+mech+":"+self.mechanisms[mech].name
        if self.global_mechanisms:
            txt+=" }\nGlobal Mechanisms = {"
            for mech in self.global_mechanisms:
                txt+="\n\t"+mech+":"+self.global_mechanisms[mech].name
        txt+=" }"
        return txt<|MERGE_RESOLUTION|>--- conflicted
+++ resolved
@@ -297,23 +297,6 @@
 
     def get_initial_concentration(self, S: Union[List, Species], component=None):
         """
-<<<<<<< HEAD
-        Tries to find an initial condition of species s using the parameter hierarchy
-        1. Tries to find the initial concentration in the Component initial_concentration_dictionary and ParameterDatabase
-        2. Tries to find self.name, repr(s) in self.initial_condition_dictionary
-        3. Tries to find repr(s) in self.initial_condition_dictionary
-        4. if s == component.get_species(), tries to find (None, self.name, component.name) in self.initial_condition_dictionary
-        5. if s == component.get_species(), tries to find component.name in self.initial_condition_dictionary
-        6. tries to find (None, self.name, repr(s)) in self.parameter_database
-        7. tries to find repr(s) in self.parameter_database
-        8. if s == component.get_species(), tries to find (None, self.name, component.name) in self.parameter_database
-        9. if s == component.get_species(), tries to find component.name in self.parameter_database
-        10-. defaults to 0
-
-        :param s:
-        :param component:
-        :return:
-=======
         Tries to find an initial condition of species s using the parameter hierarchy using the key:
 
         1. Searches Component's ParameterDatabase using the key:
@@ -331,7 +314,6 @@
             if s == component.get_species, also checks with parameter_name=component.name
 
         3. Defaults to 0
->>>>>>> 812d0b40
         """
         if isinstance(S, Species):
             S = [S]
