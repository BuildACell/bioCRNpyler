--- conflicted
+++ resolved
@@ -117,7 +117,6 @@
         """
         if not hasattr(self, "_components"):
             self.components = []
-<<<<<<< HEAD
 
         if isinstance(component, list):
             self.add_components(component)
@@ -133,133 +132,6 @@
                 component_copy = copy.deepcopy(component)
                 component_copy.set_mixture(self)
                 self.components.append(component_copy)
-
-
-    def add_components(self, components: Union[List[Component], Component]):
-        """
-        This function adds a list of components to the mixture
-        """
-        if isinstance(components, Component):
-            self.add_component(components)
-        elif isinstance(components, List):
-            for component in components:
-                self.add_component(component)
-        else:
-            raise ValueError(f"add_components expected a list of Components. Recieved {components}")
-
-    def get_component(self, component = None, name = None, index = None):
-        """
-        Function to get components from Mixture._components.
-
-        One of the 3 keywords must not be None.
-
-        component: an instance of a component. Searches Mixture._components for a Component with the same type and name.
-        name: str. Searches Mixture._components for a Component with the same name
-        index: int. returns Mixture._components[index]
-
-        if nothing is found, returns None.
-        """
-
-        if [component, name, index].count(None) != 2:
-            raise ValueError(f"get_component requires a single keyword. Recieved component={component}, name={name}, index={index}.")
-        if not (isinstance(component, Component) or component is None):
-            raise ValueError(f"component must be of type Component. Recieved {component}.")
-        if not (isinstance(name, str) or name is None):
-            raise ValueError(f"name must be of type str. Recieved {name}.")
-        if not (isinstance(index, int) or index is None):
-            raise ValueError(f"index must be of type int. Recieved {index}.")
-
-        matches = []
-        if index is not None:
-            matches.append(self.components[index])
-        else:
-            for comp in self.components:
-                if component is not None:
-                    if type(comp) == type(component) and comp.name == component.name:
-                        matches.append(comp)
-                elif name is not None:
-                    if comp.name == name:
-                        matches.append(comp)
-        if len(matches) == 0:
-            return None
-        elif len(matches) == 1:
-            return matches[0]
-        else:
-            warn("get_component found multiple matching components. A list has been returned.")
-            return matches 
-
-    @property
-    def mechanisms(self):
-        """
-        mechanisms stores Mixture Mechanisms
-        """
-        return self._mechanisms
-
-    @mechanisms.setter
-    def mechanisms(self, mechanisms):
-        self._mechanisms = {}
-        self.add_mechanisms(mechanisms, overwrite = True)
-        
-    def add_mechanism(self, mechanism, mech_type = None, overwrite = False):
-        """
-        adds a mechanism of type mech_type to the Mixture mechanism_dictonary.
-        keywordS:
-          mechanism: a Mechanism instance
-          mech_type: the type of mechanism. defaults to mechanism.mech_type if None
-          overwrite: whether to overwrite existing mechanisms of the same type (default False)
-
-        """
-        if not hasattr(self, "_mechanisms"):
-            self._mechanisms = {}
-
-        if not isinstance(mechanism, Mechanism):
-            raise TypeError(f"mechanism must be a Mechanism. Recieved {mechanism}.")
-
-        if mech_type is None:
-            mech_type = mechanism.mechanism_type
-        if not isinstance(mech_type, str):
-            raise TypeError(f"mechanism keys must be strings. Recieved {mech_type}")
-
-        if isinstance(mechanism, GlobalMechanism):
-            self.add_global_mechanism(mechanism, mech_type, overwrite)
-        elif isinstance(mechanism, Mechanism):
-            if mech_type in self._mechanisms and not overwrite:
-                raise ValueError(f"mech_type {mech_type} already in Mixture {self}. To overwrite, use keyword overwrite = True.")
-            else:
-                self._mechanisms[mech_type] = copy.deepcopy(mechanism)
-        
-    def add_mechanisms(self, mechanisms, overwrite = False):
-        """
-        This function adds a list or dictionary of mechanisms to the mixture. Can take both GlobalMechanisms and Mechanisms
-        """
-        if isinstance(mechanisms, Mechanism):
-            self.add_mechanism(mechanisms, overwrite = overwrite)
-        elif isinstance(mechanisms, dict):
-            for mech_type in mechanisms:
-                self.add_mechanism(mechanisms[mech_type], mech_type, overwrite = overwrite)
-        elif isinstance(mechanisms, list):
-            for mech in mechanisms:
-                self.add_mechanism(mech, overwrite = overwrite)
-        else:
-            raise ValueError(f"add_mechanisms expected a list of Mechanisms. Recieved {mechanisms}")
-
-=======
-
-        if isinstance(component, list):
-            self.add_components(component)
-        else:
-            assert isinstance(component, Component), "the object: %s passed into mixture as component must be of the class Component" % str(component)
-
-            #Check if component is already in self._components
-            for comp in self._components:
-                if type(comp) == type(component) and comp.name == component.name:
-                    raise ValueError(f"{comp} of the same type and name already in Mixture!")
-            else:
-                #Components are copied before being added to Mixtures
-                component_copy = copy.deepcopy(component)
-                component_copy.set_mixture(self)
-                self.components.append(component_copy)
->>>>>>> 1cc7d1f4
 
     def get_mechanism(self, mechanism_type):
         """
