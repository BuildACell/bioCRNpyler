#  Copyright (c) 2020, Build-A-Cell. All rights reserved.
#  See LICENSE file in the project root directory for details.

from .reaction import *
import warnings
<<<<<<< HEAD
from typing import List, Union, Dict
=======
import numpy as np
from typing import List, Union, Dict, Tuple
>>>>>>> bf3e36d2
import copy
from .polymer import OrderedPolymer, OrderedMonomer

class ChemicalReactionNetwork(object):
    """A chemical reaction network is a container of species and reactions
    chemical reaction networks can be compiled into SBML.

    reaction types:
    mass action: standard mass action semantics where the propensity of a
    reaction is given by deterministic propensity =
    .. math::
    k \Prod_{inputs i} [S_i]^a_i
    stochastic propensity =
    .. math::
    k \Prod_{inputs i} (S_i)!/(S_i - a_i)!
    where a_i is the spectrometric coefficient of species i
    """
    def __init__(self, species: List[Species], reactions: List[Reaction], show_warnings=False):
        self.species = []
        self.reactions = []
        self.add_species(species)
        self.add_reactions(reactions)

        ChemicalReactionNetwork.check_crn_validity(self.reactions, self.species, show_warnings=show_warnings)

    def add_species(self, species, show_warnings=False):
        if not isinstance(species, list):
            species = [species]

        species = Species.flatten_list(species) #Flatten the list

        for s in species:
            if not isinstance(s, Species): #check species are Species
                raise ValueError("A non-species object was used as a species!")
            if s not in self.species: #Do not add duplicate Species
                self.species.append(copy.deepcopy(s)) #copy the species and add it to the CRN

            #This case matters when Species are inside an OrderedPolymerSpecies, in which case there can be duplicates (in terms of name)   
            if s in self.species:
                s_duplicates = [S for S in self.species if s == S]
                pass
                #Code will go here for testing s.parent and s.position

    def add_reactions(self, reactions: Union[Reaction,List[Reaction]], show_warnings=True) -> None:
        """Adds a reaction or a list of reactions to the CRN object

        :param reactions: Reaction instance or list of Reaction instances
        :param show_warnings: whether to show warning when duplicated reactions/species was found
        :return: None
        """
        if not isinstance(reactions, list):
            reactions = [reactions]

        for r in reactions:
            if not isinstance(r, Reaction): # check reactions and Reactions
                raise ValueError("A non-reaction object was used as a reaction!")

            # add all the Species in the reaction to the CRN
            reaction_species = list(set([w.species for w in r.inputs + r.outputs]))
            self.add_species(reaction_species, show_warnings=show_warnings)

            self.reactions.append(copy.deepcopy(r)) #copy the Reaction and add it to the CRN

            #TODO synchronize Species in the CRN

    @staticmethod
    def check_crn_validity(reactions: List[Reaction], species: List[Species], show_warnings=True) -> Tuple[List[Reaction],List[Species]]:
        """Checks that the given list of reactions and list of species can form a valid CRN.

        :param reactions: list of reaction
        :param species: list of species
        :param show_warnings: whether to show warning when duplicated reactions/species was found
        :return: tuple(reaction,species)
        """

        if not all(isinstance(r, Reaction) for r in reactions):
            raise ValueError("A non-reaction object was used as a reaction!")

        if not all(isinstance(s, Species) for s in species):
            raise ValueError("A non-species object was used as a species!")

        for r in reactions:
            if reactions.count(r) > 1 and show_warnings:
                warn(f"Reaction {r} may be duplicated in CRN definitions. "
                     f"Duplicates have NOT been removed.")

        for s in species:
            if species.count(s) > 1 and show_warnings:
                warn(f"Species {s} is duplicated in the CRN definition. "
                     f"Duplicates have NOT been removed.")

        # check that all species in the reactions are also in the species list and vice versa
        unique_species = set(species)
        all_species_in_reactions = set(Species.flatten_list([r.species for r in reactions]))
        if unique_species != all_species_in_reactions:
            species_without_reactions = unique_species - all_species_in_reactions
            if species_without_reactions and show_warnings:
                warn(f'These Species {list(species_without_reactions)} are not part of any reactions in the CRN!')
            unlisted_reactions = all_species_in_reactions - unique_species
            if unlisted_reactions and show_warnings:
                warn(f'These Species {list(unlisted_reactions)} are not listed in the Species list, but part of the reactions!')

        return reactions, species

    def __repr__(self):
        txt = "Species = "
        for s in self.species:
            txt += repr(s) + ", "
        txt = txt[:-2] + '\n'
        txt += "Reactions = [\n"

        for r in self.reactions:
            txt += "\t" + repr(r) + "\n"
        txt += "]"
        return txt

    def pretty_print(self, show_rates = True, show_material = True, show_attributes = True, show_initial_condition = True, **kwargs):
        """A more powerful printing function.

        Useful for understanding CRNs but does not return string identifiers.
        show_material toggles whether species.material is printed.
        show_attributes toggles whether species.attributes is printed
        show_rates toggles whether reaction rate functions are printed
        """

        txt = f"Species ({len(self.species)}) = "+"{"
        for sind in range(len(self.species)):
            s = self.species[sind]
            txt += f"{sind}. "+s.pretty_print(show_material = show_material, show_attributes = show_attributes, show_initial_condition = show_initial_condition, **kwargs) + ", "
        txt = txt[:-2] + '}\n'
        txt += f"\nReactions ({len(self.reactions)}) = [\n"

        for rind in range(len(self.reactions)):
            r = self.reactions[rind]
            txt += f"{rind}. " + r.pretty_print(show_rates = show_rates, show_material = show_material, show_attributes = show_attributes, **kwargs) + "\n"
        txt += "]"
        return txt

    def initial_condition_vector(self, init_cond_dict: Union[Dict[str, float], Dict[Species, float]]):
        x0 = [0.0] * len(self.species)
        for idx, s in enumerate(self.species):
            if s in init_cond_dict:
                x0[idx] = init_cond_dict[s]
        return x0

    def get_all_species_containing(self, species: Species, return_as_strings = False):
        """Returns all species (complexes and otherwise) containing a given species
           (or string).
        """
        return_list = []
        if not isinstance(species, Species):
            raise ValueError('species argument must be an instance of Species!')

        for s in self.species:
            if species in s.get_species(recursive = True):
                if return_as_strings:
                    return_list.append(repr(s))
                else:
                    return_list.append(s)
        return return_list

    def replace_species(self, species: Species, new_species: Species):
        """Replaces species with new_species in the entire CRN.

        Does not act in place: returns a new CRN.
        """

        if not isinstance(species, Species):
            raise ValueError('species argument must be an instance of Species!')

        if not isinstance(new_species, Species):
            raise ValueError('species argument must be an instance of Species!')

        new_species_list = []
        for s in self.species:
            new_s = s.replace_species(species, new_species)
            new_species_list.append(new_s)

        new_reaction_list = []
        for r in self.reactions:
            new_r = r.replace_species(species, new_species)
            new_reaction_list.append(new_r)

        return ChemicalReactionNetwork(new_species_list, new_reaction_list)

    def generate_sbml_model(self, stochastic_model=False, show_warnings = False, **keywords):
        """Creates an new SBML model and populates with the species and
        reactions in the ChemicalReactionNetwork object

        :param stochastic_model: whether the model is stochastic
        :param show_warnings: of from check crn validity
        :param keywords: extra keywords pass onto create_sbml_model() and add_all_reactions()
        :return: tuple: (document,model) SBML objects
        """
        ChemicalReactionNetwork.check_crn_validity(self.reactions, self.species, show_warnings=show_warnings)

        document, model = create_sbml_model(**keywords)
        
        add_all_species(model=model, species=self.species)

        add_all_reactions(model=model, reactions=self.reactions, stochastic_model=stochastic_model, **keywords)

        if document.getNumErrors():
            warn('SBML model generated has errors. Use document.getErrorLog() to print all errors.')
        return document, model

    def write_sbml_file(self, file_name=None, stochastic_model = False, **keywords) -> bool:
        """"Writes CRN object to a SBML file

        :param file_name: name of the file where the SBML model gets written
        :param stochastic_model: export an SBML file which ready for stochastic simulations
        :param keywords: keywords that passed into generate_sbml_model()
        :return: bool, show whether the writing process was successful
        """

        document, _ = self.generate_sbml_model(stochastic_model = stochastic_model, **keywords)
        sbml_string = libsbml.writeSBMLToString(document)
        with open(file_name, 'w') as f:
            f.write(sbml_string)
        return True


    #Commenting this out for now - hopefully will remove fully soon
    #

    """
    def create_bioscrape_model(self):
        #Creates a Bioscrape Model of the CRN directly.
        
        from bioscrape.types import Model

        species_list = []
        initial_condition_dict = {}
        for s in self.species:
            species_list.append(repr(s))
            if s.initial_concentration is None:
                initial_condition_dict[repr(s)] = 0
            else:
                initial_condition_dict[repr(s)] = s.initial_concentration

        reaction_list = []
        reaction_counter = 0
        rate_list = []
        for rxn in self.reactions:

            reactants = []
            for i in range(len(rxn.inputs)):
                reactants += [repr(rxn.inputs[i])]*int(rxn.input_coefs[i])
            products = []
            for i in range(len(rxn.outputs)):
                products += [repr(rxn.outputs[i])]*int(rxn.output_coefs[i])

            prop_type = rxn.propensity_type
            if rxn.propensity_params is None:
                prop_params = {}
            else:
                prop_params = {}
                for k in rxn.propensity_params:
                    v = rxn.propensity_params[k]
                    if isinstance(v, Species):
                        prop_params[k] = repr(v)
                    elif isinstance(v, str):
                        prop_params[k] = v
                    else:
                        prop_params[k] = float(v)


            prop_params['propensity_type'] = rxn.propensity_type
            prop_params['k'] = rxn.k

            reaction_list.append((reactants, products, prop_type,
                                  dict(prop_params)))

            if rxn.is_reversible and rxn.propensity_type == "massaction":
                prop_params['k'] = rxn.k_r
                reaction_list.append((products, reactants, prop_type,
                                      dict(prop_params)))
            elif rxn.is_reversible:
                raise ValueError("Only massaction irreversible reactions are "
                                 "supported for automatic bioscrape simulation."
                                 " Consider creating two seperate reactions.")
        model = Model(species = species_list, reactions = reaction_list,
                      initial_condition_dict = initial_condition_dict)
        return model"""

    def simulate_with_bioscrape(self, timepoints, initial_condition_dict=None,
                                stochastic = False, return_dataframe = True,
                                safe = False):

        """Simulate CRN model with bioscrape (https://github.com/biocircuits/bioscrape).
        Returns the data for all species as Pandas dataframe.
        """
        result = None
        warnings.warn("simulate_with_bioscrape is depricated and will cease working in a future release. Instead, please use simulate_with_bioscrape_via_sbml.")
        
        result = self.simulate_with_bioscrape_via_sbml(timepoints, filename = None, 
            initial_condition_dict = initial_condition_dict, return_dataframe = return_dataframe, 
            safe = safe, stochastic = stochastic)

        return result
        """
        OLD CODE BELOW
        try:

            from bioscrape.simulator import py_simulate_model
            m = self.create_bioscrape_model()
            if not initial_condition_dict:
                initial_condition_dict = {}
            m.set_species(initial_condition_dict)
            if not stochastic and safe:
                safe = False
                
            result = py_simulate_model(timepoints, Model = m,
                                        stochastic = stochastic,
                                        return_dataframe = return_dataframe,
                                        safe = safe)
        except ModuleNotFoundError:
            warnings.warn('bioscrape was not found, please install bioscrape')

        return result"""

    def simulate_with_bioscrape_via_sbml(self, timepoints, filename = None,
                initial_condition_dict = None, return_dataframe = True,
                stochastic = False, safe = False, return_model = False, **kwargs):

        """Simulate CRN model with bioscrape via writing a SBML file temporarily.
        [Bioscrape on GitHub](https://github.com/biocircuits/bioscrape).

        Returns the data for all species as Pandas dataframe.
        """
        result = None
        m = None
        try:
            from bioscrape.simulator import py_simulate_model
            from bioscrape.types import Model

            if filename is None:
                self.write_sbml_file(file_name ="temp_sbml_file.xml", stochastic_model = stochastic, for_bioscrape = True)
                file_name = "temp_sbml_file.xml"
            elif isinstance(filename, str):
                file_name = filename
            else:
                raise ValueError(f"filename must be None or a string. Recievied: {filename}")

            if 'sbml_warnings' in kwargs:
                sbml_warnings = kwargs.get('sbml_warnings')
            else:
                sbml_warnings = False
            m = Model(sbml_filename = file_name)
            #, sbml_warnings = sbml_warnings)
            # m.write_bioscrape_xml('temp_bs'+ file_name + '.xml') # Uncomment if you want a bioscrape XML written as well.
            if initial_condition_dict is not None:
                m.set_species(initial_condition_dict)
            result = py_simulate_model(timepoints, Model = m, stochastic = stochastic, safe = safe,
                                                return_dataframe = return_dataframe)
        except ModuleNotFoundError:
            warnings.warn('bioscrape was not found, please install bioscrape')

        if return_model:
            return result, m
        else:
            return result

    def runsim_roadrunner(self, timepoints, filename, species_to_plot = None):
        """To simulate using roadrunner.
        Arguments:
        timepoints: The array of time points to run the simulation for. 
        filename: Name of the SBML file to simulate

        Returns the results array as returned by RoadRunner.

        Refer to the libRoadRunner simulator library documentation 
        for details on simulation results: (http://libroadrunner.org/)[http://libroadrunner.org/]
        NOTE : Needs roadrunner package installed to simulate.
        """
        res_ar = None
        try:
            import roadrunner

            rr = roadrunner.RoadRunner(filename)
            result = rr.simulate(timepoints[0],timepoints[-1],len(timepoints))
            # TODO fix roadrunner output
            res_ar = result
        except ModuleNotFoundError:
            warnings.warn('libroadrunner was not found, please install libroadrunner')
        return res_ar<|MERGE_RESOLUTION|>--- conflicted
+++ resolved
@@ -3,12 +3,7 @@
 
 from .reaction import *
 import warnings
-<<<<<<< HEAD
 from typing import List, Union, Dict
-=======
-import numpy as np
-from typing import List, Union, Dict, Tuple
->>>>>>> bf3e36d2
 import copy
 from .polymer import OrderedPolymer, OrderedMonomer
 
