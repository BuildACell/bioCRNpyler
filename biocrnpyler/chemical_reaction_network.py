--- conflicted
+++ resolved
@@ -248,10 +248,6 @@
 
         return result
 
-<<<<<<< HEAD
-=======
-
->>>>>>> 7582db02
     def simulate_with_bioscrape_via_sbml(self, timepoints, filename = None,
                 initial_condition_dict = None, return_dataframe = True,
                 stochastic = False, safe = False, return_model = False, **kwargs):
