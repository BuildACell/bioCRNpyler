--- conflicted
+++ resolved
@@ -220,7 +220,6 @@
             #the madness below is telling python to skip to the __init__ function
             return ComplexSpecies(species,*args,**keywords)
 
-<<<<<<< HEAD
         else:
             if(len(other_species)==0):
                 return valent_complex[bindloc]
@@ -239,9 +238,7 @@
                 return valent_complex[bindloc]
 
 class Species(OrderedMonomer,object):
-=======
-class Species(object):
->>>>>>> c43b5e8d
+
     """ A formal species object for a CRN
      A Species must have a name. They may also have a material_type (such as DNA,
      RNA, Protein), and a list of attributes.
