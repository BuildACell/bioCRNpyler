#  Copyright (c) 2019, Build-A-Cell. All rights reserved.
#  See LICENSE file in the project root directory for details.

from warnings import warn
from .sbmlutil import *
import warnings
import numpy as np
from typing import List, Union, Dict



class Species(object):
    """ A formal species object for a CRN
     A Species must have a name. They may also have a material_type (such as DNA,
     RNA, Protein), and a list of attributes.
    """

    def __init__(self, name: str, material_type="", attributes=[],
                 initial_concentration=0):

        self.name = self.check_name(name)
        self.material_type = self.check_material_type(material_type)
        self.initial_concentration = initial_concentration
        if material_type == "complex":
            warn("species which are formed of two species or more should be "
                 "called using the chemical_reaction_network.ComplexSpecies "
                 "constructor for attribute inheritance purposes.")

        self.attributes = []

        if attributes is not None:
            for attribute in attributes:
                self.add_attribute(attribute)

     #Check that the string contains is alpha-numeric characters or "_" and that the first character is a letter. IF the name is a starts with a number, there must be a material type.
    def check_material_type(self, material_type):

        
        if material_type in [None, ""] and self.name[0].isnumeric():
            raise ValueError(f"species name: {self.name} contains a number as the first character and therefore requires a material_type.")
        elif material_type == None:
            return ""
        elif (material_type.replace("_", "").isalnum() and material_type.replace("_", "")[0].isalpha()) or material_type == "":
                return material_type
        else:
            raise ValueError(f"material_type {material_type} must be alpha-numeric and start with a letter.")

    
    #Check that the string contains only underscores and alpha-numeric characters
    def check_name(self, name):
        no_underscore_string = name.replace("_", "")
        if no_underscore_string.isalnum():
            return name
        else:
            raise ValueError(f"name attribute {name} must consist of letters, numbers, or underscores.")

    def __repr__(self):
        txt = ""
        if self.material_type not in ["", None]:
            txt = self.material_type + "_"

        txt += self.name

        if len(self.attributes) > 0 and self.attributes != []:
            for i in self.attributes:
                if i is not None:
                    txt += "_" + str(i)
        txt.replace("'", "")
        return txt

    def replace_species(self, species, new_species):
        if not isinstance(species, Species):
            raise ValueError('species argument must be an instance of Species!')

        if not isinstance(new_species, Species):
            raise ValueError('species argument must be an instance of Species!')

        if self == species:
            return new_species
        else:
            return self

    #A more powerful printing function
    def pretty_print(self, show_material = True, show_attributes = True, **kwargs):
        txt = ""
        if self.material_type not in ["", None] and show_material:
            txt = self.material_type + "["

        txt += self.name

        if len(self.attributes) > 0 and self.attributes != [] and show_attributes:
            txt += "("
            for i in self.attributes:
                if i is not None:
                    txt += str(i)+", "
            txt = txt[:-2]+")"

        txt.replace("'", "")

        if self.material_type not in ["", None] and show_material:
            txt += "]"

        return txt

    def add_attribute(self, attribute: str):
        assert isinstance(attribute, str) and attribute is not None and attribute.isalnum(), "Attribute: %s must be an alpha-numeric string" % attribute
        self.attributes.append(attribute)

    def __eq__(self, other):
        """
        Overrides the default implementation
        Two species are equivalent if they have the same name, type, and attributes
        :param other: Species instance
        :return: boolean
        """

        if isinstance(other, Species) \
                            and self.material_type == other.material_type \
                            and self.name == other.name \
                            and set(self.attributes) == set(other.attributes):
            return True
        else:
            return False
    def __gt__(self,Species2):
        return self.name > Species2.name
    def __lt__(self,Species2):
        return self.name < Species2.name

    def __hash__(self):
        return str.__hash__(repr(self))


class ComplexSpecies(Species):
    """ A special kind of species which is formed as a complex of two or more species.
        Used for attribute inheritance and storing groups of bounds Species. 
        Note taht in a ComplexSpecies, the order of the species list does not matter.
        This means that ComplexSpecies([s1, s2]) = ComplexSpecies([s2, s1]). 
        This is good for modelling order-indpendent binding complexes.
        For a case where species order matters (e.g. polymers) use OrderedComplexSpecies
    """
    def __init__(self, species: List[Union[Species,str]], name = None, material_type = "complex", attributes = None, initial_concentration = 0, **keywords):
        if len(species) <= 1:
            raise ValueError("chemical_reaction_network.complex requires 2 "
                             "or more species in its constructor.")


        self.species = []
        for s in  flatten_list(species):
            if isinstance(s, Species):
                self.species.append(s)
            elif isinstance(s, str):
                self.species.append(Species(s))
            else:
                raise ValueError("ComplexSpecies must be defined by (nested) list of Species (or subclasses thereof).")

        
        self.species_set = list(set(self.species))

        if name is not None:
            self.custom_name = True
        elif name is None:
            self.custom_name = False
            name = ""
            list.sort(self.species, key = lambda s:repr(s))
            
            list.sort(self.species_set, key = lambda s:repr(s))
            for s in self.species_set:
                count = self.species.count(s)
                if count > 1:
                    name+=f"{count}x_"
                if not (isinstance(s, ComplexSpecies) or s.material_type == ""):
                    name+=f"{s.material_type}_{s.name}_"
                else:
                    name+=f"{s.name}_"
            name = name[:-1]

        self.name = self.check_name(name)
        self.material_type = self.check_material_type(material_type)
        self.initial_concentration = initial_concentration

        if attributes is None:
            attributes = []
        for s in self.species:
            attributes += s.attributes
        attributes = list(set(attributes))

        while None in attributes:
            attributes.remove(None)

        self.attributes = attributes


    def __contains__(self,item):
        if not isinstance(item, Species):
            raise ValueError("Operator 'in' requires chemical_reaction_network.Species (or a subclass). Received: "+str(item))
        if item in self.species:
            #this is the base case
            return True
        else:
            #this is the recursive part. We want to check all
            #internal complexes for the thing we're looking for
            for content in self.species:
                if isinstance(content,ComplexSpecies) :
                    if item in content:
                        return True
            #if we got here then we've failed to find it
            return False

    #Replaces species with new_species in the entire Complex Species. Acts recursively on nested ComplexSpecies
    def replace_species(self, species: Species, new_species: Species):
        if not isinstance(species, Species):
            raise ValueError('species argument must be an instance of Species!')

        if not isinstance(new_species, Species):
            raise ValueError('species argument must be an instance of Species!')

        new_species_list = []
        for s in self.species:
            if s == species:
                new_species_list.append(new_species)
            elif isinstance(s, ComplexSpecies):
                new_s = s.replace_species(species, new_species)
                new_species_list.append(new_s)
            else:
                new_species_list.append(s)

        new_name = None
        if self.custom_name == True:
            new_name = self.name
        
        return ComplexSpecies(species = new_species_list, name = new_name, material_type = self.material_type, attributes = self.attributes)

    def pretty_print(self, show_material = True, show_attributes = True, **kwargs):
        txt = ""
        if self.material_type not in ["", None] and show_material:
            txt += self.material_type
        txt += "["
        for s in self.species_set:
            count = self.species.count(s)
            if count > 1:
                txt += f"{count}x_"
            txt += s.pretty_print(show_material = show_material, show_attributes = False)+":"
        txt = txt[:-1]

        if len(self.attributes) > 0 and self.attributes != [] and show_attributes:
            txt += "("
            for i in self.attributes:
                if i is not None:
                    txt += str(i)+", "
            txt = txt[:-2]+")"

        txt.replace("'", "")

        txt += "]"

        return txt


class Multimer(ComplexSpecies):
    """A subclass of ComplexSpecies for Complexes made entirely of the same kind of species,
    eg dimers, tetramers, etc.
    """
    def __init__(self, species, multiplicity, name = None, material_type = "complex", attributes = None, initial_concentration = 0):

        if isinstance(species, str):
            species = [Species(name = species)]
        elif not isinstance(species, Species):
            raise ValueError("Multimer must be defined by a Species (or subclasses thereof) and a multiplicity (int).")
        else:
            species = [species]

        ComplexSpecies.__init__(self, species = species*multiplicity, name = name, material_type = material_type, attributes = attributes, initial_concentration = initial_concentration)   

class OrderedComplexSpecies(ComplexSpecies):
    """ A special kind of species which is formed as a complex of two or more species.
        In OrderedComplexSpecies the order in which the complex subspecies are is defined
        denote different species, eg [s1, s2, s3] != [s1, s3, s2].
        Used for attribute inheritance and storing groups of bounds Species. 
    """

    def __init__(self, species, name = None, material_type = "ordered_complex", attributes = None, initial_concentration = 0):
        if len(species) <= 1:
            raise ValueError("chemical_reaction_network.complex requires 2 "
                             "or more species in its constructor.")


        new_species = flatten_list(species)
        self.species = []
        for s in new_species:
            if isinstance(s, Species):
                self.species.append(s)
            elif isinstance(s, str):
                self.species.append(Species(s))
            else:
                raise ValueError("OrderedComplexSpecies must be defined by (nested) list of Species (or subclasses thereof).")

        if name is not None:
            self.custom_name = True
        elif name is None:
            self.custom_name = False
            name = ""
            for s in self.species:
                if isinstance(s, str):
                    s = Species(name = s)
                if s.material_type not in ["complex", "ordered_complex", ""]:
                    name+=f"{s.material_type}_{s.name}_"
                else:
                    name+=f"{s.name}_"
            name = name[:-1]

        self.name = self.check_name(name)
        self.material_type = self.check_material_type(material_type)
        self.initial_concentration = initial_concentration

        if attributes is None:
            attributes = []
        for s in self.species:
            attributes += s.attributes
        attributes = list(set(attributes))

        while None in attributes:
            attributes.remove(None)

        self.attributes = attributes

    #Replaces species with new_species in the entire Complex Species. Acts recursively on nested ComplexSpecies
    def replace_species(self, species: Species, new_species: Species):
        if not isinstance(species, Species):
            raise ValueError('species argument must be an instance of Species!')

        if not isinstance(new_species, Species):
            raise ValueError('species argument must be an instance of Species!')

        new_species_list = []
        for s in self.species:
            if s == species:
                new_species_list.append(new_species)
            elif isinstance(s, ComplexSpecies):
                new_s = s.replace_species(species, new_species)
                new_species_list.append(new_s)
            else:
                new_species_list.append(s)

        new_name = None
        if self.custom_name == True:
            new_name = self.name
        
        return OrderedComplexSpecies(species = new_species_list, name = new_name, material_type = self.material_type, attributes = self.attributes)

    def pretty_print(self, show_material = True, show_attributes = True, **kwargs):
        txt = ""
        if self.material_type not in ["", None] and show_material:
            txt += self.material_type+"["
        
        txt += "["

        for s in self.species:
            txt += s.pretty_print(show_material = show_material, show_attributes = False)+":"
        txt = txt[:-1]

        if len(self.attributes) > 0 and self.attributes != [] and show_attributes:
            txt += "("
            for i in self.attributes:
                if i is not None:
                    txt += str(i)+", "
            txt = txt[:-2]+")"

        txt.replace("'", "")
        txt += "]"

        return txt


class Reaction(object):
    """ An abstract representation of a chemical reaction in a CRN
    A reaction has the form:
       \sum_i n_i I_i --> \sum_i m_i O_i @ rate = k
       where n_i is the count of the ith input, I_i, and m_i is the count of the
       ith output, O_i.
    If the reaction is reversible, the reverse reaction is also included:
       \sum_i m_i O_i  --> \sum_i n_i I_i @ rate = k_rev
    """
    def __init__(self, inputs, outputs, k = 0, input_coefs = None,
                 output_coefs = None, k_rev = 0, propensity_type = "massaction",
                 rate_formula = None, propensity_params = None):

        if len(inputs) == 0 and len(outputs) == 0:
            warn("Reaction Inputs and Outputs both contain 0 Species.")

        if k != 0 and propensity_params is not None and "k" not in propensity_params:
            propensity_params["k"] = k
        elif k == 0 and propensity_params is not None and "k" in propensity_params:
            k = propensity_params["k"]
        elif k != 0 and propensity_params is not None and k != propensity_params['k']:
            print("k=", k, "propensity_params[k]", propensity_params["k"], "propensity_params", propensity_params)
            raise ValueError("Inconsistent rate constants: propensity_params['k'] != k.")

        if propensity_type == "massaction" and propensity_params is not None:
            warn("ValueWarning: propensity_params dictionary passed into a "
                 "massaction propensity. Massaction propensities do not "
                 "require a param dictionary.")
        elif propensity_type != "massaction" and propensity_params is None:
            raise ValueError("Non-massaction propensities require a propensity_params dictionary passed to the propensity_params keyword.")
        elif propensity_type != "massaction" and k_rev != 0:
            raise ValueError("Invalid reversible reaction for propensity "
                             f"type = {propensity_type}. Only massaction "
                             "propensities support the reversible rate k_rev. "
                             "Consider creating two seperate reactions "
                             "instead.")
        elif propensity_type == "hillpositive":
            if not ("k" in propensity_params and "s1" in propensity_params and "K" in propensity_params \
                    and "n" in propensity_params):
                raise ValueError("hillpositive propensities, p(s1; k, K, n) "
                        "= k*s1^n/(s1^n + K), require the following "
                        "propensity_params: "
                        "'k':rate constant (float)"
                        "'s1':species (chemical_reaction_network.species), "
                        "'n':cooperativity(float), "
                        "and 'K':dissociationc constant (float).")
        elif propensity_type == "hillnegative":
            if not ("k" in propensity_params and "s1" in propensity_params and "K" in propensity_params \
                    and "n" in propensity_params):
                raise ValueError("hillnegative propensities, "
                        "p(s1; k, K, n) = k*1/(s1^n + K), require "
                        "the following propensity_params:"
                        "'k':rate constant (float)"
                        "'s1':species (chemical_reaction_network.species), "
                        "'n':cooperativity(float), "
                        "and 'K':dissociationc constant (float)")
        elif propensity_type == "proportionalhillpositive":
            if not ("k" in propensity_params and "s1" in propensity_params and "d" in propensity_params \
                    and "K" in propensity_params \
                    and "n" in propensity_params):
                raise ValueError("proportionalhillpositive propensities, "
                    "p(s1, d; k, K, n) = k*d*s1^n/(s1^n + K), require the "
                    "following propensity_params: "
                    "'k':rate constant (float)"
                    "'s1':species (chemical_reaction_network.species), "
                    "'d':species (chemical_reaction_network.species), "
                    "'n':cooperativity(float), "
                    "and 'K':dissociationc onstant (float)")
        elif propensity_type == "proportionalhillnegative":
            if not ("k" in propensity_params and "s1" in propensity_params and "d" in propensity_params \
                    and "K" in propensity_params \
                    and "n" in propensity_params):
                raise ValueError("proportionalhillnegative propensities, "
                    "p(s1, d; k, K, n) = k*d/(s1^n + K), require the "
                    "following propensity_params: "
                    "'k':rate constant (float)"
                    "'s1':species (chemical_reaction_network.species), "
                    "'d':species (chemical_reaction_network.species), "
                    "'n':cooperativity(float), "
                    "and 'K':dissociationc onstant (float)")
        elif propensity_type == "general":
            if "rate" not in propensity_params:
                raise ValueError("general propensities, p(s) = k * f(s), "
                    "require the propensity_params: "
                    "'rate':f(s) where f(s) is an SBML compatable function "
                    "of arbitrary species, "
                    "s (use repr(chemical_reaction_network.species) to get "
                    "the proper text representation of a species name).")
        elif propensity_type != "massaction":
            raise ValueError(f"Unknown propensity type: {propensity_type}.")
        self.propensity_type = propensity_type
        self.propensity_params = propensity_params

        # Check that inputs and outputs only contain species
        #if inputs or outputs is a nested list, flatten that list
        new_inputs = []
        for s in flatten_list(inputs):
            if isinstance(s, Species):
                new_inputs.append(s)
            else:
                raise ValueError(f"A non-species object was used as a species: {s}!")
        inputs = new_inputs

        new_outputs = []
        for s in flatten_list(outputs):
            if isinstance(s, Species):
                new_outputs.append(s)
            else:
                raise ValueError(f"A non-species object was used as a species: {s}!")
        outputs = new_outputs

        #OLD CHECK
        # Check that inputs and outputs only contain species
        #if any(not isinstance(s, Species) for s in inputs + outputs):
        #    raise ValueError("A non-species object was used as a species.")

        # internal representation of a reaction

        #self.inputs and self.outputs should be ordered lists.
        self.inputs = []
        for s in inputs:
            if s not in self.inputs:
                self.inputs.append(s)
        self.outputs = []
        for s in outputs:
            if s not in self.outputs:
                self.outputs.append(s)

        #self.input_coefs[i] is the number of self.inputs[i] into the reaction
        self.input_coefs = None
        #self.output coefs is analogous to above
        self.output_coefs = None

        # Check that rates are valid
        if k <= 0:
            raise ValueError(f"Reaction rate <= 0: k={k}")
        else:
            self.k = k
        if k_rev > 0:
            self.reversible = True
            self.k_r = k_rev
        else:
            self.k_r = 0
            self.reversible = False

        # TODO input coefficients should be stored with the species a dictionary (same for the output )
        # Set input coefficients
        if input_coefs is None:
            self.input_coefs = [inputs.count(s) for s in self.inputs]
        elif input_coefs is not None and len(input_coefs) == len(self.inputs):
            self.input_coefs = input_coefs
        elif len(input_coefs) == len(inputs) \
             and len(self.inputs) != len(inputs):
            raise ValueError("Input species and input_coefs contain "
                             "contradictory counts.")
        else:
            raise ValueError(f"len(input_coefs) ({len(input_coefs)}) doesn't "
                             f"match len(self.inputs) ({len(self.inputs)}).")

        # Set Output Coefs
        if output_coefs is None:
            self.output_coefs = [outputs.count(s) for s in self.outputs]
        elif output_coefs is not None \
             and len(output_coefs) == len(self.outputs):
            self.output_coefs = output_coefs
        elif len(output_coefs) == len(outputs) \
             and len(self.outputs) != len(outputs):
            raise ValueError(f"Output species ({self.outputs}) and output_coefs ({output_coefs}) contain "
                             "contradictory counts.")
        else:
            raise ValueError(f"len(output_coefs) ({len(output_coefs)}) doesn't "
                             f"match len(self.outputs) ({len(self.outputs)}).")


    #Replaces species with new_species in the entire CRN
    def replace_species(self, species: Species, new_species: Species):
        if not isinstance(species, Species):
            raise ValueError('species argument must be an instance of Species!')

        if not isinstance(new_species, Species):
            raise ValueError('species argument must be an instance of Species!')

        new_inputs = []
        for s in self.inputs:
            if s == species:
                new_inputs.append(new_species)
            elif isinstance(s, ComplexSpecies):
                new_s = s.replace_species(species, new_species)
                new_inputs.append(new_s)
            else:
                new_inputs.append(s)
        self.inputs = new_inputs

        new_outputs = []
        for s in self.outputs:
            if s == species:
                new_outputs.append(new_species)
            elif isinstance(s, ComplexSpecies):
                new_s = s.replace_species(species, new_species)
                new_outputs.append(new_s)
            else:
                new_outputs.append(s)
        self.outputs = new_outputs

        if self.propensity_params is not None:
            new_params = {}
            for key in self.propensity_params:
                if isinstance(self.propensity_params[key], ComplexSpecies):
                    new_params[key] = self.propensity_params[key].replace_species(species, new_species)
                elif isinstance(self.propensity_params[key], Species) and self.propensity_params[key] == species:
                    new_params[key] = new_species
                else:
                    new_params[key] = self.propensity_params[key]

        new_r = Reaction(inputs = self.inputs, outputs = self.outputs, input_coefs = self.input_coefs, output_coefs = self.output_coefs, propensity_type = self.propensity_type, propensity_params = self.propensity_params, k = self.k, k_rev = self.k_r)
        return new_r

    #Helper function to print the text of a rate function
    def rate_func_text(self, pretty_print = False,  show_material = True, show_attributes = True, **kwargs):
        tab = (" " * 8)
        txt = ""
        if self.propensity_type == "massaction":
            input_func_args = ""
            input_prod = f"{self.k}"
            for i in range(len(self.inputs)):
                if pretty_print:
                    sin = self.inputs[i].pretty_print(show_material = show_material, show_attributes = show_attributes, **kwargs)
                else:
                    sin = repr(self.inputs[i])

                input_func_args += f"{sin}"

                if self.input_coefs[i] > 1:
                    input_prod+=f"*{sin}^{self.input_coefs[i]}"
                else:
                    input_prod+=f"*{sin}"

                if i < len(self.inputs)-1:
                    input_func_args += ","

            if len(self.inputs) > 0:
                input_func_args = "("+input_func_args+")"
            txt += f"massaction: k_f{input_func_args}={input_prod}"

            if self.reversible:
                output_func_args = ""
                output_prod = f"{self.k_r}"
               
                for i in range(len(self.outputs)):
                    if pretty_print:
                        sout = self.outputs[i].pretty_print(show_material = show_material, show_attributes = show_attributes, **kwargs)
                    else:
                        sout = repr(self.outputs[i])

                    output_func_args += f"{sout}"

                    if self.output_coefs[i] > 1:
                        output_prod+=f"*{sout}^{self.output_coefs[i]}"
                    else:
                        output_prod+=f"*{sout}"

                    if i < len(self.outputs)-1:
                        output_func_args += ","

                if len(self.outputs) > 0:
                    output_func_args = "("+output_func_args+")"
                txt += f" k_r{output_func_args}={output_prod}"

        elif self.propensity_type == "hillpositive":
            if pretty_print:
                s1 = self.propensity_params["s1"].pretty_print(show_material = show_material, show_attributes = show_attributes, **kwargs)
            else:
                s1 = repr(self.propensity_params["s1"])

            kd = str(self.propensity_params["K"])
            n = str(self.propensity_params["n"])
            txt += f"hillpositive: k({s1})={self.k}*{s1}^{n}/({kd}+{s1}^{n})"
        elif self.propensity_type == "hillnegative":

            if pretty_print:
                s1 = self.propensity_params["s1"].pretty_print(show_material = show_material, show_attributes = show_attributes, **kwargs)
            else:
                s1 = repr(self.propensity_params["s1"])

            kd = str(self.propensity_params["K"])
            n = str(self.propensity_params["n"])
            txt += f"hillnegative: k({s1})={self.k}*1/({kd}+{s1}^{n})"
        elif self.propensity_type == "proportionalhillpositive":
            if pretty_print:
                s1 = self.propensity_params["s1"].pretty_print(show_material = show_material, show_attributes = show_attributes, **kwargs)
                s2 = self.propensity_params["d"].pretty_print(show_material = show_material, show_attributes = show_attributes, **kwargs)
            else:
                s1 = repr(self.propensity_params["s1"])
                s2 = repr(self.propensity_params["d"])

            kd = str(self.propensity_params["K"])
            n = str(self.propensity_params["n"])
            txt += (f"proportionalhillpositive: k({s1}, "
                   f"{s2})={self.k}*{s2}*{s1}^{n}/({kd}+{s1}^{n})")
        elif self.propensity_type == "proportionalhillnegative":
            if pretty_print:
                s1 = self.propensity_params["s1"].pretty_print(show_material = show_material, show_attributes = show_attributes, **kwargs)
                s2 = self.propensity_params["d"].pretty_print(show_material = show_material, show_attributes = show_attributes, **kwargs)
            else:
                s1 = repr(self.propensity_params["s1"])
                s2 = repr(self.propensity_params["d"])

            kd = str(self.propensity_params["K"])
            n = str(self.propensity_params["n"])
            txt += (f"proportionalhillnegative: k({s1}, "
                   f"{s2})={self.k}*{s2}/({kd}+{s1}^{n})")
        elif self.propensity_type == "general":
            eq = self.propensity_params["rate"]
            txt += f"general: k(x)={self.k}*{eq}"
        else:
            raise ValueError("Unknown Propensity Type: "
                             f"{self.propensity_type}.")

        return txt

    def __repr__(self, **kwargs):
        tab = (" " * 8)
        txt = ""
        for i in range(len(self.inputs)):
            if self.input_coefs[i] > 1:
                txt += str(self.input_coefs[i]) + " " + str(self.inputs[i])
            else:
                txt += str(self.inputs[i])
            if i < len(self.inputs) - 1:
                txt += " + "
        if self.reversible:
            txt += " <--> "
        else:
            txt += " --> "
        for i in range(len(self.outputs)):
            if self.output_coefs[i] > 1:
                txt += str(self.output_coefs[i]) + " " + str(self.outputs[i])
            else:
                txt += str(self.outputs[i])
            if i < len(self.outputs) - 1:
                txt += " + "
        txt += tab
        txt += self.rate_func_text(**kwargs)
        
        return txt

    def pretty_print(self, show_rates = True, show_material = True, show_attributes = True, **kwargs):
        tab = (" " * 8)
        txt = ""
        for i in range(len(self.inputs)):
            if self.input_coefs[i] > 1:
                txt += str(self.input_coefs[i]) + " " + self.inputs[i].pretty_print(show_material = show_material, show_attributes = show_attributes, **kwargs)
            else:
                txt += self.inputs[i].pretty_print(show_material = show_material, show_attributes = show_attributes, **kwargs)
            if i < len(self.inputs) - 1:
                txt += " + "
        if self.reversible:
            txt += " <--> "
        else:
            txt += " --> "
        for i in range(len(self.outputs)):
            if self.output_coefs[i] > 1:
                txt += str(self.output_coefs[i]) + " " + self.outputs[i].pretty_print(show_material = show_material, show_attributes = show_attributes, **kwargs)
            else:
                txt += self.outputs[i].pretty_print(show_material = show_material, show_attributes = show_attributes, **kwargs)
            if i < len(self.outputs) - 1:
                txt += " + "
        txt += tab
        if show_rates:
            if self.reversible:
                rate_txt = self.rate_func_text(pretty_print = True, show_material = show_material, show_attributes = show_attributes, **kwargs)
                rate_txt = rate_txt.replace(" k_r", "\n"+tab+"k_r")
                txt += "\n"+tab+rate_txt
            else:
                txt += "\n"+tab+self.rate_func_text(pretty_print = True, show_material = show_material, show_attributes = show_attributes, **kwargs)

        return txt


    def __eq__(self, other):
        """Overrides the default implementation.
           Two reactions are equivalent if they have the same inputs, outputs,
           and rates."""
        complexes_equal = Reaction.complex_set_equality(self.inputs,
                                                    self.input_coefs,
                                                    other.inputs,
                                                    other.input_coefs) \
                           and Reaction.complex_set_equality(self.outputs,
                                                         self.output_coefs,
                                                         other.outputs,
                                                         other.output_coefs)
        rates_equal = (other.k == self.k and other.k_r == self.k_r)
        propensity_types_equal = (self.propensity_type == other.propensity_type)

        # must both be reactions with the same rates and numbers of inputs and
        # outputs.
        if not isinstance(other, Reaction):
            return False
        if complexes_equal and rates_equal and propensity_types_equal:
            return True
        elif complexes_equal and propensity_types_equal:
            #warn("Two reactions with the same inputs and outputs but different "
                 #"rates are formally different, but may be undesired:"
                 #f"{repr(self)} and {repr(other)}.")
            return False

        # If the reactions are reversible inverses of eachother, one's forward
        # reaction could be the other's reverse
        elif self.reversible and other.reversible:
            reverse_complex_equal = Reaction.complex_set_equality(self.inputs,
                                                            self.input_coefs,
                                                            other.outputs,
                                                            other.output_coefs)\
                        and Reaction.complex_set_equality(self.outputs,
                                                      self.output_coefs,
                                                      other.inputs,
                                                      other.input_coefs)
            reverse_rates_equal = (other.k == self.k_r and other.k_r == self.k)
            if reverse_complex_equal and reverse_rates_equal:
                return True
            elif reverse_complex_equal:
                warn("Two reversible reactions with the same inputs and outputs"
                    " (reversed) but different rates are formally equal, but "
                    f"may be undesired:{repr(self)} and {repr(other)}")
                return True
            else:
                return False
        else:
            return False

    @staticmethod
    def complex_set_equality(c1, c1_coefs, c2, c2_coefs):
        """Checks to see if two formal complexes (reaction input or output sets) are equal."""
        if len(c1) != len(c2):
            return False
        else:
            for i in range(len(c1)):
                s1 = c1[i]
                coef1 = c1_coefs[i]
                if s1 not in c2 or coef1 != c2_coefs[c2.index(s1)]:
                    return False
        return True

    def pyrepr(self):
        if self.reversible:
            return [
                ([repr(i) for i in self.inputs], self.input_coefs,
                 [repr(i) for i in self.outputs], self.output_coefs,
                 self.k),
                ([repr(i) for i in self.outputs], self.output_coefs,
                 [repr(i) for i in self.inputs], self.input_coefs,
                 self.k_r)]
        else:
            return [([repr(i) for i in self.inputs], self.input_coefs,
                     [repr(i) for i in self.outputs],
                     self.output_coefs, self.k)]


class ChemicalReactionNetwork(object):
    """ A chemical reaction network is a container of species and reactions
    chemical reaction networks can be compiled into SBML or represented
    conveniently as python tuple objects.
    reaction types:
       mass action: standard mass action semantics where the propensity of a
                reaction is given by deterministic propensity =
                        k \Prod_{inputs i} [S_i]^a_i
               stochastic propensity =
                        k \Prod_{inputs i} (S_i)!/(S_i - a_i)!
               where a_i is the spectrometric coefficient of species i
    """
    def __init__(self, species: List[Species], reactions: List[Reaction], warnings = False):
        self.species, self.reactions = ChemicalReactionNetwork.check_crn_validity(reactions, species, warnings=warnings)

        # TODO check whether we need this data structure
        self.species2index = {}
        for i in range(len(self.species)):
            self.species2index[str(self.species[i])] = i

    def add_species(self, species, warnings = False):
        if not isinstance(species, list):
            species = [species]
        self.species, self.reactions = ChemicalReactionNetwork.check_crn_validity(self.reactions, self.species+species, warnings=warnings)

    def add_reactions(self, reactions, warnings = False):
        if not isinstance(reactions, list):
            reactions = [reactions]
        self.species, self.reactions = ChemicalReactionNetwork.check_crn_validity(self.reactions+reactions, self.species, warnings=warnings)

    @staticmethod
    def check_crn_validity(reactions: List[Reaction], species: List[Species], warnings = False):
        # Check to make sure species are valid and only have a count of 1
        checked_species = []
        if not all(isinstance(s, Species) for s in species):
            print(f"A non-species object was used as a species: {species}!")
            raise ValueError("A non-species object was used as a species!")

        for s in species:
            if species.count(s) > 1:
                pass
                #warn("Species "+str(s)+" duplicated in CRN definition.
                # Duplicates have been removed.")
            if s not in checked_species:
                checked_species.append(s)

        # Check to make sure reactions are valid meaning:
        #   only have a count of 1
        #   all species in the inputs/outputs are also in the species list
        checked_reactions = []

        if not all(isinstance(r, Reaction) for r in reactions):
            raise ValueError("A non-reaction object was used as a reaction!")

        for r in reactions:
            if reactions.count(r) > 1:
                pass

            checked_reactions.append(r)
            #if r not in checked_reactions:
            #    checked_reactions.append(r)

            for s in r.inputs:
                if s not in checked_species and warnings:
                    warn(f"Reaction {repr(r)} contains a species {repr(s)} "
                         "which is not in the CRN.")

            for s in r.outputs:
                if s not in checked_species and warnings:
                    warn(f"Reaction {repr(r)} contains a species {repr(s)} "
                         "which is not in the CRN.")

        return checked_species, checked_reactions

    def __repr__(self):
        txt = "Species = "
        for s in self.species:
            txt += repr(s) + ", "
        txt = txt[:-2] + '\n'
        txt += "Reactions = [\n"

        for r in self.reactions:
            txt += "\t" + repr(r) + "\n"
        txt += "]"
        return txt

    def pretty_print(self, show_rates = True, show_material = True, show_attributes = True, **kwargs):
        txt = f"Species ({len(self.species)}) = "+"{"
        for sind in range(len(self.species)):
            s = self.species[sind]
            txt += f"{sind}. "+s.pretty_print(show_material = show_material, show_attributes = show_attributes, **kwargs) + ", "
        txt = txt[:-2] + '}\n'
        txt += f"Reactions ({len(self.reactions)}) = [\n"

        for rind in range(len(self.reactions)):
            r = self.reactions[rind]
            txt += f"{rind}. " + r.pretty_print(show_rates = show_rates, show_material = show_material, show_attributes = show_attributes, **kwargs) + "\n"
        txt += "]"
        return txt

    def pyrepr(self):
        reactions = []
        for r in self.reactions:
            reactions += r.pyrepr()
        species = [str(s) for s in self.species]
        return species, reactions

    # TODO check whether we need this method
    def species_index(self, species: Species):
        if len(self.species2index) != len(self.species):
            self.species2index = {}
            for i in range(len(self.species)):
                self.species2index[str(self.species[i])] = i
        return self.species2index[str(species)]

    def initial_condition_vector(self, init_cond_dict: Dict[str,float]):
        x0 = [0.0] * len(self.species)
        for idx, s in enumerate(self.species):
            if s in init_cond_dict:
                x0[idx] = init_cond_dict[s]
        return x0

    def get_all_species_containing(self, species: Species, return_as_strings = False):
        """Returns all species (complexes and otherwise) containing a given species
           (or string).
        """
        return_list = []
        if not isinstance(species, Species):
            raise ValueError('species argument must be an instance of Species!')

        for s in self.species:
            if species == s or (isinstance(s, ComplexSpecies) and species in s.species):
                if return_as_strings:
                    return_list.append(repr(s))
                else:
                    return_list.append(s)
        return return_list

    #Replaces species with new_species in the entire CRN
    def replace_species(self, species: Species, new_species: Species):
        if not isinstance(species, Species):
            raise ValueError('species argument must be an instance of Species!')

        if not isinstance(new_species, Species):
            raise ValueError('species argument must be an instance of Species!')

        new_species_list = []
        for s in self.species:
            if s == species:
                new_species_list.append(new_species)
            elif isinstance(s, ComplexSpecies):
                new_s = s.replace_species(species, new_species)
                new_species_list.append(new_s)
            else:
                new_species_list.append(s)

        new_reaction_list = []

        for r in self.reactions:
            new_r = r.replace_species(species, new_species)
            new_reaction_list.append(new_r)


        return ChemicalReactionNetwork(new_species_list, new_reaction_list)


    def generate_sbml_model(self, stochastic_model=False, **keywords):
        document, model = create_sbml_model(**keywords)

        for s in self.species:

            add_species(model=model, compartment=model.getCompartment(0),
                    species=s, initial_concentration=s.initial_concentration)

        rxn_count = 0
        for r in self.reactions:
            rxn_id = "r" + str(rxn_count)
            add_reaction(model, r.inputs, r.input_coefs, r.outputs,
                         r.output_coefs, rxn_id, r.k,
                         stochastic = stochastic_model,
                         propensity_type=r.propensity_type,
                         propensity_params = r.propensity_params)
            rxn_count += 1

            if r.reversible and r.propensity_type == "massaction":
                add_reaction(model, r.outputs, r.output_coefs, r.inputs,
                             r.input_coefs, rxn_id, r.k_r,
                             stochastic=stochastic_model,
                             propensity_type=r.propensity_type)
                rxn_count += 1

        if document.getNumErrors():
            warn('SBML model generated has errors. Use document.getErrorLog() to print all errors.')
        return document, model

    def write_sbml_file(self, file_name=None, **keywords):
        document, _ = self.generate_sbml_model(**keywords)
        sbml_string = libsbml.writeSBMLToString(document)
        with open(file_name, 'w') as f:
            f.write(sbml_string)
        return True

    def create_bioscrape_model(self):
        from bioscrape.types import Model

        species_list = []
        initial_condition_dict = {}
        for s in self.species:
            species_list.append(repr(s))
            if s.initial_concentration is None:
                initial_condition_dict[repr(s)] = 0
            else:
                initial_condition_dict[repr(s)] = s.initial_concentration

        reaction_list = []
        reaction_counter = 0
        rate_list = []
        for rxn in self.reactions:

            reactants = []
            for i in range(len(rxn.inputs)):
                reactants += [repr(rxn.inputs[i])]*int(rxn.input_coefs[i])
            products = []
            for i in range(len(rxn.outputs)):
                products += [repr(rxn.outputs[i])]*int(rxn.output_coefs[i])

            prop_type = rxn.propensity_type
            if rxn.propensity_params is None:
                prop_params = {}
            else:
                prop_params = {}
                for k in rxn.propensity_params:
                    v = rxn.propensity_params[k]
                    if isinstance(v, Species):
                        prop_params[k] = repr(v)
                    elif isinstance(v, str):
                        prop_params[k] = v
                    else:
                        prop_params[k] = float(v)


            prop_params['propensity_type'] = rxn.propensity_type
            prop_params['k'] = rxn.k

            reaction_list.append((reactants, products, prop_type,
                                  dict(prop_params)))

            if rxn.reversible and rxn.propensity_type == "massaction":
                prop_params['k'] = rxn.k_r
                reaction_list.append((products, reactants, prop_type,
                                      dict(prop_params)))
            elif rxn.reversible:
                raise ValueError("Only massaction irreversible reactions are "
                                 "supported for automatic bioscrape simulation."
                                 " Consider creating two seperate reactions.")
        model = Model(species = species_list, reactions = reaction_list,
                      initial_condition_dict = initial_condition_dict)
        return model

    def simulate_with_bioscrape(self, timepoints, initial_condition_dict = {},
                                stochastic = False, return_dataframe = True,
                                safe = False, **kwargs):

        """Simulate CRN model with bioscrape (https://github.com/biocircuits/bioscrape).
        Returns the data for all species as Pandas dataframe.
        """
        result = None
        try:
            from bioscrape.simulator import py_simulate_model
            m = self.create_bioscrape_model()
            m.set_species(initial_condition_dict)
            if not stochastic and safe:
                safe = False
                
<<<<<<< HEAD
            result = py_simulate_model(timepoints, Model = m, stochastic = stochastic, return_dataframe = return_dataframe, safe = safe)

=======
            result = py_simulate_model(timepoints, Model = m,
                                        stochastic = stochastic,
                                        return_dataframe = return_dataframe,
                                        safe = safe)
>>>>>>> b91bd45f
        except ModuleNotFoundError:
            warnings.warn('bioscrape was not found, please install bioscrape')

        return result

    def simulate_with_bioscrape_via_sbml(self, timepoints, file = None,
                initial_condition_dict = {}, return_dataframe = True,
                stochastic = False, **kwargs):

        """Simulate CRN model with bioscrape via writing a SBML file temporarily.
        [Bioscrape on GitHub](https://github.com/biocircuits/bioscrape).

        Returns the data for all species as Pandas dataframe.
        """
        result = None
        m = None
        try:
            from bioscrape.simulator import py_simulate_model
            from bioscrape.types import Model
            if file is None:
                self.write_sbml_file(file_name ="temp_sbml_file.xml")
                file_name = "temp_sbml_file.xml"
            elif isinstance(file, str):
                file_name = file
            else:
                file_name = file.name

            if 'sbml_warnings' in kwargs:
                sbml_warnings = kwargs.get('sbml_warnings')
            else:
                sbml_warnings = False
            m = Model(sbml_filename = file_name, sbml_warnings = sbml_warnings)
            # m.write_bioscrape_xml('temp_bs'+ file_name + '.xml') # Uncomment if you want a bioscrape XML written as well.
            m.set_species(initial_condition_dict)
            result = py_simulate_model(timepoints, Model = m,
                                                stochastic = stochastic,
                                                return_dataframe = return_dataframe)
        except ModuleNotFoundError:
            warnings.warn('bioscrape was not found, please install bioscrape')

        return result, m

    def runsim_roadrunner(self, timepoints, filename, species_to_plot = []):

        """ To simulate using roadrunner

        Arguments:
        timepoints: The array of time points to run the simulation for. 
        filename: Name of the SBML file to simulate

        Returns the results array as returned by RoadRunner.

        Refer to the libRoadRunner simulator library documentation 
        for details on simulation results: (http://libroadrunner.org/)[http://libroadrunner.org/]
        NOTE : Needs roadrunner package installed to simulate.
        """
        res_ar = None
        try:
            import roadrunner

            rr = roadrunner.RoadRunner(filename)
            result = rr.simulate(timepoints[0],timepoints[-1],len(timepoints))
            res_ar = np.array(result)
        except ModuleNotFoundError:
            warnings.warn('libroadrunner was not found, please install libroadrunner')
        return res_ar

#Helper function to flatten lists
def flatten_list(in_list):
    out_list = []
    for element in in_list:
        if isinstance(element, list):
            out_list += flatten_list(element)
        else:
            out_list += [element]
    return out_list<|MERGE_RESOLUTION|>--- conflicted
+++ resolved
@@ -1103,15 +1103,10 @@
             if not stochastic and safe:
                 safe = False
                 
-<<<<<<< HEAD
-            result = py_simulate_model(timepoints, Model = m, stochastic = stochastic, return_dataframe = return_dataframe, safe = safe)
-
-=======
             result = py_simulate_model(timepoints, Model = m,
                                         stochastic = stochastic,
                                         return_dataframe = return_dataframe,
                                         safe = safe)
->>>>>>> b91bd45f
         except ModuleNotFoundError:
             warnings.warn('bioscrape was not found, please install bioscrape')
 
