#  Copyright (c) 2019, Build-A-Cell. All rights reserved.
#  See LICENSE file in the project root directory for details.

from warnings import warn
from .sbmlutil import *
import warnings
import numpy as np
from typing import List, Union, Dict
import copy


class Species(object):
    """ A formal species object for a CRN
     A Species must have a name. They may also have a material_type (such as DNA,
     RNA, Protein), and a list of attributes.
    """

    def __init__(self, name: str, material_type="", attributes=[],
                 initial_concentration=0):

        self.name = self.check_name(name)
        self.material_type = self.check_material_type(material_type)
        self.initial_concentration = initial_concentration
        if material_type == "complex":
            warn("species which are formed of two species or more should be "
                 "called using the chemical_reaction_network.ComplexSpecies "
                 "constructor for attribute inheritance purposes.")

        self.attributes = []

        if attributes is not None:
            for attribute in attributes:
                self.add_attribute(attribute)

     #Check that the string contains is alpha-numeric characters or "_" and that the first character is a letter. IF the name is a starts with a number, there must be a material type.
    def check_material_type(self, material_type):

        
        if material_type in [None, ""] and self.name[0].isnumeric():
            raise ValueError(f"species name: {self.name} contains a number as the first character and therefore requires a material_type.")
        elif material_type == None:
            return ""
        elif (material_type.replace("_", "").isalnum() and material_type.replace("_", "")[0].isalpha()) or material_type == "":
                return material_type
        else:
            raise ValueError(f"material_type {material_type} must be alpha-numeric and start with a letter.")

    
    #Check that the string contains only underscores and alpha-numeric characters
    def check_name(self, name):
        no_underscore_string = name.replace("_", "")
        if no_underscore_string.isalnum():
            return name
        else:
            raise ValueError(f"name attribute {name} must consist of letters, numbers, or underscores.")

    def __repr__(self):
        txt = ""
        if self.material_type not in ["", None]:
            txt = self.material_type + "_"

        txt += self.name

        if len(self.attributes) > 0 and self.attributes != []:
            for i in self.attributes:
                if i is not None:
                    txt += "_" + str(i)
        txt.replace("'", "")
        return txt

    def replace_species(self, species, new_species):
        if not isinstance(species, Species):
            raise ValueError('species argument must be an instance of Species!')

        if not isinstance(new_species, Species):
            raise ValueError('species argument must be an instance of Species!')

        if self == species:
            return new_species
        else:
            return self

    #A more powerful printing function
    def pretty_print(self, show_material = True, show_attributes = True, **kwargs):
        txt = ""
        if self.material_type not in ["", None] and show_material:
            txt = self.material_type + "["

        txt += self.name

        if len(self.attributes) > 0 and self.attributes != [] and show_attributes:
            txt += "("
            for i in self.attributes:
                if i is not None:
                    txt += str(i)+", "
            txt = txt[:-2]+")"

        txt.replace("'", "")

        if self.material_type not in ["", None] and show_material:
            txt += "]"

        return txt

    def add_attribute(self, attribute: str):
        assert isinstance(attribute, str) and attribute is not None and attribute.isalnum(), "Attribute: %s must be an alpha-numeric string" % attribute
        self.attributes.append(attribute)
    def extract_attribute_containing(self,attrib):
        retvals = []
        for attr in self.attributes:
            if(attrib in attr):
                retvals += [attr]
        return retvals
    def __eq__(self, other):
        """
        Overrides the default implementation
        Two species are equivalent if they have the same name, type, and attributes
        :param other: Species instance
        :return: boolean
        """

        if isinstance(other, Species) \
                            and self.material_type == other.material_type \
                            and self.name == other.name \
                            and set(self.attributes) == set(other.attributes):
            return True
        else:
            return False
    def get_species(self):
        return self
    def __gt__(self,Species2):
        return self.name > Species2.name
    def __lt__(self,Species2):
        return self.name < Species2.name

    def __hash__(self):
        return str.__hash__(repr(self))

def make_complex(species,**keywords):
    """ this function replaces the class instatiation for ComplexSpecies to allow for automatically
    creating an OrderedComplexSpecies or a regular ComplexSpecies depending on what we need.
    An OrderedComplexSpecies represents a piece of DNA with many binding sites.
    The last element of an OrderedComplexSpecies is the name of the DNA molecule, with other
    elements representing the different binding sites"""
    valent_complex = None
    bindloc = None
    other_species = []
    for specie in species:
        if(isinstance(specie,OrderedComplexSpecies) and valent_complex is None):
            valent_complex = copy.deepcopy(specie)
            for attribute in specie.attributes:
                #an OrderedComplexSpecies has many binding sites, and so it
                #must know where you are trying to bind to it.
                if("bindloc" in attribute and bindloc is None):
                    #when the OrderedComplexSpecies is fed into a Component, it can only bind at one location,
                    #specified by an attribute called "bindloc_<site_number>"
                    bindloc = int(attribute.split("_")[1])
                    something_bound = specie.species[bindloc]
                    if(something_bound is not None): #this should basically never be None
                        other_species += [something_bound]
                elif("bindloc" in attribute):
                    #this happens if there are two "bindloc" attributes
                    raise ValueError("{} has more than one bindloc attribute defined, but only one is allowed".format(specie))
            if(bindloc is None):
                raise ValueError("{} has a malformed bindloc that returned a binding location of None".format(specie))
        elif(isinstance(specie,OrderedComplexSpecies)):
            #this means there are two OrderedComplexSpecies in here. We don't know what to do then!
            raise ValueError("binding together two OrderedComplexSpecies!")
        else:
            other_species += [specie]
    if(valent_complex is None):
        #this means we are making a normal complex
        if(len(species)==1):
            if(isinstance(species[0],Species)):
                #in this case we wanted to make a complex with only one species. Then no complex is made
                return species[0]
            else:
                raise ValueError("tried to make a complex with {}, which isn't a Species object".format(species))
        elif(len(species)>1):
            #ComplexSpecies should already handle making a complex with weird stuff like strings
            return ComplexSpecies(species, **keywords)
    else:
        if(len(other_species)==1):
            newspeclist = copy.deepcopy(valent_complex.species) #this is the list inside the OrderedComplexSpecies
            newspeclist[bindloc] = other_species[0] #i'm not sure if this actually does anything besides
                                                    #just returning the same OrderedComplexSpecies back out
            mycomplex = OrderedComplexSpecies(newspeclist,attributes=valent_complex.attributes) 
            if(mycomplex.species == valent_complex.species):
                return valent_complex
            #TODO this doesn't get the keywords. Is that bad?
            return mycomplex
        else:
            newspeclist = copy.deepcopy(valent_complex.species)
            newspeclist[bindloc] = ComplexSpecies(other_species,**keywords) #we make a sub complex
            mycomplex = OrderedComplexSpecies(newspeclist,attributes=valent_complex.attributes)
            return mycomplex

class ComplexSpecies(Species):
    """ A special kind of species which is formed as a complex of two or more species.
        Used for attribute inheritance and storing groups of bounds Species. 
        Note that in a ComplexSpecies, the order of the species list does not matter.
        This means that ComplexSpecies([s1, s2]) = ComplexSpecies([s2, s1]). 
        This is good for modelling order-indpendent binding complexes.
        For a case where species order matters (e.g. polymers) use OrderedComplexSpecies
    """
    def __init__(self, species: List[Union[Species,str]], name = None, material_type = "complex", attributes = None, initial_concentration = 0, **keywords):
        if len(species) <= 1:
            raise ValueError("chemical_reaction_network.complex requires 2 "
                             "or more species in its constructor.")


        self.species = []
        for s in  flatten_list(species):
            if isinstance(s, Species):
                self.species.append(s)
            elif isinstance(s, str):
                self.species.append(Species(s))
            else:
                raise ValueError("ComplexSpecies must be defined by (nested) list of Species (or subclasses thereof).")

        
        self.species_set = list(set(self.species))

        if name is not None:
            self.custom_name = True
        elif name is None:
            self.custom_name = False
            name = ""
            list.sort(self.species, key = lambda s:repr(s))
            
            list.sort(self.species_set, key = lambda s:repr(s))
            for s in self.species_set:
                count = self.species.count(s)
                if count > 1:
                    name+=f"{count}x_"
                if not (isinstance(s, ComplexSpecies) or s.material_type == ""):
                    name+=f"{s.material_type}_{s.name}_"
                else:
                    name+=f"{s.name}_"
            name = name[:-1]

        self.name = self.check_name(name)
        self.material_type = self.check_material_type(material_type)
        self.initial_concentration = initial_concentration

        if attributes is None:
            attributes = []
        for s in self.species:
            attributes += s.attributes
        attributes = list(set(attributes))

        while None in attributes:
            attributes.remove(None)

        self.attributes = attributes


    def __contains__(self,item):
<<<<<<< HEAD
        if not isinstance(item,Species):
=======
        if not isinstance(item, Species):
>>>>>>> 67b6c80d
            raise ValueError("Operator 'in' requires chemical_reaction_network.Species (or a subclass). Received: "+str(item))
        if item in self.species:
            #this is the base case
            return True
        else:
            #this is the recursive part. We want to check all
            #internal complexes for the thing we're looking for
            for content in self.species:
                if isinstance(content,ComplexSpecies) :
                    if item in content:
                        return True
            #if we got here then we've failed to find it
            return False

    #Replaces species with new_species in the entire Complex Species. Acts recursively on nested ComplexSpecies
    def replace_species(self, species: Species, new_species: Species):
        if not isinstance(species, Species):
            raise ValueError('species argument must be an instance of Species!')

        if not isinstance(new_species, Species):
            raise ValueError('species argument must be an instance of Species!')

        new_species_list = []
        for s in self.species:
            if s == species:
                new_species_list.append(new_species)
            elif isinstance(s, ComplexSpecies):
                new_s = s.replace_species(species, new_species)
                new_species_list.append(new_s)
            else:
                new_species_list.append(s)

        new_name = None
        if self.custom_name == True:
            new_name = self.name
        
        return ComplexSpecies(species = new_species_list, name = new_name, material_type = self.material_type, attributes = self.attributes)

    def pretty_print(self, show_material = True, show_attributes = True, **kwargs):
        txt = ""
        if self.material_type not in ["", None] and show_material:
            txt += self.material_type
        txt += "["
        for s in self.species_set:
            count = self.species.count(s)
            if count > 1:
                txt += f"{count}x_"
            txt += s.pretty_print(show_material = show_material, show_attributes = False)+":"
        txt = txt[:-1]

        if len(self.attributes) > 0 and self.attributes != [] and show_attributes:
            txt += "("
            for i in self.attributes:
                if i is not None:
                    txt += str(i)+", "
            txt = txt[:-2]+")"

        txt.replace("'", "")

        txt += "]"

        return txt


class Multimer(ComplexSpecies):
    """A subclass of ComplexSpecies for Complexes made entirely of the same kind of species,
    eg dimers, tetramers, etc.
    """
    def __init__(self, species, multiplicity, name = None, material_type = "complex", attributes = None, initial_concentration = 0):

        if isinstance(species, str):
            species = [Species(name = species)]
        elif not isinstance(species, Species):
            raise ValueError("Multimer must be defined by a Species (or subclasses thereof) and a multiplicity (int).")
        else:
            species = [species]

        ComplexSpecies.__init__(self, species = species*multiplicity, name = name, material_type = material_type, \
                                                        attributes = attributes, initial_concentration = initial_concentration)   

class OrderedComplexSpecies(ComplexSpecies):
    """ A special kind of species which is formed as a complex of two or more species.
        In OrderedComplexSpecies the order in which the complex subspecies are is defined
        denote different species, eg [s1, s2, s3] != [s1, s3, s2].
        Used for attribute inheritance and storing groups of bounds Species. 
    """

    def __init__(self, species, name = None, material_type = "ordered_complex", attributes = None, initial_concentration = 0):
        if len(species) <= 1:
            raise ValueError("chemical_reaction_network.complex requires 2 "
                             "or more species in its constructor.")


        new_species = flatten_list(species)
        self.species = []
        for s in new_species:
            if isinstance(s, Species):
                self.species.append(s)
            elif isinstance(s, str):
                self.species.append(Species(s))
            else:
                raise ValueError("OrderedComplexSpecies must be defined by (nested) list of Species (or subclasses thereof).")

        if name is not None:
            self.custom_name = True
        elif name is None:
            self.custom_name = False
            name = ""
            for s in self.species:
                if isinstance(s, str):
                    s = Species(name = s)
                if s.material_type not in ["complex", "ordered_complex", ""]:
                    name+=f"{s.material_type}_{s.name}_"
                else:
                    name+=f"{s.name}_"
            name = name[:-1]

        self.name = self.check_name(name)
        self.material_type = self.check_material_type(material_type)
        self.initial_concentration = initial_concentration

        if attributes is None:
            attributes = []
        for s in self.species:
            attributes += s.attributes
        attributes = list(set(attributes))

        while None in attributes:
            attributes.remove(None)

        self.attributes = attributes

    @property
    def species_set(self):
        bindval = self.extract_attribute_containing("bindloc")
        if(len(bindval)==0):
            #no binding location, so extract everything!
            return list(set(self.species))
        elif(len(bindval)==1):
            bindloc = int(bindval[0].split("_")[1])
            bindloc_species = self.species[bindloc]
            if(isinstance(bindloc_species,ComplexSpecies)):
                return self.species[bindloc].species_set
            elif(isinstance(bindloc_species,Species)):
                return [self.species[bindloc]]
            else:
                ValueError()
            
        elif(len(bindval)>1):
            raise ValueError("{} has two bindloc attributes!".format(self))
        

    #Replaces species with new_species in the entire Complex Species. Acts recursively on nested ComplexSpecies
    def replace_species(self, species: Species, new_species: Species):
        if not isinstance(species, Species):
            raise ValueError('species argument must be an instance of Species!')

        if not isinstance(new_species, Species):
            raise ValueError('species argument must be an instance of Species!')

        new_species_list = []
        for s in self.species:
            if s == species:
                new_species_list.append(new_species)
            elif isinstance(s, ComplexSpecies):
                new_s = s.replace_species(species, new_species)
                new_species_list.append(new_s)
            else:
                new_species_list.append(s)

        new_name = None
        if self.custom_name == True:
            new_name = self.name
        
        return OrderedComplexSpecies(species = new_species_list, name = new_name, material_type = self.material_type, attributes = self.attributes)

    def pretty_print(self, show_material = True, show_attributes = True, **kwargs):
        txt = ""
        if self.material_type not in ["", None] and show_material:
            txt += self.material_type
        
        txt += "["

        for s in self.species:
            txt += s.pretty_print(show_material = show_material, show_attributes = False)+":"
        txt = txt[:-1]

        if len(self.attributes) > 0 and self.attributes != [] and show_attributes:
            txt += "("
            for i in self.attributes:
                if i is not None:
                    txt += str(i)+", "
            txt = txt[:-2]+")"

        txt.replace("'", "")
        txt += "]"

        return txt
    def __contains__(self,item):
        """we want the orderedcomplexspecies to know if it is a superset of another OrderedComplexSpecies"""
        if(isinstance(item,OrderedComplexSpecies)):
            for myel,otherel in zip(self.species,item.species):
                if(type(myel)==Species):
                    if(myel == otherel):
                        pass
                    else:
                        return False
                else:
                    if(otherel in myel):
                        pass
                    elif(otherel == myel):
                        pass
                    else:
                        return False

            return True
        else:
            binding_site = None
            if(len(self.attributes)>0):
                for attrib in self.attributes:
                    #if we only care about a specific binding location, then only check there!
                    if("bindloc" in attrib):
                        binding_site = int(attrib.split("_")[1])
            if(binding_site is None):
                #otherwise use the contains function from the super class
                return super().__contains__(item)
            else:
                return (item in self.species[binding_site])



def flatten_list(in_list):
    out_list = []
    for element in in_list:
        if(type(element)==list):
            out_list += flatten_list(element)
        else:
            out_list += [element]
    return out_list

class Reaction(object):
    """ An abstract representation of a chemical reaction in a CRN
    A reaction has the form:
       \sum_i n_i I_i --> \sum_i m_i O_i @ rate = k
       where n_i is the count of the ith input, I_i, and m_i is the count of the
       ith output, O_i.
    If the reaction is reversible, the reverse reaction is also included:
       \sum_i m_i O_i  --> \sum_i n_i I_i @ rate = k_rev
    """
    def __init__(self, inputs, outputs, k = 0, input_coefs = None,
                 output_coefs = None, k_rev = 0, propensity_type = "massaction",
                 rate_formula = None, propensity_params = None):

        if len(inputs) == 0 and len(outputs) == 0:
            warn("Reaction Inputs and Outputs both contain 0 Species.")
        if(type(inputs)==list):
            inputs = flatten_list(inputs)
        if(type(outputs)==list):
            outputs = flatten_list(outputs)
        if k != 0 and propensity_params is not None and "k" not in propensity_params:
            propensity_params["k"] = k
        elif k == 0 and propensity_params is not None and "k" in propensity_params:
            k = propensity_params["k"]
        elif k != 0 and propensity_params is not None and k != propensity_params['k']:
            print("k=", k, "propensity_params[k]", propensity_params["k"], "propensity_params", propensity_params)
            raise ValueError("Inconsistent rate constants: propensity_params['k'] != k.")

        if propensity_type == "massaction" and propensity_params is not None:
            warn("ValueWarning: propensity_params dictionary passed into a "
                 "massaction propensity. Massaction propensities do not "
                 "require a param dictionary.")
        elif propensity_type != "massaction" and propensity_params is None:
            raise ValueError("Non-massaction propensities require a propensity_params dictionary passed to the propensity_params keyword.")
        elif propensity_type != "massaction" and k_rev != 0:
            raise ValueError("Invalid reversible reaction for propensity "
                             f"type = {propensity_type}. Only massaction "
                             "propensities support the reversible rate k_rev. "
                             "Consider creating two seperate reactions "
                             "instead.")
        elif propensity_type == "hillpositive":
            if not ("k" in propensity_params and "s1" in propensity_params and "K" in propensity_params \
                    and "n" in propensity_params):
                raise ValueError("hillpositive propensities, p(s1; k, K, n) "
                        "= k*s1^n/(s1^n + K), require the following "
                        "propensity_params: "
                        "'k':rate constant (float)"
                        "'s1':species (chemical_reaction_network.species), "
                        "'n':cooperativity(float), "
                        "and 'K':dissociationc constant (float).")
        elif propensity_type == "hillnegative":
            if not ("k" in propensity_params and "s1" in propensity_params and "K" in propensity_params \
                    and "n" in propensity_params):
                raise ValueError("hillnegative propensities, "
                        "p(s1; k, K, n) = k*1/(s1^n + K), require "
                        "the following propensity_params:"
                        "'k':rate constant (float)"
                        "'s1':species (chemical_reaction_network.species), "
                        "'n':cooperativity(float), "
                        "and 'K':dissociationc constant (float)")
        elif propensity_type == "proportionalhillpositive":
            if not ("k" in propensity_params and "s1" in propensity_params and "d" in propensity_params \
                    and "K" in propensity_params \
                    and "n" in propensity_params):
                raise ValueError("proportionalhillpositive propensities, "
                    "p(s1, d; k, K, n) = k*d*s1^n/(s1^n + K), require the "
                    "following propensity_params: "
                    "'k':rate constant (float)"
                    "'s1':species (chemical_reaction_network.species), "
                    "'d':species (chemical_reaction_network.species), "
                    "'n':cooperativity(float), "
                    "and 'K':dissociationc onstant (float)")
        elif propensity_type == "proportionalhillnegative":
            if not ("k" in propensity_params and "s1" in propensity_params and "d" in propensity_params \
                    and "K" in propensity_params \
                    and "n" in propensity_params):
                raise ValueError("proportionalhillnegative propensities, "
                    "p(s1, d; k, K, n) = k*d/(s1^n + K), require the "
                    "following propensity_params: "
                    "'k':rate constant (float)"
                    "'s1':species (chemical_reaction_network.species), "
                    "'d':species (chemical_reaction_network.species), "
                    "'n':cooperativity(float), "
                    "and 'K':dissociationc onstant (float)")
        elif propensity_type == "general":
            if "rate" not in propensity_params:
                raise ValueError("general propensities, p(s) = k * f(s), "
                    "require the propensity_params: "
                    "'rate':f(s) where f(s) is an SBML compatable function "
                    "of arbitrary species, "
                    "s (use repr(chemical_reaction_network.species) to get "
                    "the proper text representation of a species name).")
        elif propensity_type != "massaction":
            raise ValueError(f"Unknown propensity type: {propensity_type}.")
        self.propensity_type = propensity_type
        self.propensity_params = propensity_params

        # Check that inputs and outputs only contain species
<<<<<<< HEAD
        if any(not isinstance(s, Species) for s in inputs + outputs):
            raise ValueError("A non-species object was used as a species in {}".format(self))
=======
        #if inputs or outputs is a nested list, flatten that list
        new_inputs = []
        for s in flatten_list(inputs):
            if isinstance(s, Species):
                new_inputs.append(s)
            else:
                raise ValueError(f"A non-species object was used as a species: {s}!")
        inputs = new_inputs

        new_outputs = []
        for s in flatten_list(outputs):
            if isinstance(s, Species):
                new_outputs.append(s)
            else:
                raise ValueError(f"A non-species object was used as a species: {s}!")
        outputs = new_outputs

        #OLD CHECK
        # Check that inputs and outputs only contain species
        #if any(not isinstance(s, Species) for s in inputs + outputs):
        #    raise ValueError("A non-species object was used as a species.")
>>>>>>> 67b6c80d

        # internal representation of a reaction

        #self.inputs and self.outputs should be ordered lists.
        self.inputs = []
        for s in inputs:
            if s not in self.inputs:
                self.inputs.append(s)
        self.outputs = []
        for s in outputs:
            if s not in self.outputs:
                self.outputs.append(s)

        #self.input_coefs[i] is the number of self.inputs[i] into the reaction
        self.input_coefs = None
        #self.output coefs is analogous to above
        self.output_coefs = None

        # Check that rates are valid
        if k <= 0:
            raise ValueError(f"Reaction rate <= 0: k={k}")
        else:
            self.k = k
        if k_rev > 0:
            self.reversible = True
            self.k_r = k_rev
        else:
            self.k_r = 0
            self.reversible = False

        # TODO input coefficients should be stored with the species a dictionary (same for the output )
        # Set input coefficients
        if input_coefs is None:
            self.input_coefs = [inputs.count(s) for s in self.inputs]
        elif input_coefs is not None and len(input_coefs) == len(self.inputs):
            self.input_coefs = input_coefs
        elif len(input_coefs) == len(inputs) \
             and len(self.inputs) != len(inputs):
            raise ValueError("Input species and input_coefs contain "
                             "contradictory counts.")
        else:
            raise ValueError(f"len(input_coefs) ({len(input_coefs)}) doesn't "
                             f"match len(self.inputs) ({len(self.inputs)}).")

        # Set Output Coefs
        if output_coefs is None:
            self.output_coefs = [outputs.count(s) for s in self.outputs]
        elif output_coefs is not None \
             and len(output_coefs) == len(self.outputs):
            self.output_coefs = output_coefs
        elif len(output_coefs) == len(outputs) \
             and len(self.outputs) != len(outputs):
            raise ValueError(f"Output species ({self.outputs}) and output_coefs ({output_coefs}) contain "
                             "contradictory counts.")
        else:
            raise ValueError(f"len(output_coefs) ({len(output_coefs)}) doesn't "
                             f"match len(self.outputs) ({len(self.outputs)}).")


    #Replaces species with new_species in the entire CRN
    def replace_species(self, species: Species, new_species: Species):
        if not isinstance(species, Species):
            raise ValueError('species argument must be an instance of Species!')

        if not isinstance(new_species, Species):
            raise ValueError('species argument must be an instance of Species!')

        new_inputs = []
        for s in self.inputs:
            if s == species:
                new_inputs.append(new_species)
            elif isinstance(s, ComplexSpecies):
                new_s = s.replace_species(species, new_species)
                new_inputs.append(new_s)
            else:
                new_inputs.append(s)
        self.inputs = new_inputs

        new_outputs = []
        for s in self.outputs:
            if s == species:
                new_outputs.append(new_species)
            elif isinstance(s, ComplexSpecies):
                new_s = s.replace_species(species, new_species)
                new_outputs.append(new_s)
            else:
                new_outputs.append(s)
        self.outputs = new_outputs

        if self.propensity_params is not None:
            new_params = {}
            for key in self.propensity_params:
                if isinstance(self.propensity_params[key], ComplexSpecies):
                    new_params[key] = self.propensity_params[key].replace_species(species, new_species)
                elif isinstance(self.propensity_params[key], Species) and self.propensity_params[key] == species:
                    new_params[key] = new_species
                else:
                    new_params[key] = self.propensity_params[key]

        new_r = Reaction(inputs = self.inputs, outputs = self.outputs, input_coefs = self.input_coefs, output_coefs = self.output_coefs, propensity_type = self.propensity_type, propensity_params = self.propensity_params, k = self.k, k_rev = self.k_r)
        return new_r

    #Helper function to print the text of a rate function
    def rate_func_text(self, pretty_print = False,  show_material = True, show_attributes = True, **kwargs):
        tab = (" " * 8)
        txt = ""
        if self.propensity_type == "massaction":
            input_func_args = ""
            input_prod = f"{self.k}"
            for i in range(len(self.inputs)):
                if pretty_print:
                    sin = self.inputs[i].pretty_print(show_material = show_material, show_attributes = show_attributes, **kwargs)
                else:
                    sin = repr(self.inputs[i])

                input_func_args += f"{sin}"

                if self.input_coefs[i] > 1:
                    input_prod+=f"*{sin}^{self.input_coefs[i]}"
                else:
                    input_prod+=f"*{sin}"

                if i < len(self.inputs)-1:
                    input_func_args += ","

            if len(self.inputs) > 0:
                input_func_args = "("+input_func_args+")"
            txt += f"massaction: k_f{input_func_args}={input_prod}"

            if self.reversible:
                output_func_args = ""
                output_prod = f"{self.k_r}"
               
                for i in range(len(self.outputs)):
                    if pretty_print:
                        sout = self.outputs[i].pretty_print(show_material = show_material, show_attributes = show_attributes, **kwargs)
                    else:
                        sout = repr(self.outputs[i])

                    output_func_args += f"{sout}"

                    if self.output_coefs[i] > 1:
                        output_prod+=f"*{sout}^{self.output_coefs[i]}"
                    else:
                        output_prod+=f"*{sout}"

                    if i < len(self.outputs)-1:
                        output_func_args += ","

                if len(self.outputs) > 0:
                    output_func_args = "("+output_func_args+")"
                txt += f" k_r{output_func_args}={output_prod}"

        elif self.propensity_type == "hillpositive":
            if pretty_print:
                s1 = self.propensity_params["s1"].pretty_print(show_material = show_material, show_attributes = show_attributes, **kwargs)
            else:
                s1 = repr(self.propensity_params["s1"])

            kd = str(self.propensity_params["K"])
            n = str(self.propensity_params["n"])
            txt += f"hillpositive: k({s1})={self.k}*{s1}^{n}/({kd}+{s1}^{n})"
        elif self.propensity_type == "hillnegative":

            if pretty_print:
                s1 = self.propensity_params["s1"].pretty_print(show_material = show_material, show_attributes = show_attributes, **kwargs)
            else:
                s1 = repr(self.propensity_params["s1"])

            kd = str(self.propensity_params["K"])
            n = str(self.propensity_params["n"])
            txt += f"hillnegative: k({s1})={self.k}*1/({kd}+{s1}^{n})"
        elif self.propensity_type == "proportionalhillpositive":
            if pretty_print:
                s1 = self.propensity_params["s1"].pretty_print(show_material = show_material, show_attributes = show_attributes, **kwargs)
                s2 = self.propensity_params["d"].pretty_print(show_material = show_material, show_attributes = show_attributes, **kwargs)
            else:
                s1 = repr(self.propensity_params["s1"])
                s2 = repr(self.propensity_params["d"])

            kd = str(self.propensity_params["K"])
            n = str(self.propensity_params["n"])
            txt += (f"proportionalhillpositive: k({s1}, "
                   f"{s2})={self.k}*{s2}*{s1}^{n}/({kd}+{s1}^{n})")
        elif self.propensity_type == "proportionalhillnegative":
            if pretty_print:
                s1 = self.propensity_params["s1"].pretty_print(show_material = show_material, show_attributes = show_attributes, **kwargs)
                s2 = self.propensity_params["d"].pretty_print(show_material = show_material, show_attributes = show_attributes, **kwargs)
            else:
                s1 = repr(self.propensity_params["s1"])
                s2 = repr(self.propensity_params["d"])

            kd = str(self.propensity_params["K"])
            n = str(self.propensity_params["n"])
            txt += (f"proportionalhillnegative: k({s1}, "
                   f"{s2})={self.k}*{s2}/({kd}+{s1}^{n})")
        elif self.propensity_type == "general":
            eq = self.propensity_params["rate"]
            txt += f"general: k(x)={self.k}*{eq}"
        else:
            raise ValueError("Unknown Propensity Type: "
                             f"{self.propensity_type}.")

        return txt

    def __repr__(self, **kwargs):
        tab = (" " * 8)
        txt = ""
        for i in range(len(self.inputs)):
            if self.input_coefs[i] > 1:
                txt += str(self.input_coefs[i]) + " " + str(self.inputs[i])
            else:
                txt += str(self.inputs[i])
            if i < len(self.inputs) - 1:
                txt += " + "
        if self.reversible:
            txt += " <--> "
        else:
            txt += " --> "
        for i in range(len(self.outputs)):
            if self.output_coefs[i] > 1:
                txt += str(self.output_coefs[i]) + " " + str(self.outputs[i])
            else:
                txt += str(self.outputs[i])
            if i < len(self.outputs) - 1:
                txt += " + "
        txt += tab
        txt += self.rate_func_text(**kwargs)
        
        return txt

    def pretty_print(self, show_rates = True, show_material = True, show_attributes = True, **kwargs):
        tab = (" " * 8)
        txt = ""
        for i in range(len(self.inputs)):
            if self.input_coefs[i] > 1:
                txt += str(self.input_coefs[i]) + " " + self.inputs[i].pretty_print(show_material = show_material, show_attributes = show_attributes, **kwargs)
            else:
                txt += self.inputs[i].pretty_print(show_material = show_material, show_attributes = show_attributes, **kwargs)
            if i < len(self.inputs) - 1:
                txt += " + "
        if self.reversible:
            txt += " <--> "
        else:
            txt += " --> "
        for i in range(len(self.outputs)):
            if self.output_coefs[i] > 1:
                txt += str(self.output_coefs[i]) + " " + self.outputs[i].pretty_print(show_material = show_material, show_attributes = show_attributes, **kwargs)
            else:
                txt += self.outputs[i].pretty_print(show_material = show_material, show_attributes = show_attributes, **kwargs)
            if i < len(self.outputs) - 1:
                txt += " + "
        txt += tab
        if show_rates:
            if self.reversible:
                rate_txt = self.rate_func_text(pretty_print = True, show_material = show_material, show_attributes = show_attributes, **kwargs)
                rate_txt = rate_txt.replace(" k_r", "\n"+tab+"k_r")
                txt += "\n"+tab+rate_txt
            else:
                txt += "\n"+tab+self.rate_func_text(pretty_print = True, show_material = show_material, show_attributes = show_attributes, **kwargs)

        return txt


    def __eq__(self, other):
        """Overrides the default implementation.
           Two reactions are equivalent if they have the same inputs, outputs,
           and rates."""
        complexes_equal = Reaction.complex_set_equality(self.inputs,
                                                    self.input_coefs,
                                                    other.inputs,
                                                    other.input_coefs) \
                           and Reaction.complex_set_equality(self.outputs,
                                                         self.output_coefs,
                                                         other.outputs,
                                                         other.output_coefs)
        rates_equal = (other.k == self.k and other.k_r == self.k_r)
        propensity_types_equal = (self.propensity_type == other.propensity_type)

        # must both be reactions with the same rates and numbers of inputs and
        # outputs.
        if not isinstance(other, Reaction):
            return False
        if complexes_equal and rates_equal and propensity_types_equal:
            return True
        elif complexes_equal and propensity_types_equal:
            #warn("Two reactions with the same inputs and outputs but different "
                 #"rates are formally different, but may be undesired:"
                 #f"{repr(self)} and {repr(other)}.")
            return False

        # If the reactions are reversible inverses of eachother, one's forward
        # reaction could be the other's reverse
        elif self.reversible and other.reversible:
            reverse_complex_equal = Reaction.complex_set_equality(self.inputs,
                                                            self.input_coefs,
                                                            other.outputs,
                                                            other.output_coefs)\
                        and Reaction.complex_set_equality(self.outputs,
                                                      self.output_coefs,
                                                      other.inputs,
                                                      other.input_coefs)
            reverse_rates_equal = (other.k == self.k_r and other.k_r == self.k)
            if reverse_complex_equal and reverse_rates_equal:
                return True
            elif reverse_complex_equal:
                warn("Two reversible reactions with the same inputs and outputs"
                    " (reversed) but different rates are formally equal, but "
                    f"may be undesired:{repr(self)} and {repr(other)}")
                return True
            else:
                return False
        else:
            return False

    @staticmethod
    def complex_set_equality(c1, c1_coefs, c2, c2_coefs):
        """Checks to see if two formal complexes (reaction input or output sets) are equal."""
        if len(c1) != len(c2):
            return False
        else:
            for i in range(len(c1)):
                s1 = c1[i]
                coef1 = c1_coefs[i]
                if s1 not in c2 or coef1 != c2_coefs[c2.index(s1)]:
                    return False
        return True

    def pyrepr(self):
        if self.reversible:
            return [
                ([repr(i) for i in self.inputs], self.input_coefs,
                 [repr(i) for i in self.outputs], self.output_coefs,
                 self.k),
                ([repr(i) for i in self.outputs], self.output_coefs,
                 [repr(i) for i in self.inputs], self.input_coefs,
                 self.k_r)]
        else:
            return [([repr(i) for i in self.inputs], self.input_coefs,
                     [repr(i) for i in self.outputs],
                     self.output_coefs, self.k)]


class ChemicalReactionNetwork(object):
    """ A chemical reaction network is a container of species and reactions
    chemical reaction networks can be compiled into SBML or represented
    conveniently as python tuple objects.
    reaction types:
       mass action: standard mass action semantics where the propensity of a
                reaction is given by deterministic propensity =
                        k \Prod_{inputs i} [S_i]^a_i
               stochastic propensity =
                        k \Prod_{inputs i} (S_i)!/(S_i - a_i)!
               where a_i is the spectrometric coefficient of species i
    """
    def __init__(self, species: List[Species], reactions: List[Reaction], warnings = False):
        self.species, self.reactions = ChemicalReactionNetwork.check_crn_validity(reactions, species, warnings=warnings)

        # TODO check whether we need this data structure
        self.species2index = {}
        for i in range(len(self.species)):
            self.species2index[str(self.species[i])] = i

    def add_species(self, species, warnings = False):
        if not isinstance(species, list):
            species = [species]
        self.species, self.reactions = ChemicalReactionNetwork.check_crn_validity(self.reactions, self.species+species, warnings=warnings)

    def add_reactions(self, reactions, warnings = False):
        if not isinstance(reactions, list):
            reactions = [reactions]
        self.species, self.reactions = ChemicalReactionNetwork.check_crn_validity(self.reactions+reactions, self.species, warnings=warnings)

    @staticmethod
    def check_crn_validity(reactions: List[Reaction], species: List[Species], warnings = False):
        # Check to make sure species are valid and only have a count of 1
        checked_species = []
        if not all(isinstance(s, Species) for s in species):
            print(f"A non-species object was used as a species: {species}!")
            raise ValueError("A non-species object was used as a species!")

        for s in species:
            if species.count(s) > 1:
                pass
                #warn("Species "+str(s)+" duplicated in CRN definition.
                # Duplicates have been removed.")
            if s not in checked_species:
                checked_species.append(s)

        # Check to make sure reactions are valid meaning:
        #   only have a count of 1
        #   all species in the inputs/outputs are also in the species list
        checked_reactions = []

        if not all(isinstance(r, Reaction) for r in reactions):
            raise ValueError("A non-reaction object was used as a reaction!")

        for r in reactions:
            if reactions.count(r) > 1:
                warn(f"Reaction {r} may be duplicated in CRN definitions. Duplicates "
                     "have NOT been removed.")

            checked_reactions.append(r)
            #if r not in checked_reactions:
            #    checked_reactions.append(r)

            for s in r.inputs:
                if s not in checked_species and warnings:
                    warn(f"Reaction {repr(r)} contains a species {repr(s)} "
                         "which is not in the CRN.")

            for s in r.outputs:
                if s not in checked_species and warnings:
                    warn(f"Reaction {repr(r)} contains a species {repr(s)} "
                         "which is not in the CRN.")

        return checked_species, checked_reactions

    def __repr__(self):
        txt = "Species = "
        for s in self.species:
            txt += repr(s) + ", "
        txt = txt[:-2] + '\n'
        txt += "Reactions = [\n"

        for r in self.reactions:
            txt += "\t" + repr(r) + "\n"
        txt += "]"
        return txt

    def pretty_print(self, show_rates = True, show_material = True, show_attributes = True, **kwargs):
        txt = f"Species ({len(self.species)}) = "+"{"
        for sind in range(len(self.species)):
            s = self.species[sind]
            txt += f"{sind}. "+s.pretty_print(show_material = show_material, show_attributes = show_attributes, **kwargs) + ", "
        txt = txt[:-2] + '}\n'
        txt += f"Reactions ({len(self.reactions)}) = [\n"

        for rind in range(len(self.reactions)):
            r = self.reactions[rind]
            txt += f"{rind}. " + r.pretty_print(show_rates = show_rates, show_material = show_material, show_attributes = show_attributes, **kwargs) + "\n"
        txt += "]"
        return txt

    def pyrepr(self):
        reactions = []
        for r in self.reactions:
            reactions += r.pyrepr()
        species = [str(s) for s in self.species]
        return species, reactions

    # TODO check whether we need this method
    def species_index(self, species: Species):
        if len(self.species2index) != len(self.species):
            self.species2index = {}
            for i in range(len(self.species)):
                self.species2index[str(self.species[i])] = i
        return self.species2index[str(species)]

    def initial_condition_vector(self, init_cond_dict: Dict[str,float]):
        x0 = [0.0] * len(self.species)
        for idx, s in enumerate(self.species):
            if s in init_cond_dict:
                x0[idx] = init_cond_dict[s]
        return x0

    def get_all_species_containing(self, species: Species, return_as_strings = False):
        """Returns all species (complexes and otherwise) containing a given species
           (or string).
        """
        return_list = []
        if not isinstance(species, Species):
            raise ValueError('species argument must be an instance of Species!')

        for s in self.species:
            if species == s or (isinstance(s, ComplexSpecies) and species in s.species):
                if return_as_strings:
                    return_list.append(repr(s))
                else:
                    return_list.append(s)
        return return_list

    #Replaces species with new_species in the entire CRN
    def replace_species(self, species: Species, new_species: Species):
        if not isinstance(species, Species):
            raise ValueError('species argument must be an instance of Species!')

        if not isinstance(new_species, Species):
            raise ValueError('species argument must be an instance of Species!')

        new_species_list = []
        for s in self.species:
            if s == species:
                new_species_list.append(new_species)
            elif isinstance(s, ComplexSpecies):
                new_s = s.replace_species(species, new_species)
                new_species_list.append(new_s)
            else:
                new_species_list.append(s)

        new_reaction_list = []

        for r in self.reactions:
            new_r = r.replace_species(species, new_species)
            new_reaction_list.append(new_r)


        return ChemicalReactionNetwork(new_species_list, new_reaction_list)


    def generate_sbml_model(self, stochastic_model=False, **keywords):
        document, model = create_sbml_model(**keywords)

        for s in self.species:

            add_species(model=model, compartment=model.getCompartment(0),
                    species=s, initial_concentration=s.initial_concentration)

        rxn_count = 0
        for r in self.reactions:
            rxn_id = "r" + str(rxn_count)
            add_reaction(model, r.inputs, r.input_coefs, r.outputs,
                         r.output_coefs, rxn_id, r.k,
                         stochastic = stochastic_model,
                         propensity_type=r.propensity_type,
                         propensity_params = r.propensity_params)
            rxn_count += 1

            if r.reversible and r.propensity_type == "massaction":
                add_reaction(model, r.outputs, r.output_coefs, r.inputs,
                             r.input_coefs, rxn_id, r.k_r,
                             stochastic=stochastic_model,
                             propensity_type=r.propensity_type)
                rxn_count += 1

        if document.getNumErrors():
            warn('SBML model generated has errors. Use document.getErrorLog() to print all errors.')
        return document, model

    def write_sbml_file(self, file_name=None, **keywords):
        document, _ = self.generate_sbml_model(**keywords)
        sbml_string = libsbml.writeSBMLToString(document)
        with open(file_name, 'w') as f:
            f.write(sbml_string)
        return True

    def create_bioscrape_model(self):
        from bioscrape.types import Model

        species_list = []
        initial_condition_dict = {}
        for s in self.species:
            species_list.append(repr(s))
            if s.initial_concentration is None:
                initial_condition_dict[repr(s)] = 0
            else:
                initial_condition_dict[repr(s)] = s.initial_concentration

        reaction_list = []
        reaction_counter = 0
        rate_list = []
        for rxn in self.reactions:

            reactants = []
            for i in range(len(rxn.inputs)):
                reactants += [repr(rxn.inputs[i])]*int(rxn.input_coefs[i])
            products = []
            for i in range(len(rxn.outputs)):
                products += [repr(rxn.outputs[i])]*int(rxn.output_coefs[i])

            prop_type = rxn.propensity_type
            if rxn.propensity_params is None:
                prop_params = {}
            else:
                prop_params = {}
                for k in rxn.propensity_params:
                    v = rxn.propensity_params[k]
                    if isinstance(v, Species):
                        prop_params[k] = repr(v)
                    elif isinstance(v, str):
                        prop_params[k] = v
                    else:
                        prop_params[k] = float(v)


            prop_params['propensity_type'] = rxn.propensity_type
            prop_params['k'] = rxn.k

            reaction_list.append((reactants, products, prop_type,
                                  dict(prop_params)))

            if rxn.reversible and rxn.propensity_type == "massaction":
                prop_params['k'] = rxn.k_r
                reaction_list.append((products, reactants, prop_type,
                                      dict(prop_params)))
            elif rxn.reversible:
                raise ValueError("Only massaction irreversible reactions are "
                                 "supported for automatic bioscrape simulation."
                                 " Consider creating two seperate reactions.")
        model = Model(species = species_list, reactions = reaction_list,
                      initial_condition_dict = initial_condition_dict)
        return model

    def simulate_with_bioscrape(self, timepoints, initial_condition_dict = {},
                                stochastic = False, return_dataframe = True,
                                safe = False, **kwargs):
        '''
        Simulate CRN model with bioscrape (https://github.com/biocircuits/bioscrape).
        Returns the data for all species as Pandas dataframe.
        '''
        try:
            from bioscrape.simulator import py_simulate_model
            m = self.create_bioscrape_model()
            m.set_species(initial_condition_dict)
            if not stochastic and safe:
                safe = False
            result = py_simulate_model(timepoints, Model = m,
                                       stochastic = stochastic,
                                       return_dataframe = return_dataframe,
                                       safe = safe)

            return result

        except ModuleNotFoundError:
            print("Bioscrape not installed. Simulation via bioscrape is disabled.")
            return False


    def simulate_with_bioscrape_via_sbml(self, timepoints, file = None,
                initial_condition_dict = {}, return_dataframe = True,
                stochastic = False, **kwargs):
        '''
        Simulate CRN model with bioscrape via writing a SBML file temporarily.(https://github.com/biocircuits/bioscrape).
        Returns the data for all species as Pandas dataframe.
        '''
        try:
            import bioscrape
            if file is None:
                self.write_sbml_file(file_name ="temp_sbml_file.xml")
                file_name = "temp_sbml_file.xml"
            elif isinstance(file, str):
                file_name = file
            else:
                file_name = file.name

            if 'sbml_warnings' in kwargs:
                sbml_warnings = kwargs.get('sbml_warnings')
            else:
                sbml_warnings = False
            m = bioscrape.types.Model(sbml_filename = file_name, sbml_warnings = sbml_warnings)
            # m.write_bioscrape_xml('temp_bs'+ file_name + '.xml') # Uncomment if you want a bioscrape XML written as well.
            m.set_species(initial_condition_dict)
            result = bioscrape.simulator.py_simulate_model(timepoints, Model = m,
                                                stochastic = stochastic,
                                                return_dataframe = return_dataframe)
            return result, m
        except ModuleNotFoundError:
            print("Bioscrape not installed. Simulation via bioscrape is disabled.")
            return False, False
        

    def runsim_roadrunner(self, timepoints, filename, species_to_plot = []):
        '''
        To simulate using roadrunner. 
        Arguments:
        timepoints: The array of time points to run the simulation for. 
        filename: Name of the SBML file to simulate
        Returns the results array as returned by RoadRunner. 
        Refer to the libRoadRunner simulator library documentation 
        for details on simulation results: http://libroadrunner.org/
        NOTE : Needs roadrunner package installed to simulate.
        '''
        try:
            import roadrunner
        except:
            raise ModuleNotFoundError
        rr = roadrunner.RoadRunner(filename)
        result = rr.simulate(timepoints[0],timepoints[-1],len(timepoints))
        res_ar = np.array(result)
        return res_ar

#Helper function to flatten lists
def flatten_list(in_list):
    out_list = []
    for element in in_list:
        if isinstance(element, list):
            out_list += flatten_list(element)
        else:
            out_list += [element]
    return out_list<|MERGE_RESOLUTION|>--- conflicted
+++ resolved
@@ -256,11 +256,7 @@
 
 
     def __contains__(self,item):
-<<<<<<< HEAD
-        if not isinstance(item,Species):
-=======
         if not isinstance(item, Species):
->>>>>>> 67b6c80d
             raise ValueError("Operator 'in' requires chemical_reaction_network.Species (or a subclass). Received: "+str(item))
         if item in self.species:
             #this is the base case
@@ -492,14 +488,6 @@
 
 
 
-def flatten_list(in_list):
-    out_list = []
-    for element in in_list:
-        if(type(element)==list):
-            out_list += flatten_list(element)
-        else:
-            out_list += [element]
-    return out_list
 
 class Reaction(object):
     """ An abstract representation of a chemical reaction in a CRN
@@ -598,10 +586,6 @@
         self.propensity_params = propensity_params
 
         # Check that inputs and outputs only contain species
-<<<<<<< HEAD
-        if any(not isinstance(s, Species) for s in inputs + outputs):
-            raise ValueError("A non-species object was used as a species in {}".format(self))
-=======
         #if inputs or outputs is a nested list, flatten that list
         new_inputs = []
         for s in flatten_list(inputs):
@@ -623,7 +607,6 @@
         # Check that inputs and outputs only contain species
         #if any(not isinstance(s, Species) for s in inputs + outputs):
         #    raise ValueError("A non-species object was used as a species.")
->>>>>>> 67b6c80d
 
         # internal representation of a reaction
 
@@ -1307,6 +1290,7 @@
 
 #Helper function to flatten lists
 def flatten_list(in_list):
+    """Helper function to flatten lists"""
     out_list = []
     for element in in_list:
         if isinstance(element, list):
