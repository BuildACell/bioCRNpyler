#  Copyright (c) 2019, Build-A-Cell. All rights reserved.
#  See LICENSE file in the project root directory for details.

from warnings import warn
from .sbmlutil import *
#from .component import Component
import warnings
import numpy as np
from typing import List, Union, Dict
import copy

class OrderedPolymer:
    """a polymer that has a specific order"""
    def __init__(self,parts):
        """parts must be a list of lists containing [[OrderedMonomer,direction],[OrderedMonomer,direction],...]"""
        polymer = []
        for item in parts:
            if(isinstance(item,list)):
                part = item[0]
                partdir = item[1]
            elif(isinstance(item,OrderedMonomer)):
                part = item
                partdir = item.direction
            else:
                raise ValueError("{} is not an OrderedMonomer or a list of the form [OrderedMonomer,direction]".format(str(part)))
            
            polymer += [part]
            position = len(polymer)-1
            direction = partdir
            part.insert(self,position,direction)
        self._polymer = tuple(polymer)
    def __hash__(self):
        return hash(self._polymer)
    def insert(self,position,part,direction):
        part.insert(self,position,direction)
        for subsequent_part in self._polymer[position:]:
            subsequent_part.position += 1
        self._polymer = self._polymer[:position]+(part,)+self._polymer[position:]
    def replace(self,position,part,direction=None):
        if(direction is None):
            direction = part.direction
        self._polymer[position].remove()
        part.insert(self,position,direction)
        self._polymer = self._polymer[:position]+(part,)+self._polymer[position+1:]
    def append(self,part,direction=None):
        if(direction is None):
            direction = part.direction
        pos = len(self._polymer)
        self.insert(pos,part,direction)
    def __repr__(self):
        outstr = "polymer("
        for part in self._polymer:
            outstr += str(part.data)+"_"+str(part.direction)[0]+","
        outstr = outstr[:-1]+")"
        return outstr
    def direction_invert(self,dirname):
        if(dirname == "forward"):
            return "reverse"
        elif(dirname == "reverse"):
            return "forward"
        elif(dirname == 0):
            return 1
        elif(dirname == 1):
            return 0
        else:
            warn("didn't know how to invert {}".format(str(dirname)))
            return dirname
    def __len__(self):
        return len(self._polymer)
    def __getitem__(self,ii):
        return self._polymer[ii]
    def __setitem__(self,ii,val):
        self.replace(ii,val,val.direction)
    def __contains__(self,item):
        if(item in self._polymer):
            return True
        else:
            return False
    def pretty_print(self,show_material=True,show_attributes=False,highlight=None):
        outtxt = "poly{"
        for i, item in enumerate(self._polymer):
            if(highlight is not None and i==highlight):
                outtxt+="("
            outtxt+=item.pretty_print(show_material=show_material,show_attributes=show_attributes)
            if(highlight is not None and i==highlight):
                outtxt+=")"
            outtxt+=","
        outtxt = outtxt[:-1]
        outtxt+="}"
        return outtxt
    def delpart(self,position):
        part = self._polymer[position]
        part.remove()
        for subsequent_part in self._polymer[position+1:]:
            subsequent_part.position -= 1
        self._polymer = self._polymer[:position] + self._polymer[position+1:]
    def reverse(self):
        self._polymer = self._polymer[::-1]
        for ind,part in enumerate(self._polymer):
            part.position = ind
            part.direction = self.direction_invert(part.direction)


class OrderedMonomer:
    """a unit that belongs to an OrderedPolymer. Each unit has a direction, a location, and a link back to its parent"""
    def __init__(self,data=None,direction=None,position=None,parent=None):
        """the default is that the monomer is not part of a polymer"""
        self.data = data
        self.direction = direction
        #TODO check for parent being an OrderedPolymer
        self.parent = parent
        self.position = position
        if self.parent is None:
            if self.position is not None:
                raise ValueError("{} cannot have a position if it has no parent".format(self))
        else:
            if(self.position is None):
                raise ValueError("{} is part of a polymer with no position!".format(self))
    def insert(self,parent:OrderedPolymer,position:int,direction=None):
        if(position is None):
            raise ValueError("{} has no position to be inserted at!".format(self))
        if(direction is None):
            if(self.direction is not None):
                direction  = self.direction
        if(parent is None):
            raise ValueError("{} is trying to be inserted into nothing!".format(self))
        self.parent = parent
        self.position = position
        self.direction = direction
    def set_dir(self,direction):
        self.direction = direction
        return(self)
    def remove(self):
        self.parent = None
        self.direction = None
        self.position = None
    def __hash__(self):
        hval = hash("")
        hval += hash(str(self.data))
        hval += hash(self.direction)
        hval += hash(self.position)
        hval += hash(str(self.parent))
        return hval
    def show_bindloc(self):
        if(self.parent is not None):
            return self.parent.pretty_print(highlight = self.position)
        else:
            return None
    def pretty_print(self,show_material=True,show_attributes=False,highlight = False):
        outstr = ""
        datastr = ""
        if(self.data is not None):
            if(hasattr(self.data,"pretty_print")):
                datastr = self.data.pretty_print(show_material,show_attributes)
            else:
                datastr = str(self.data)
            outstr += datastr
        if(self.direction is not None):
            outstr += "-"+str(self.direction)
        if(outstr == ""):
            outstr = "<monomer>"
        if(highlight):
            outstr ="("+outstr+")"
        return outstr
    def __contains__(self,item):
        """an OrderedMonomer contains something if that thing is in its data"""
        if(item == self.data):
            return True
        else:
            try:
                if(hasattr(item,"data") and item.data in self.data):
                    return True
                elif(item in self.data):
                    return True
            except TypeError:
                return False
    def __repr__(self):
        txt = "mer_"+str(self.data)+"_"+str(self.direction)[0]
        return txt
    def __eq__(self,other):
        if(isinstance(other,OrderedMonomer)):
            if(self.data == other.data and self.direction == other.direction and self.position == other.position and self.parent == other.parent):
                return True
        return False
<<<<<<< HEAD


def make_species(speclist,flatten=False):
    """this function turns a string or a list of strings into species or a list of species"""
    def make_species_helper(item):
        outitem = None
        if(isinstance(item,str)):
            outitem = Species(item)
        elif(isinstance(item,Species)):
            outitem = item
        #elif(isinstance(unit,Component)):
        #    outitem = unit.get_species()
        elif(isinstance(item,list)):
            warn("list {} encountered while making {} into species! I just ignored it").format(str(unit),str(speclist))
            outitem = item
        else:
            raise TypeError(str(item) + " of unrecognized type")
        return outitem
        
    if(isinstance(speclist,list)):
        if(flatten):
            inlist = flatten_list(speclist)
        else:
            inlist = speclist
        outlist = []
        for unit in inlist:
            newspec = make_species_helper(unit)
            outlist += [newspec]
        return outlist
    else:
        return make_species_helper(speclist)
            

class Complex:
    def __new__(cls,*args,**keywords):
        #print("running new")
        species = []
        #below is extracting the "species" keywords from the args
        if("species" in keywords):
            species = keywords["species"]
            del keywords["species"]
        elif(len(args)>=1):
            species = args[0]
            args = args[1:]
        #print("species is")
        #print(species)
        valent_complex = None
        bindloc = None
        other_species = []
        for specie in species:
            if(hasattr(specie,"parent") and (specie.parent is not None)):
                if(valent_complex is None):

                    valent_complex = copy.deepcopy(specie.parent)
                    #print("found a polymer! of type")
                    #print(type(valent_complex))
                    #print(valent_complex.name)
                    bindloc = specie.position
                else:
                    raise ValueError("binding together two OrderedPolymers!")
                
            else:
                other_species += [specie]
        if(valent_complex is None):
            #this is a normal ComplexSpecies
            #the madness below is telling python to skip to the __init__ function
            return ComplexSpecies(*args,species=species,**keywords)
        else:
            if(len(other_species)==0):
                return valent_complex[bindloc]
            else:
                prev_species = valent_complex[bindloc]
                prev_direction = copy.deepcopy(valent_complex[bindloc].direction)
                if(prev_species is None):
                    if(len(other_species)==1):
                        new_complex = other_species[0]
                    else:
                        new_complex = ComplexSpecies(other_species,*args,**keywords)
                else:
                    new_complex = ComplexSpecies(other_species+[prev_species],*args,**keywords)
                valent_complex.replace(bindloc,new_complex,prev_direction)
                valent_complex.material_type = "OPcomplex"
                return valent_complex[bindloc]

class Species(OrderedMonomer,object):
=======

class Species(OrderedMonomer):
>>>>>>> 3475bd08
    """ A formal species object for a CRN
     A Species must have a name. They may also have a material_type (such as DNA,
     RNA, Protein), and a list of attributes.
    """

    def __init__(self, name: str, material_type="", attributes: Union[List,None] = None,
                 initial_concentration=0):
        OrderedMonomer.__init__(self)
        self.name = self.check_name(name)
        self.material_type = self.check_material_type(material_type)
        self.initial_concentration = initial_concentration
        if material_type == "complex":
            warn("species which are formed of two species or more should be "
                 "called using the chemical_reaction_network.ComplexSpecies "
                 "constructor for attribute inheritance purposes.")

        self.attributes = []

        if attributes is not None:
            if not isinstance(attributes,list):
                attributes = list(attributes)
            for attribute in attributes:
                self.add_attribute(attribute)

     #Check that the string contains is alpha-numeric characters or "_" and that the first character is a letter. IF the name is a starts with a number, there must be a material type.
    def check_material_type(self, material_type):

        
        if material_type in [None, ""] and self.name[0].isnumeric():
            raise ValueError(f"species name: {self.name} contains a number as the first character and therefore requires a material_type.")
        elif material_type == None:
            return ""
        elif (material_type.replace("_", "").isalnum() and material_type.replace("_", "")[0].isalpha()) or material_type == "":
                return material_type
        else:
            raise ValueError(f"material_type {material_type} must be alpha-numeric and start with a letter.")

    
    #Check that the string contains only underscores and alpha-numeric characters
    def check_name(self, name):
        myname = str(name)
        #print(myname)
        no_underscore_string = myname.replace("_", "")
        if no_underscore_string.isalnum():
            return myname
        else:
            raise ValueError(f"name attribute {name} must consist of letters, numbers, or underscores.")

    def __repr__(self):
        txt = ""
        if self.material_type not in ["", None]:
            txt = self.material_type + "_"

        txt += self.name

        if len(self.attributes) > 0 and self.attributes != []:
            for i in self.attributes:
                if i is not None:
                    txt += "_" + str(i)
        txt.replace("'", "")
        return txt

    def replace_species(self, species, new_species):
        if not isinstance(species, Species):
            raise ValueError('species argument must be an instance of Species!')

        if not isinstance(new_species, Species):
            raise ValueError('species argument must be an instance of Species!')

        if self == species:
            return new_species
        else:
            return self

    #Used in some recursive calls where ComplexSpecies returns a list and Species will return just themselves (in a list)
    def get_species(self, **kwargs):
        return [self]

    #A more powerful printing function
    def pretty_print(self, show_material = True, show_attributes = True, **kwargs):
        txt = ""
        if self.material_type not in ["", None] and show_material:
            txt = self.material_type + "["

        txt += self.name

        if len(self.attributes) > 0 and self.attributes != [] and show_attributes:
            txt += "("
            for i in self.attributes:
                if i is not None:
                    txt += str(i)+", "
            txt = txt[:-2]+")"

        txt.replace("'", "")

        if self.material_type not in ["", None] and show_material:
            txt += "]"

        return txt

    def add_attribute(self, attribute: str):
        assert isinstance(attribute, str) and attribute is not None and attribute.isalnum(), "Attribute: %s must be an alpha-numeric string" % attribute
        self.attributes.append(attribute)
    def extract_attribute_containing(self,attrib):
        retvals = []
        for attr in self.attributes:
            if(attrib in attr):
                retvals += [attr]
        return retvals
    def __eq__(self, other):
        """
        Overrides the default implementation
        Two species are equivalent if they have the same name, type, and attributes
        :param other: Species instance
        :return: boolean
        """

        if isinstance(other, Species) \
                            and self.material_type == other.material_type \
                            and self.name == other.name \
                            and set(self.attributes) == set(other.attributes):
            return True
        else:
            return False
    def __contains__(self,other):
        return self.__eq__(other)
    def get_species(self):
        return self
    def __gt__(self,Species2):
        return self.name > Species2.name
    def __lt__(self,Species2):
        return self.name < Species2.name

    def __hash__(self):
        return str.__hash__(repr(self))


def make_species(speclist,flatten=False):
    """this function turns a string or a list of strings into species or a list of species"""
    def make_species_helper(item):
        outitem = None
        if(isinstance(item,str)):
            outitem = Species(item)
        elif(isinstance(item,Species)):
            outitem = item
        #elif(isinstance(unit,Component)):
        #    outitem = unit.get_species()
        elif(isinstance(item,list)):
            warn("list {} encountered while making {} into species! I just ignored it").format(str(unit),str(speclist))
            outitem = item
        else:
            raise TypeError(str(item) + " of unrecognized type")
        return outitem
        
    if(isinstance(speclist,list)):
        if(flatten):
            inlist = flatten_list(speclist)
        else:
            inlist = speclist
        outlist = []
        for unit in inlist:
            newspec = make_species_helper(unit)
            outlist += [newspec]
        return outlist
    else:
        return make_species_helper(speclist)
            

class Complex:
    def __new__(cls,*args,**keywords):
        #print("running new")
        species = []
        #below is extracting the "species" keywords from the args
        if("species" in keywords):
            species = keywords["species"]
            del keywords["species"]
        elif(len(args)>=1):
            species = args[0]
            args = args[1:]
        #print("species is")
        #print(species)
        valent_complex = None
        bindloc = None
        other_species = []
        for specie in species:
            if(hasattr(specie,"parent") and (specie.parent is not None)):
                if(valent_complex is None):

                    valent_complex = copy.deepcopy(specie.parent)
                    #print("found a polymer! of type")
                    #print(type(valent_complex))
                    #print(valent_complex.name)
                    bindloc = specie.position
                else:
                    raise ValueError("binding together two OrderedPolymers!")
                
            else:
                other_species += [specie]
        if(valent_complex is None):
            #this is a normal ComplexSpecies
            #the madness below is telling python to skip to the __init__ function
            return ComplexSpecies.__new__(cls)
        else:
            if(len(other_species)==0):
                return valent_complex[bindloc]
            else:
                prev_species = valent_complex[bindloc]
                prev_direction = copy.deepcopy(valent_complex[bindloc].direction)
                if(prev_species is None):
                    if(len(other_species)==1):
                        new_complex = other_species[0]
                    else:
                        new_complex = ComplexSpecies(other_species,*args,**keywords)
                else:
                    new_complex = ComplexSpecies(other_species+[prev_species],*args,**keywords)
                valent_complex.replace(bindloc,new_complex,prev_direction)
                valent_complex.material_type = "OPcomplex"
                return valent_complex[bindloc]



class ComplexSpecies(Species):
    """ A special kind of species which is formed as a complex of two or more species.
        Used for attribute inheritance and storing groups of bounds Species. 
        Note that in a ComplexSpecies, the order of the species list does not matter.
        This means that ComplexSpecies([s1, s2]) = ComplexSpecies([s2, s1]). 
        This is good for modelling order-indpendent binding complexes.
        For a case where species order matters (e.g. polymers) use OrderedComplexSpecies
    """
<<<<<<< HEAD
    def __init__(self, species: List[Union[Species,str]], name: Union[str,None] = None, material_type = "complex", attributes = None, initial_concentration = 0, **keywords):
=======
    def __init__(self, species: List[Union[Species,str]], name = None,\
         material_type = "complex", attributes = None, initial_concentration = 0, **keywords):
        #if(material_type is None):
        #    print(species)
>>>>>>> 3475bd08
        if len(species) <= 1:
            raise ValueError("chemical_reaction_network.complex requires 2 "
                             "or more species in its constructor.")


        self.species = []
        for s in  flatten_list(species):
            if isinstance(s, Species):
                self.species.append(s)
            elif isinstance(s, str):
                self.species.append(Species(s))
            else:
                raise ValueError("ComplexSpecies must be defined by (nested) list of Species (or subclasses thereof).")

        
        self.species_set = list(set(self.species))

        if name is not None:
            self.custom_name = True
        elif name is None:
            self.custom_name = False
            name = ""
            list.sort(self.species, key = lambda s:repr(s))
            
            list.sort(self.species_set, key = lambda s:repr(s))
            for s in self.species_set:
                count = self.species.count(s)
                if count > 1:
                    name+=f"{count}x_"
                if not (isinstance(s, ComplexSpecies) or s.material_type == ""):
                    name+=f"{s.material_type}_{s.name}_"
                else:
                    name+=f"{s.name}_"
            name = name[:-1]

        self.name = self.check_name(name)
        self.material_type = self.check_material_type(material_type)
        self.initial_concentration = initial_concentration

        if attributes is None:
            attributes = []
        for s in self.species:
            attributes += s.attributes
        attributes = list(set(attributes))

        while None in attributes:
            attributes.remove(None)

        self.attributes = attributes


    def __contains__(self,item):
        if not isinstance(item, Species):
            raise ValueError("Operator 'in' requires chemical_reaction_network.Species (or a subclass). Received: "+str(item))
        if item in self.species:
            #this is the base case
            return True
        else:
            #this is the recursive part. We want to check all
            #internal complexes for the thing we're looking for
            for content in self.species:
                if isinstance(content,ComplexSpecies) :
                    if item in content:
                        return True
            #if we got here then we've failed to find it
            return False

    #Replaces species with new_species in the entire Complex Species. Acts recursively on nested ComplexSpecies
    def replace_species(self, species: Species, new_species: Species):
        if not isinstance(species, Species):
            raise ValueError('species argument must be an instance of Species!')

        if not isinstance(new_species, Species):
            raise ValueError('species argument must be an instance of Species!')

        new_species_list = []
        for s in self.species:
            if s == species:
                new_species_list.append(new_species)
            elif isinstance(s, ComplexSpecies):
                new_s = s.replace_species(species, new_species)
                new_species_list.append(new_s)
            else:
                new_species_list.append(s)

        new_name = None
        if self.custom_name == True:
            new_name = self.name
        
        return ComplexSpecies(species = new_species_list, name = new_name, material_type = self.material_type, attributes = self.attributes)

    #Returns all species in the ComplexSpecies. If recursive = True, returns species inside internal ComplexSpecies recursively as well.
    def get_species(self, recursive = False):
        if not recursive:
            species = [self]
        else:
            species = []
            for s in self.species:
                species += s.get_species(recursive = True)

        return species


    def pretty_print(self, show_material = True, show_attributes = True, **kwargs):
        txt = ""
        if self.material_type not in ["", None] and show_material:
            txt += self.material_type
        txt += "["
        for s in self.species_set:
            count = self.species.count(s)
            if count > 1:
                txt += f"{count}x_"
            txt += s.pretty_print(show_material = show_material, show_attributes = False)+":"
        txt = txt[:-1]

        if len(self.attributes) > 0 and self.attributes != [] and show_attributes:
            txt += "("
            for i in self.attributes:
                if i is not None:
                    txt += str(i)+", "
            txt = txt[:-2]+")"

        txt.replace("'", "")

        txt += "]"

        return txt


class Multimer(ComplexSpecies):
    """A subclass of ComplexSpecies for Complexes made entirely of the same kind of species,
    eg dimers, tetramers, etc.
    """
    def __init__(self, species, multiplicity, name = None, material_type = "complex", attributes = None, initial_concentration = 0):

        if isinstance(species, str):
            species = [Species(name = species)]
        elif not isinstance(species, Species):
            raise ValueError("Multimer must be defined by a Species (or subclasses thereof) and a multiplicity (int).")
        else:
            species = [species]

        ComplexSpecies.__init__(self, species = species*multiplicity, name = name, material_type = material_type, \
                                                        attributes = attributes, initial_concentration = initial_concentration)   








class OrderedComplexSpecies(ComplexSpecies):
    """ A special kind of species which is formed as a complex of two or more species.
        In OrderedComplexSpecies the order in which the complex subspecies are is defined
        denote different species, eg [s1, s2, s3] != [s1, s3, s2].
        Used for attribute inheritance and storing groups of bounds Species. 
    """

    def __init__(self, species, name = None, material_type = "ordered_complex", attributes = None, initial_concentration = 0):
        if len(species) <= 1:
            raise ValueError("chemical_reaction_network.complex requires 2 "
                             "or more species in its constructor.")


        new_species = flatten_list(species)
        self.species = []
        for s in new_species:
            if isinstance(s, Species):
                self.species.append(s)
            elif isinstance(s, str):
                self.species.append(Species(s))
            else:
                raise ValueError("OrderedComplexSpecies must be defined by (nested) list of Species (or subclasses thereof).")

        if name is not None:
            self.custom_name = True
        elif name is None:
            self.custom_name = False
            name = ""
            for s in self.species:
                if isinstance(s, str):
                    s = Species(name = s)
                if s.material_type not in ["complex", "ordered_complex", ""]:
                    name+=f"{s.material_type}_{s.name}_"
                else:
                    name+=f"{s.name}_"
            name = name[:-1]

        self.name = self.check_name(name)
        self.material_type = self.check_material_type(material_type)
        self.initial_concentration = initial_concentration

        if attributes is None:
            attributes = []
        for s in self.species:
            attributes += s.attributes
        attributes = list(set(attributes))

        while None in attributes:
            attributes.remove(None)

        self.attributes = attributes

    @property
    def species_set(self):
        bindval = self.extract_attribute_containing("bindloc")
        if(len(bindval)==0):
            #no binding location, so extract everything!
            return list(set(self.species))
        elif(len(bindval)==1):
            bindloc = int(bindval[0].split("_")[1])
            bindloc_species = self.species[bindloc]
            if(isinstance(bindloc_species,ComplexSpecies)):
                return self.species[bindloc].species_set
            elif(isinstance(bindloc_species,Species)):
                return [self.species[bindloc]]
            else:
                ValueError()
            
        elif(len(bindval)>1):
            raise ValueError("{} has two bindloc attributes!".format(self))
        

    #Replaces species with new_species in the entire Complex Species. Acts recursively on nested ComplexSpecies
    def replace_species(self, species: Species, new_species: Species):
        if not isinstance(species, Species):
            raise ValueError('species argument must be an instance of Species!')

        if not isinstance(new_species, Species):
            raise ValueError('species argument must be an instance of Species!')

        new_species_list = []
        for s in self.species:
            if s == species:
                new_species_list.append(new_species)
            elif isinstance(s, ComplexSpecies):
                new_s = s.replace_species(species, new_species)
                new_species_list.append(new_s)
            else:
                new_species_list.append(s)

        new_name = None
        if self.custom_name == True:
            new_name = self.name
        
        return OrderedComplexSpecies(species = new_species_list, name = new_name, material_type = self.material_type, attributes = self.attributes)

    def pretty_print(self, show_material = True, show_attributes = True, **kwargs):
        """a more powerful and informative print function which doesn't comply to
        SBML naming conventions"""
        txt = ""
        if self.material_type not in ["", None] and show_material:
            txt += self.material_type
        
        txt += "["
        hinum = None
        if("highlight" in kwargs):
            hinum = kwargs["highlight"]
        for i, s in enumerate(self.species):
            if(hinum == i):
                txt+="("
            txt += s.pretty_print(show_material = show_material, show_attributes = False)
            if(hinum == i):
                txt += ")"
            txt+=":"
        txt = txt[:-1]

        if len(self.attributes) > 0 and self.attributes != [] and show_attributes:
            txt += "("
            for i in self.attributes:
                if i is not None:
                    txt += str(i)+", "
            txt = txt[:-2]+")"

        txt.replace("'", "")
        txt += "]"

        return txt
    def __contains__(self,item):
        """we want the orderedcomplexspecies to know if it is a superset of another OrderedComplexSpecies"""
        if(isinstance(item,OrderedComplexSpecies)):
            for myel,otherel in zip(self.species,item.species):
                if(type(myel)==Species):
                    if(myel == otherel):
                        pass
                    else:
                        return False
                else:
                    if(otherel in myel):
                        pass
                    elif(otherel == myel):
                        pass
                    else:
                        return False
            return True
        else:
            super().__contains__(item)
        #DEPRECATED, below
        #     binding_site = None
        #     if(len(self.attributes)>0):
        #         for attrib in self.attributes:
        #             #if we only care about a specific binding location, then only check there!
        #             if("bindloc" in attrib):
        #                 binding_site = int(attrib.split("_")[1])
        #     if(binding_site is None):
        #         #otherwise use the contains function from the super class
        #         return super().__contains__(item)
        #     else:
        #         return (item in self.species[binding_site])


class OrderedPolymerSpecies(OrderedComplexSpecies,OrderedPolymer):
    def __init__(self,species, name=None, base_species = None, material_type = "ordered_polymer", \
                             attributes = [], initial_concentration = 0,circular = False):

<<<<<<< HEAD
class OrderedPolymerSpecies(OrderedComplexSpecies,OrderedPolymer):
    def __init__(self,species, name=None, base_species = None, material_type = "ordered_polymer", \
                             attributes = [], initial_concentration = 0,circular = False):

=======
>>>>>>> 3475bd08
        self.material_type = self.check_material_type(material_type)
        self.initial_concentration = initial_concentration
        self.circular = circular
        self.attributes = attributes
        self.material_type = material_type
        #self.species = []
        monomers = []
        for specie in species:
            if isinstance(specie,Species):
                monomers += [specie]
            elif( isinstance(specie,OrderedMonomer)):
                monomers += [specie]
            else:
                raise ValueError("{} should be a Species or OrderedMonomer".format(specie))
                #only species are acceptable
        
        OrderedPolymer.__init__(self,monomers)
        if(name is None):
            self.name = self.make_name()
        else:
            self.name = name
        self.name = self.check_name(self.name)
        
        if(base_species is None):
            self.base_species = Species(self.name,material_type = material_type)
        elif(isinstance(base_species,Species)):
            self.base_species = base_species
        else:
            raise TypeError("base_species is of type "+type(base_species)+" which is not acceptable. Use Species or str")
        
    @property
    def species_set(self):
        return set(self._polymer)
    @property
    def species(self):
        return self._polymer
    def get_species_list(self):
        return self._polymer
    def set_species_list(self,spec_tuple:tuple):
        OrderedPolymer.__init__(self,spec_tuple)
    def __hash__(self):
        ophash = OrderedPolymer.__hash__(self)
        ophash += hash(self.circular)+hash(self.base_species)+hash(self.name)+hash(self.material_type)
        return ophash
    
    def getname(self):
        if(self.name is None and (self.species is None) or (self.species == [])):
            return ""
        elif(self.name is None):
            self.name = self.make_name(self)
            return self.name
        else:
            return self.name
    def replace(self,position,part,direction=None):
        #TODO only change the name if the part we are replacing is actually different
        mydir = direction
        if((mydir is None) and (part.direction is not None)):
            mydir = part.direction
        if(part == self._polymer[position] and self._polymer[position].direction == mydir):
            #in this case we are replacing a part with the same thing, so do nothing
            #but it could be true that the reference changes? That shouldnt be
            pass
        else:
            OrderedPolymer.replace(self,position=position,part=part,direction=mydir)
            #print("replacing")
            #print([a.data for a in self._polymer])
            self.name = self.make_name()
    def setname(self,name):
        self.name = name
    def make_name(self,part_list=None):
        if(part_list is None):
            part_list = self._polymer
        output = ""
        outlst = []
        for monomer in part_list:
            part = monomer
            assert(isinstance(part,Species))
            #print("naming "+str(part))
            #print(part.name)
            pname = part.name
            #if(part.direction=="reverse"):
            #    pname+="_r"
            outlst += [pname]
        output = '_'.join(outlst)
        if(self.circular):
            output+="_o"
        return output
    def __contains__(self,item):
        for part in self.species:
            if((part==item ) or (item == part.data) or (item in part)):
                return True
        return False
<<<<<<< HEAD

=======
>>>>>>> 3475bd08
class Reaction(object):
    """ An abstract representation of a chemical reaction in a CRN
    A reaction has the form:
       \sum_i n_i I_i --> \sum_i m_i O_i @ rate = k
       where n_i is the count of the ith input, I_i, and m_i is the count of the
       ith output, O_i.
    If the reaction is reversible, the reverse reaction is also included:
       \sum_i m_i O_i  --> \sum_i n_i I_i @ rate = k_rev
    """
    def __init__(self, inputs, outputs, k = 0, input_coefs = None,
                 output_coefs = None, k_rev = 0, propensity_type = "massaction",
                 rate_formula = None, propensity_params = None):

        if len(inputs) == 0 and len(outputs) == 0:
            warn("Reaction Inputs and Outputs both contain 0 Species.")
        if(type(inputs)==list):
            inputs = flatten_list(inputs)
        if(type(outputs)==list):
            outputs = flatten_list(outputs)
        if k != 0 and propensity_params is not None and "k" not in propensity_params:
            propensity_params["k"] = k
        elif k == 0 and propensity_params is not None and "k" in propensity_params:
            k = propensity_params["k"]
        elif k != 0 and propensity_params is not None and k != propensity_params['k']:
            print("k=", k, "propensity_params[k]", propensity_params["k"], "propensity_params", propensity_params)
            raise ValueError("Inconsistent rate constants: propensity_params['k'] != k.")

        if propensity_type == "massaction" and propensity_params is not None:
            warn("ValueWarning: propensity_params dictionary passed into a "
                 "massaction propensity. Massaction propensities do not "
                 "require a param dictionary.")
        elif propensity_type != "massaction" and propensity_params is None:
            raise ValueError("Non-massaction propensities require a propensity_params dictionary passed to the propensity_params keyword.")
        elif propensity_type != "massaction" and k_rev != 0:
            raise ValueError("Invalid reversible reaction for propensity "
                             f"type = {propensity_type}. Only massaction "
                             "propensities support the reversible rate k_rev. "
                             "Consider creating two seperate reactions "
                             "instead.")
        elif propensity_type == "hillpositive":
            if not ("k" in propensity_params and "s1" in propensity_params and "K" in propensity_params \
                    and "n" in propensity_params):
                raise ValueError("hillpositive propensities, p(s1; k, K, n) "
                        "= k*s1^n/(s1^n + K), require the following "
                        "propensity_params: "
                        "'k':rate constant (float)"
                        "'s1':species (chemical_reaction_network.species), "
                        "'n':cooperativity(float), "
                        "and 'K':dissociationc constant (float).")
        elif propensity_type == "hillnegative":
            if not ("k" in propensity_params and "s1" in propensity_params and "K" in propensity_params \
                    and "n" in propensity_params):
                raise ValueError("hillnegative propensities, "
                        "p(s1; k, K, n) = k*1/(s1^n + K), require "
                        "the following propensity_params:"
                        "'k':rate constant (float)"
                        "'s1':species (chemical_reaction_network.species), "
                        "'n':cooperativity(float), "
                        "and 'K':dissociationc constant (float)")
        elif propensity_type == "proportionalhillpositive":
            if not ("k" in propensity_params and "s1" in propensity_params and "d" in propensity_params \
                    and "K" in propensity_params \
                    and "n" in propensity_params):
                raise ValueError("proportionalhillpositive propensities, "
                    "p(s1, d; k, K, n) = k*d*s1^n/(s1^n + K), require the "
                    "following propensity_params: "
                    "'k':rate constant (float)"
                    "'s1':species (chemical_reaction_network.species), "
                    "'d':species (chemical_reaction_network.species), "
                    "'n':cooperativity(float), "
                    "and 'K':dissociationc onstant (float)")
        elif propensity_type == "proportionalhillnegative":
            if not ("k" in propensity_params and "s1" in propensity_params and "d" in propensity_params \
                    and "K" in propensity_params \
                    and "n" in propensity_params):
                raise ValueError("proportionalhillnegative propensities, "
                    "p(s1, d; k, K, n) = k*d/(s1^n + K), require the "
                    "following propensity_params: "
                    "'k':rate constant (float)"
                    "'s1':species (chemical_reaction_network.species), "
                    "'d':species (chemical_reaction_network.species), "
                    "'n':cooperativity(float), "
                    "and 'K':dissociationc onstant (float)")
        elif propensity_type == "general":
            if "rate" not in propensity_params:
                raise ValueError("general propensities, p(s) = k * f(s), "
                    "require the propensity_params: "
                    "'rate':f(s) where f(s) is an SBML compatable function "
                    "of arbitrary species, "
                    "s (use repr(chemical_reaction_network.species) to get "
                    "the proper text representation of a species name).")
        elif propensity_type != "massaction":
            raise ValueError(f"Unknown propensity type: {propensity_type}.")
        self.propensity_type = propensity_type
        self.propensity_params = propensity_params

        # Check that inputs and outputs only contain species
        #if inputs or outputs is a nested list, flatten that list
        new_inputs = []
        for s in flatten_list(inputs):
            if isinstance(s, Species) or isinstance(s,OrderedMonomer):
                new_inputs.append(s)
            else:
                raise ValueError(f"A non-species object was used as a species: {s}!")
        inputs = new_inputs

        new_outputs = []
        for s in flatten_list(outputs):
            if isinstance(s, Species) or isinstance(s,OrderedMonomer):
                new_outputs.append(s)
            else:
                raise ValueError(f"A non-species object was used as a species: {s}!")
        outputs = new_outputs

        #OLD CHECK
        # Check that inputs and outputs only contain species
        #if any(not isinstance(s, Species) for s in inputs + outputs):
        #    raise ValueError("A non-species object was used as a species.")

        # internal representation of a reaction

        #self.inputs and self.outputs should be ordered lists.
        self.inputs = []
        for s in inputs:
            if s not in self.inputs:
                self.inputs.append(s)
        self.outputs = []
        for s in outputs:
            if s not in self.outputs:
                self.outputs.append(s)

        #self.input_coefs[i] is the number of self.inputs[i] into the reaction
        self.input_coefs = None
        #self.output coefs is analogous to above
        self.output_coefs = None

        # Check that rates are valid
        if k <= 0:
            raise ValueError(f"Reaction rate <= 0: k={k}")
        else:
            self.k = k
        if k_rev > 0:
            self.reversible = True
            self.k_r = k_rev
        else:
            self.k_r = 0
            self.reversible = False

        # TODO input coefficients should be stored with the species a dictionary (same for the output )
        # Set input coefficients
        if input_coefs is None:
            self.input_coefs = [inputs.count(s) for s in self.inputs]
        elif input_coefs is not None and len(input_coefs) == len(self.inputs):
            self.input_coefs = input_coefs
        elif len(input_coefs) == len(inputs) \
             and len(self.inputs) != len(inputs):
            raise ValueError("Input species and input_coefs contain "
                             "contradictory counts.")
        else:
            raise ValueError(f"len(input_coefs) ({len(input_coefs)}) doesn't "
                             f"match len(self.inputs) ({len(self.inputs)}).")

        # Set Output Coefs
        if output_coefs is None:
            self.output_coefs = [outputs.count(s) for s in self.outputs]
        elif output_coefs is not None \
             and len(output_coefs) == len(self.outputs):
            self.output_coefs = output_coefs
        elif len(output_coefs) == len(outputs) \
             and len(self.outputs) != len(outputs):
            raise ValueError(f"Output species ({self.outputs}) and output_coefs ({output_coefs}) contain "
                             "contradictory counts.")
        else:
            raise ValueError(f"len(output_coefs) ({len(output_coefs)}) doesn't "
                             f"match len(self.outputs) ({len(self.outputs)}).")


    #Replaces species with new_species in the entire CRN
    def replace_species(self, species: Species, new_species: Species):
        if not isinstance(species, Species):
            raise ValueError('species argument must be an instance of Species!')

        if not isinstance(new_species, Species):
            raise ValueError('species argument must be an instance of Species!')

        new_inputs = []
        for s in self.inputs:
            if s == species:
                new_inputs.append(new_species)
            elif isinstance(s, ComplexSpecies):
                new_s = s.replace_species(species, new_species)
                new_inputs.append(new_s)
            else:
                new_inputs.append(s)
        self.inputs = new_inputs

        new_outputs = []
        for s in self.outputs:
            if s == species:
                new_outputs.append(new_species)
            elif isinstance(s, ComplexSpecies):
                new_s = s.replace_species(species, new_species)
                new_outputs.append(new_s)
            else:
                new_outputs.append(s)
        self.outputs = new_outputs

        if self.propensity_params is not None:
            new_params = {}
            for key in self.propensity_params:
                if isinstance(self.propensity_params[key], ComplexSpecies):
                    new_params[key] = self.propensity_params[key].replace_species(species, new_species)
                elif isinstance(self.propensity_params[key], Species) and self.propensity_params[key] == species:
                    new_params[key] = new_species
                else:
                    new_params[key] = self.propensity_params[key]

        new_r = Reaction(inputs = self.inputs, outputs = self.outputs, input_coefs = self.input_coefs, output_coefs = self.output_coefs, propensity_type = self.propensity_type, propensity_params = self.propensity_params, k = self.k, k_rev = self.k_r)
        return new_r

    #Helper function to print the text of a rate function
    def rate_func_text(self, pretty_print = False,  show_material = True, show_attributes = True, **kwargs):
        tab = (" " * 8)
        txt = ""
        if self.propensity_type == "massaction":
            input_func_args = ""
            input_prod = f"{self.k}"
            for i in range(len(self.inputs)):
                if pretty_print:
                    sin = self.inputs[i].pretty_print(show_material = show_material, show_attributes = show_attributes, **kwargs)
                else:
                    sin = repr(self.inputs[i])

                input_func_args += f"{sin}"

                if self.input_coefs[i] > 1:
                    input_prod+=f"*{sin}^{self.input_coefs[i]}"
                else:
                    input_prod+=f"*{sin}"

                if i < len(self.inputs)-1:
                    input_func_args += ","

            if len(self.inputs) > 0:
                input_func_args = "("+input_func_args+")"
            txt += f"massaction: k_f{input_func_args}={input_prod}"

            if self.reversible:
                output_func_args = ""
                output_prod = f"{self.k_r}"
               
                for i in range(len(self.outputs)):
                    if pretty_print:
                        sout = self.outputs[i].pretty_print(show_material = show_material, show_attributes = show_attributes, **kwargs)
                    else:
                        sout = repr(self.outputs[i])

                    output_func_args += f"{sout}"

                    if self.output_coefs[i] > 1:
                        output_prod+=f"*{sout}^{self.output_coefs[i]}"
                    else:
                        output_prod+=f"*{sout}"

                    if i < len(self.outputs)-1:
                        output_func_args += ","

                if len(self.outputs) > 0:
                    output_func_args = "("+output_func_args+")"
                txt += f" k_r{output_func_args}={output_prod}"

        elif self.propensity_type == "hillpositive":
            if pretty_print:
                s1 = self.propensity_params["s1"].pretty_print(show_material = show_material, show_attributes = show_attributes, **kwargs)
            else:
                s1 = repr(self.propensity_params["s1"])

            kd = str(self.propensity_params["K"])
            n = str(self.propensity_params["n"])
            txt += f"hillpositive: k({s1})={self.k}*{s1}^{n}/({kd}+{s1}^{n})"
        elif self.propensity_type == "hillnegative":

            if pretty_print:
                s1 = self.propensity_params["s1"].pretty_print(show_material = show_material, show_attributes = show_attributes, **kwargs)
            else:
                s1 = repr(self.propensity_params["s1"])

            kd = str(self.propensity_params["K"])
            n = str(self.propensity_params["n"])
            txt += f"hillnegative: k({s1})={self.k}*1/({kd}+{s1}^{n})"
        elif self.propensity_type == "proportionalhillpositive":
            if pretty_print:
                s1 = self.propensity_params["s1"].pretty_print(show_material = show_material, show_attributes = show_attributes, **kwargs)
                s2 = self.propensity_params["d"].pretty_print(show_material = show_material, show_attributes = show_attributes, **kwargs)
            else:
                s1 = repr(self.propensity_params["s1"])
                s2 = repr(self.propensity_params["d"])

            kd = str(self.propensity_params["K"])
            n = str(self.propensity_params["n"])
            txt += (f"proportionalhillpositive: k({s1}, "
                   f"{s2})={self.k}*{s2}*{s1}^{n}/({kd}+{s1}^{n})")
        elif self.propensity_type == "proportionalhillnegative":
            if pretty_print:
                s1 = self.propensity_params["s1"].pretty_print(show_material = show_material, show_attributes = show_attributes, **kwargs)
                s2 = self.propensity_params["d"].pretty_print(show_material = show_material, show_attributes = show_attributes, **kwargs)
            else:
                s1 = repr(self.propensity_params["s1"])
                s2 = repr(self.propensity_params["d"])

            kd = str(self.propensity_params["K"])
            n = str(self.propensity_params["n"])
            txt += (f"proportionalhillnegative: k({s1}, "
                   f"{s2})={self.k}*{s2}/({kd}+{s1}^{n})")
        elif self.propensity_type == "general":
            eq = self.propensity_params["rate"]
            txt += f"general: k(x)={self.k}*{eq}"
        else:
            raise ValueError("Unknown Propensity Type: "
                             f"{self.propensity_type}.")

        return txt

    def __repr__(self, **kwargs):
        tab = (" " * 8)
        txt = ""
        for i in range(len(self.inputs)):
            if self.input_coefs[i] > 1:
                txt += str(self.input_coefs[i]) + " " + str(self.inputs[i])
            else:
                txt += str(self.inputs[i])
            if i < len(self.inputs) - 1:
                txt += " + "
        if self.reversible:
            txt += " <--> "
        else:
            txt += " --> "
        for i in range(len(self.outputs)):
            if self.output_coefs[i] > 1:
                txt += str(self.output_coefs[i]) + " " + str(self.outputs[i])
            else:
                txt += str(self.outputs[i])
            if i < len(self.outputs) - 1:
                txt += " + "
        txt += tab
        txt += self.rate_func_text(**kwargs)
        
        return txt

    def pretty_print(self, show_rates = True, show_material = True, show_attributes = True, **kwargs):
        tab = (" " * 8)
        txt = ""
        for i in range(len(self.inputs)):
            if self.input_coefs[i] > 1:
                txt += str(self.input_coefs[i]) + " " + self.inputs[i].pretty_print(show_material = show_material, show_attributes = show_attributes, **kwargs)
            else:
                txt += self.inputs[i].pretty_print(show_material = show_material, show_attributes = show_attributes, **kwargs)
            if i < len(self.inputs) - 1:
                txt += " + "
        if self.reversible:
            txt += " <--> "
        else:
            txt += " --> "
        for i in range(len(self.outputs)):
            if self.output_coefs[i] > 1:
                txt += str(self.output_coefs[i]) + " " + self.outputs[i].pretty_print(show_material = show_material, show_attributes = show_attributes, **kwargs)
            else:
                txt += self.outputs[i].pretty_print(show_material = show_material, show_attributes = show_attributes, **kwargs)
            if i < len(self.outputs) - 1:
                txt += " + "
        txt += tab
        if show_rates:
            if self.reversible:
                rate_txt = self.rate_func_text(pretty_print = True, show_material = show_material, show_attributes = show_attributes, **kwargs)
                rate_txt = rate_txt.replace(" k_r", "\n"+tab+"k_r")
                txt += "\n"+tab+rate_txt
            else:
                txt += "\n"+tab+self.rate_func_text(pretty_print = True, show_material = show_material, show_attributes = show_attributes, **kwargs)

        return txt


    def __eq__(self, other):
        """Overrides the default implementation.
           Two reactions are equivalent if they have the same inputs, outputs,
           and rates."""
        complexes_equal = Reaction.complex_set_equality(self.inputs,
                                                    self.input_coefs,
                                                    other.inputs,
                                                    other.input_coefs) \
                           and Reaction.complex_set_equality(self.outputs,
                                                         self.output_coefs,
                                                         other.outputs,
                                                         other.output_coefs)
        rates_equal = (other.k == self.k and other.k_r == self.k_r)
        propensity_types_equal = (self.propensity_type == other.propensity_type)

        # must both be reactions with the same rates and numbers of inputs and
        # outputs.
        if not isinstance(other, Reaction):
            return False
        if complexes_equal and rates_equal and propensity_types_equal:
            return True
        elif complexes_equal and propensity_types_equal:
            #warn("Two reactions with the same inputs and outputs but different "
                 #"rates are formally different, but may be undesired:"
                 #f"{repr(self)} and {repr(other)}.")
            return False

        # If the reactions are reversible inverses of eachother, one's forward
        # reaction could be the other's reverse
        elif self.reversible and other.reversible:
            reverse_complex_equal = Reaction.complex_set_equality(self.inputs,
                                                            self.input_coefs,
                                                            other.outputs,
                                                            other.output_coefs)\
                        and Reaction.complex_set_equality(self.outputs,
                                                      self.output_coefs,
                                                      other.inputs,
                                                      other.input_coefs)
            reverse_rates_equal = (other.k == self.k_r and other.k_r == self.k)
            if reverse_complex_equal and reverse_rates_equal:
                return True
            elif reverse_complex_equal:
                warn("Two reversible reactions with the same inputs and outputs"
                    " (reversed) but different rates are formally equal, but "
                    f"may be undesired:{repr(self)} and {repr(other)}")
                return True
            else:
                return False
        else:
            return False

    @staticmethod
    def complex_set_equality(c1, c1_coefs, c2, c2_coefs):
        """Checks to see if two formal complexes (reaction input or output sets) are equal."""
        if len(c1) != len(c2):
            return False
        else:
            for i in range(len(c1)):
                s1 = c1[i]
                coef1 = c1_coefs[i]
                if s1 not in c2 or coef1 != c2_coefs[c2.index(s1)]:
                    return False
        return True

    def pyrepr(self):
        if self.reversible:
            return [
                ([repr(i) for i in self.inputs], self.input_coefs,
                 [repr(i) for i in self.outputs], self.output_coefs,
                 self.k),
                ([repr(i) for i in self.outputs], self.output_coefs,
                 [repr(i) for i in self.inputs], self.input_coefs,
                 self.k_r)]
        else:
            return [([repr(i) for i in self.inputs], self.input_coefs,
                     [repr(i) for i in self.outputs],
                     self.output_coefs, self.k)]


class ChemicalReactionNetwork(object):
    """ A chemical reaction network is a container of species and reactions
    chemical reaction networks can be compiled into SBML or represented
    conveniently as python tuple objects.
    reaction types:
       mass action: standard mass action semantics where the propensity of a
                reaction is given by deterministic propensity =
                        k \Prod_{inputs i} [S_i]^a_i
               stochastic propensity =
                        k \Prod_{inputs i} (S_i)!/(S_i - a_i)!
               where a_i is the spectrometric coefficient of species i
    """
    def __init__(self, species: List[Species], reactions: List[Reaction], warnings = False):
        self.species, self.reactions = ChemicalReactionNetwork.check_crn_validity(reactions, species, warnings=warnings)

        # TODO check whether we need this data structure
        self.species2index = {}
        for i in range(len(self.species)):
            self.species2index[str(self.species[i])] = i

    def add_species(self, species, warnings = False):
        if not isinstance(species, list):
            species = [species]
        self.species, self.reactions = ChemicalReactionNetwork.check_crn_validity(self.reactions, self.species+species, warnings=warnings)

    def add_reactions(self, reactions, warnings = False):
        if not isinstance(reactions, list):
            reactions = [reactions]
        self.species, self.reactions = ChemicalReactionNetwork.check_crn_validity(self.reactions+reactions, self.species, warnings=warnings)

    @staticmethod
    def check_crn_validity(reactions: List[Reaction], species: List[Species], warnings = False):
        # Check to make sure species are valid and only have a count of 1
        checked_species = []
        if not all(isinstance(s, Species) for s in species):
            print(f"A non-species object was used as a species: {species}!")
            raise ValueError("A non-species object was used as a species!")

        for s in species:
            if species.count(s) > 1:
                pass
                #warn("Species "+str(s)+" duplicated in CRN definition.
                # Duplicates have been removed.")
            if s not in checked_species:
                checked_species.append(s)

        # Check to make sure reactions are valid meaning:
        #   only have a count of 1
        #   all species in the inputs/outputs are also in the species list
        checked_reactions = []

        if not all(isinstance(r, Reaction) for r in reactions):
            raise ValueError("A non-reaction object was used as a reaction!")

        for r in reactions:
            if reactions.count(r) > 1:
                pass

            checked_reactions.append(r)
            #if r not in checked_reactions:
            #    checked_reactions.append(r)

            for s in r.inputs:
                if s not in checked_species and warnings:
                    warn(f"Reaction {repr(r)} contains a species {repr(s)} "
                         "which is not in the CRN.")

            for s in r.outputs:
                if s not in checked_species and warnings:
                    warn(f"Reaction {repr(r)} contains a species {repr(s)} "
                         "which is not in the CRN.")

        return checked_species, checked_reactions

    def __repr__(self):
        txt = "Species = "
        for s in self.species:
            txt += repr(s) + ", "
        txt = txt[:-2] + '\n'
        txt += "Reactions = [\n"

        for r in self.reactions:
            txt += "\t" + repr(r) + "\n"
        txt += "]"
        return txt

    def pretty_print(self, show_rates = True, show_material = True, show_attributes = True, **kwargs):
        txt = f"Species ({len(self.species)}) = "+"{"
        for sind in range(len(self.species)):
            s = self.species[sind]
            txt += f"{sind}. "+s.pretty_print(show_material = show_material, show_attributes = show_attributes, **kwargs) + ", "
        txt = txt[:-2] + '}\n'
        txt += f"Reactions ({len(self.reactions)}) = [\n"

        for rind in range(len(self.reactions)):
            r = self.reactions[rind]
            txt += f"{rind}. " + r.pretty_print(show_rates = show_rates, show_material = show_material, show_attributes = show_attributes, **kwargs) + "\n"
        txt += "]"
        return txt

    def pyrepr(self):
        reactions = []
        for r in self.reactions:
            reactions += r.pyrepr()
        species = [str(s) for s in self.species]
        return species, reactions

    # TODO check whether we need this method
    def species_index(self, species: Species):
        if len(self.species2index) != len(self.species):
            self.species2index = {}
            for i in range(len(self.species)):
                self.species2index[str(self.species[i])] = i
        return self.species2index[str(species)]

    def initial_condition_vector(self, init_cond_dict: Dict[str,float]):
        x0 = [0.0] * len(self.species)
        for idx, s in enumerate(self.species):
            if s in init_cond_dict:
                x0[idx] = init_cond_dict[s]
        return x0

    def get_all_species_containing(self, species: Species, return_as_strings = False):
        """Returns all species (complexes and otherwise) containing a given species
           (or string).
        """
        return_list = []
        if not isinstance(species, Species):
            raise ValueError('species argument must be an instance of Species!')

        for s in self.species:
            if species == s or (isinstance(s, ComplexSpecies) and species in s.species):
                if return_as_strings:
                    return_list.append(repr(s))
                else:
                    return_list.append(s)
        return return_list

    #Replaces species with new_species in the entire CRN
    def replace_species(self, species: Species, new_species: Species):
        if not isinstance(species, Species):
            raise ValueError('species argument must be an instance of Species!')

        if not isinstance(new_species, Species):
            raise ValueError('species argument must be an instance of Species!')

        new_species_list = []
        for s in self.species:
            if s == species:
                new_species_list.append(new_species)
            elif isinstance(s, ComplexSpecies):
                new_s = s.replace_species(species, new_species)
                new_species_list.append(new_s)
            else:
                new_species_list.append(s)

        new_reaction_list = []

        for r in self.reactions:
            new_r = r.replace_species(species, new_species)
            new_reaction_list.append(new_r)


        return ChemicalReactionNetwork(new_species_list, new_reaction_list)


    def generate_sbml_model(self, stochastic_model=False, **keywords):
        document, model = create_sbml_model(**keywords)

        for s in self.species:

            add_species(model=model, compartment=model.getCompartment(0),
                    species=s, initial_concentration=s.initial_concentration)

        rxn_count = 0
        for r in self.reactions:
            rxn_id = "r" + str(rxn_count)
            add_reaction(model, r.inputs, r.input_coefs, r.outputs,
                         r.output_coefs, rxn_id, r.k,
                         stochastic = stochastic_model,
                         propensity_type=r.propensity_type,
                         propensity_params = r.propensity_params)
            rxn_count += 1

            if r.reversible and r.propensity_type == "massaction":
                add_reaction(model, r.outputs, r.output_coefs, r.inputs,
                             r.input_coefs, rxn_id, r.k_r,
                             stochastic=stochastic_model,
                             propensity_type=r.propensity_type)
                rxn_count += 1

        if document.getNumErrors():
            warn('SBML model generated has errors. Use document.getErrorLog() to print all errors.')
        return document, model

    def write_sbml_file(self, file_name=None, **keywords):
        document, _ = self.generate_sbml_model(**keywords)
        sbml_string = libsbml.writeSBMLToString(document)
        with open(file_name, 'w') as f:
            f.write(sbml_string)
        return True

    def create_bioscrape_model(self):
        from bioscrape.types import Model

        species_list = []
        initial_condition_dict = {}
        for s in self.species:
            species_list.append(repr(s))
            if s.initial_concentration is None:
                initial_condition_dict[repr(s)] = 0
            else:
                initial_condition_dict[repr(s)] = s.initial_concentration

        reaction_list = []
        reaction_counter = 0
        rate_list = []
        for rxn in self.reactions:

            reactants = []
            for i in range(len(rxn.inputs)):
                reactants += [repr(rxn.inputs[i])]*int(rxn.input_coefs[i])
            products = []
            for i in range(len(rxn.outputs)):
                products += [repr(rxn.outputs[i])]*int(rxn.output_coefs[i])

            prop_type = rxn.propensity_type
            if rxn.propensity_params is None:
                prop_params = {}
            else:
                prop_params = {}
                for k in rxn.propensity_params:
                    v = rxn.propensity_params[k]
                    if isinstance(v, Species):
                        prop_params[k] = repr(v)
                    elif isinstance(v, str):
                        prop_params[k] = v
                    else:
                        prop_params[k] = float(v)


            prop_params['propensity_type'] = rxn.propensity_type
            prop_params['k'] = rxn.k

            reaction_list.append((reactants, products, prop_type,
                                  dict(prop_params)))

            if rxn.reversible and rxn.propensity_type == "massaction":
                prop_params['k'] = rxn.k_r
                reaction_list.append((products, reactants, prop_type,
                                      dict(prop_params)))
            elif rxn.reversible:
                raise ValueError("Only massaction irreversible reactions are "
                                 "supported for automatic bioscrape simulation."
                                 " Consider creating two seperate reactions.")
        model = Model(species = species_list, reactions = reaction_list,
                      initial_condition_dict = initial_condition_dict)
        return model

    def simulate_with_bioscrape(self, timepoints, initial_condition_dict=None,
                                stochastic = False, return_dataframe = True,
                                safe = False, **kwargs):

        """Simulate CRN model with bioscrape (https://github.com/biocircuits/bioscrape).
        Returns the data for all species as Pandas dataframe.
        """
        result = None
        try:
            from bioscrape.simulator import py_simulate_model
            m = self.create_bioscrape_model()
            if not initial_condition_dict:
                initial_condition_dict = {}
            m.set_species(initial_condition_dict)
            if not stochastic and safe:
                safe = False
                
            result = py_simulate_model(timepoints, Model = m,
                                        stochastic = stochastic,
                                        return_dataframe = return_dataframe,
                                        safe = safe)
        except ModuleNotFoundError:
            warnings.warn('bioscrape was not found, please install bioscrape')

        return result

    def simulate_with_bioscrape_via_sbml(self, timepoints, file = None,
                initial_condition_dict = None, return_dataframe = True,
                stochastic = False, **kwargs):

        """Simulate CRN model with bioscrape via writing a SBML file temporarily.
        [Bioscrape on GitHub](https://github.com/biocircuits/bioscrape).

        Returns the data for all species as Pandas dataframe.
        """
        result = None
        m = None
        try:
            from bioscrape.simulator import py_simulate_model
            from bioscrape.types import Model
            if file is None:
                self.write_sbml_file(file_name ="temp_sbml_file.xml")
                file_name = "temp_sbml_file.xml"
            elif isinstance(file, str):
                file_name = file
            else:
                file_name = file.name

            if 'sbml_warnings' in kwargs:
                sbml_warnings = kwargs.get('sbml_warnings')
            else:
                sbml_warnings = False
            m = Model(sbml_filename = file_name, sbml_warnings = sbml_warnings)
            # m.write_bioscrape_xml('temp_bs'+ file_name + '.xml') # Uncomment if you want a bioscrape XML written as well.
            m.set_species(initial_condition_dict)
            result = py_simulate_model(timepoints, Model = m,
                                                stochastic = stochastic,
                                                return_dataframe = return_dataframe)
        except ModuleNotFoundError:
            warnings.warn('bioscrape was not found, please install bioscrape')

        return result, m

    def runsim_roadrunner(self, timepoints, filename, species_to_plot = None):
        """
        To simulate using roadrunner. 
        Arguments:
        timepoints: The array of time points to run the simulation for. 
        filename: Name of the SBML file to simulate

        Returns the results array as returned by RoadRunner.

        Refer to the libRoadRunner simulator library documentation 
        for details on simulation results: (http://libroadrunner.org/)[http://libroadrunner.org/]
        NOTE : Needs roadrunner package installed to simulate.
        """
        res_ar = None
        try:
            import roadrunner

            rr = roadrunner.RoadRunner(filename)
            result = rr.simulate(timepoints[0],timepoints[-1],len(timepoints))
            res_ar = np.array(result)
        except ModuleNotFoundError:
            warnings.warn('libroadrunner was not found, please install libroadrunner')
        return res_ar

#Helper function to flatten lists
def flatten_list(in_list):
    """Helper function to flatten lists"""
    out_list = []
    for element in in_list:
        if isinstance(element, list):
            out_list += flatten_list(element)
        else:
            out_list += [element]
    return out_list<|MERGE_RESOLUTION|>--- conflicted
+++ resolved
@@ -182,7 +182,140 @@
             if(self.data == other.data and self.direction == other.direction and self.position == other.position and self.parent == other.parent):
                 return True
         return False
-<<<<<<< HEAD
+
+class Species(OrderedMonomer):
+    """ A formal species object for a CRN
+     A Species must have a name. They may also have a material_type (such as DNA,
+     RNA, Protein), and a list of attributes.
+    """
+
+    def __init__(self, name: str, material_type="", attributes: Union[List,None] = None,
+                 initial_concentration=0):
+        OrderedMonomer.__init__(self)
+        self.name = self.check_name(name)
+        self.material_type = self.check_material_type(material_type)
+        self.initial_concentration = initial_concentration
+        if material_type == "complex":
+            warn("species which are formed of two species or more should be "
+                 "called using the chemical_reaction_network.ComplexSpecies "
+                 "constructor for attribute inheritance purposes.")
+
+        self.attributes = []
+        if attributes is not None:
+            if not isinstance(attributes,list):
+                attributes = list(attributes)
+            for attribute in attributes:
+                self.add_attribute(attribute)
+
+     #Check that the string contains is alpha-numeric characters or "_" and that the first character is a letter. IF the name is a starts with a number, there must be a material type.
+    def check_material_type(self, material_type):
+
+        
+        if material_type in [None, ""] and self.name[0].isnumeric():
+            raise ValueError(f"species name: {self.name} contains a number as the first character and therefore requires a material_type.")
+        elif material_type == None:
+            return ""
+        elif (material_type.replace("_", "").isalnum() and material_type.replace("_", "")[0].isalpha()) or material_type == "":
+                return material_type
+        else:
+            raise ValueError(f"material_type {material_type} must be alpha-numeric and start with a letter.")
+
+    
+    #Check that the string contains only underscores and alpha-numeric characters
+    def check_name(self, name):
+        myname = str(name)
+        #print(myname)
+        no_underscore_string = myname.replace("_", "")
+        if no_underscore_string.isalnum():
+            return myname
+        else:
+            raise ValueError(f"name attribute {name} must consist of letters, numbers, or underscores.")
+
+    def __repr__(self):
+        txt = ""
+        if self.material_type not in ["", None]:
+            txt = self.material_type + "_"
+
+        txt += self.name
+
+        if len(self.attributes) > 0 and self.attributes != []:
+            for i in self.attributes:
+                if i is not None:
+                    txt += "_" + str(i)
+        txt.replace("'", "")
+        return txt
+
+    def replace_species(self, species, new_species):
+        if not isinstance(species, Species):
+            raise ValueError('species argument must be an instance of Species!')
+
+        if not isinstance(new_species, Species):
+            raise ValueError('species argument must be an instance of Species!')
+
+        if self == species:
+            return new_species
+        else:
+            return self
+
+    #Used in some recursive calls where ComplexSpecies returns a list and Species will return just themselves (in a list)
+    def get_species(self, **kwargs):
+        return [self]
+
+    #A more powerful printing function
+    def pretty_print(self, show_material = True, show_attributes = True, **kwargs):
+        txt = ""
+        if self.material_type not in ["", None] and show_material:
+            txt = self.material_type + "["
+
+        txt += self.name
+
+        if len(self.attributes) > 0 and self.attributes != [] and show_attributes:
+            txt += "("
+            for i in self.attributes:
+                if i is not None:
+                    txt += str(i)+", "
+            txt = txt[:-2]+")"
+
+        txt.replace("'", "")
+
+        if self.material_type not in ["", None] and show_material:
+            txt += "]"
+
+        return txt
+
+    def add_attribute(self, attribute: str):
+        assert isinstance(attribute, str) and attribute is not None and attribute.isalnum(), "Attribute: %s must be an alpha-numeric string" % attribute
+        self.attributes.append(attribute)
+    def extract_attribute_containing(self,attrib):
+        retvals = []
+        for attr in self.attributes:
+            if(attrib in attr):
+                retvals += [attr]
+        return retvals
+    def __eq__(self, other):
+        """
+        Overrides the default implementation
+        Two species are equivalent if they have the same name, type, and attributes
+        :param other: Species instance
+        :return: boolean
+        """
+
+        if isinstance(other, Species) \
+                            and self.material_type == other.material_type \
+                            and self.name == other.name \
+                            and set(self.attributes) == set(other.attributes):
+            return True
+        else:
+            return False
+    def __contains__(self,other):
+        return self.__eq__(other)
+    def __gt__(self,Species2):
+        return self.name > Species2.name
+    def __lt__(self,Species2):
+        return self.name < Species2.name
+
+    def __hash__(self):
+        return str.__hash__(repr(self))
 
 
 def make_species(speclist,flatten=False):
@@ -249,7 +382,7 @@
         if(valent_complex is None):
             #this is a normal ComplexSpecies
             #the madness below is telling python to skip to the __init__ function
-            return ComplexSpecies(*args,species=species,**keywords)
+            return ComplexSpecies(species,*args,**keywords)
         else:
             if(len(other_species)==0):
                 return valent_complex[bindloc]
@@ -267,230 +400,6 @@
                 valent_complex.material_type = "OPcomplex"
                 return valent_complex[bindloc]
 
-class Species(OrderedMonomer,object):
-=======
-
-class Species(OrderedMonomer):
->>>>>>> 3475bd08
-    """ A formal species object for a CRN
-     A Species must have a name. They may also have a material_type (such as DNA,
-     RNA, Protein), and a list of attributes.
-    """
-
-    def __init__(self, name: str, material_type="", attributes: Union[List,None] = None,
-                 initial_concentration=0):
-        OrderedMonomer.__init__(self)
-        self.name = self.check_name(name)
-        self.material_type = self.check_material_type(material_type)
-        self.initial_concentration = initial_concentration
-        if material_type == "complex":
-            warn("species which are formed of two species or more should be "
-                 "called using the chemical_reaction_network.ComplexSpecies "
-                 "constructor for attribute inheritance purposes.")
-
-        self.attributes = []
-
-        if attributes is not None:
-            if not isinstance(attributes,list):
-                attributes = list(attributes)
-            for attribute in attributes:
-                self.add_attribute(attribute)
-
-     #Check that the string contains is alpha-numeric characters or "_" and that the first character is a letter. IF the name is a starts with a number, there must be a material type.
-    def check_material_type(self, material_type):
-
-        
-        if material_type in [None, ""] and self.name[0].isnumeric():
-            raise ValueError(f"species name: {self.name} contains a number as the first character and therefore requires a material_type.")
-        elif material_type == None:
-            return ""
-        elif (material_type.replace("_", "").isalnum() and material_type.replace("_", "")[0].isalpha()) or material_type == "":
-                return material_type
-        else:
-            raise ValueError(f"material_type {material_type} must be alpha-numeric and start with a letter.")
-
-    
-    #Check that the string contains only underscores and alpha-numeric characters
-    def check_name(self, name):
-        myname = str(name)
-        #print(myname)
-        no_underscore_string = myname.replace("_", "")
-        if no_underscore_string.isalnum():
-            return myname
-        else:
-            raise ValueError(f"name attribute {name} must consist of letters, numbers, or underscores.")
-
-    def __repr__(self):
-        txt = ""
-        if self.material_type not in ["", None]:
-            txt = self.material_type + "_"
-
-        txt += self.name
-
-        if len(self.attributes) > 0 and self.attributes != []:
-            for i in self.attributes:
-                if i is not None:
-                    txt += "_" + str(i)
-        txt.replace("'", "")
-        return txt
-
-    def replace_species(self, species, new_species):
-        if not isinstance(species, Species):
-            raise ValueError('species argument must be an instance of Species!')
-
-        if not isinstance(new_species, Species):
-            raise ValueError('species argument must be an instance of Species!')
-
-        if self == species:
-            return new_species
-        else:
-            return self
-
-    #Used in some recursive calls where ComplexSpecies returns a list and Species will return just themselves (in a list)
-    def get_species(self, **kwargs):
-        return [self]
-
-    #A more powerful printing function
-    def pretty_print(self, show_material = True, show_attributes = True, **kwargs):
-        txt = ""
-        if self.material_type not in ["", None] and show_material:
-            txt = self.material_type + "["
-
-        txt += self.name
-
-        if len(self.attributes) > 0 and self.attributes != [] and show_attributes:
-            txt += "("
-            for i in self.attributes:
-                if i is not None:
-                    txt += str(i)+", "
-            txt = txt[:-2]+")"
-
-        txt.replace("'", "")
-
-        if self.material_type not in ["", None] and show_material:
-            txt += "]"
-
-        return txt
-
-    def add_attribute(self, attribute: str):
-        assert isinstance(attribute, str) and attribute is not None and attribute.isalnum(), "Attribute: %s must be an alpha-numeric string" % attribute
-        self.attributes.append(attribute)
-    def extract_attribute_containing(self,attrib):
-        retvals = []
-        for attr in self.attributes:
-            if(attrib in attr):
-                retvals += [attr]
-        return retvals
-    def __eq__(self, other):
-        """
-        Overrides the default implementation
-        Two species are equivalent if they have the same name, type, and attributes
-        :param other: Species instance
-        :return: boolean
-        """
-
-        if isinstance(other, Species) \
-                            and self.material_type == other.material_type \
-                            and self.name == other.name \
-                            and set(self.attributes) == set(other.attributes):
-            return True
-        else:
-            return False
-    def __contains__(self,other):
-        return self.__eq__(other)
-    def get_species(self):
-        return self
-    def __gt__(self,Species2):
-        return self.name > Species2.name
-    def __lt__(self,Species2):
-        return self.name < Species2.name
-
-    def __hash__(self):
-        return str.__hash__(repr(self))
-
-
-def make_species(speclist,flatten=False):
-    """this function turns a string or a list of strings into species or a list of species"""
-    def make_species_helper(item):
-        outitem = None
-        if(isinstance(item,str)):
-            outitem = Species(item)
-        elif(isinstance(item,Species)):
-            outitem = item
-        #elif(isinstance(unit,Component)):
-        #    outitem = unit.get_species()
-        elif(isinstance(item,list)):
-            warn("list {} encountered while making {} into species! I just ignored it").format(str(unit),str(speclist))
-            outitem = item
-        else:
-            raise TypeError(str(item) + " of unrecognized type")
-        return outitem
-        
-    if(isinstance(speclist,list)):
-        if(flatten):
-            inlist = flatten_list(speclist)
-        else:
-            inlist = speclist
-        outlist = []
-        for unit in inlist:
-            newspec = make_species_helper(unit)
-            outlist += [newspec]
-        return outlist
-    else:
-        return make_species_helper(speclist)
-            
-
-class Complex:
-    def __new__(cls,*args,**keywords):
-        #print("running new")
-        species = []
-        #below is extracting the "species" keywords from the args
-        if("species" in keywords):
-            species = keywords["species"]
-            del keywords["species"]
-        elif(len(args)>=1):
-            species = args[0]
-            args = args[1:]
-        #print("species is")
-        #print(species)
-        valent_complex = None
-        bindloc = None
-        other_species = []
-        for specie in species:
-            if(hasattr(specie,"parent") and (specie.parent is not None)):
-                if(valent_complex is None):
-
-                    valent_complex = copy.deepcopy(specie.parent)
-                    #print("found a polymer! of type")
-                    #print(type(valent_complex))
-                    #print(valent_complex.name)
-                    bindloc = specie.position
-                else:
-                    raise ValueError("binding together two OrderedPolymers!")
-                
-            else:
-                other_species += [specie]
-        if(valent_complex is None):
-            #this is a normal ComplexSpecies
-            #the madness below is telling python to skip to the __init__ function
-            return ComplexSpecies.__new__(cls)
-        else:
-            if(len(other_species)==0):
-                return valent_complex[bindloc]
-            else:
-                prev_species = valent_complex[bindloc]
-                prev_direction = copy.deepcopy(valent_complex[bindloc].direction)
-                if(prev_species is None):
-                    if(len(other_species)==1):
-                        new_complex = other_species[0]
-                    else:
-                        new_complex = ComplexSpecies(other_species,*args,**keywords)
-                else:
-                    new_complex = ComplexSpecies(other_species+[prev_species],*args,**keywords)
-                valent_complex.replace(bindloc,new_complex,prev_direction)
-                valent_complex.material_type = "OPcomplex"
-                return valent_complex[bindloc]
-
 
 
 class ComplexSpecies(Species):
@@ -501,14 +410,10 @@
         This is good for modelling order-indpendent binding complexes.
         For a case where species order matters (e.g. polymers) use OrderedComplexSpecies
     """
-<<<<<<< HEAD
-    def __init__(self, species: List[Union[Species,str]], name: Union[str,None] = None, material_type = "complex", attributes = None, initial_concentration = 0, **keywords):
-=======
     def __init__(self, species: List[Union[Species,str]], name = None,\
          material_type = "complex", attributes = None, initial_concentration = 0, **keywords):
         #if(material_type is None):
         #    print(species)
->>>>>>> 3475bd08
         if len(species) <= 1:
             raise ValueError("chemical_reaction_network.complex requires 2 "
                              "or more species in its constructor.")
@@ -547,16 +452,14 @@
         self.name = self.check_name(name)
         self.material_type = self.check_material_type(material_type)
         self.initial_concentration = initial_concentration
-
         if attributes is None:
             attributes = []
         for s in self.species:
             attributes += s.attributes
+        
         attributes = list(set(attributes))
-
         while None in attributes:
             attributes.remove(None)
-
         self.attributes = attributes
 
 
@@ -825,13 +728,6 @@
     def __init__(self,species, name=None, base_species = None, material_type = "ordered_polymer", \
                              attributes = [], initial_concentration = 0,circular = False):
 
-<<<<<<< HEAD
-class OrderedPolymerSpecies(OrderedComplexSpecies,OrderedPolymer):
-    def __init__(self,species, name=None, base_species = None, material_type = "ordered_polymer", \
-                             attributes = [], initial_concentration = 0,circular = False):
-
-=======
->>>>>>> 3475bd08
         self.material_type = self.check_material_type(material_type)
         self.initial_concentration = initial_concentration
         self.circular = circular
@@ -924,10 +820,6 @@
             if((part==item ) or (item == part.data) or (item in part)):
                 return True
         return False
-<<<<<<< HEAD
-
-=======
->>>>>>> 3475bd08
 class Reaction(object):
     """ An abstract representation of a chemical reaction in a CRN
     A reaction has the form:
