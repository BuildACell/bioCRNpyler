--- conflicted
+++ resolved
@@ -1,13 +1,3 @@
-<<<<<<< HEAD
-#  Copyright (c) 2020, Build-A-Cell. All rights reserved.
-#  See LICENSE file in the project root directory for details.
-
-from .reaction import *
-import warnings
-from typing import List, Union, Dict, Tuple
-import copy
-from .polymer import OrderedPolymer, OrderedMonomer
-=======
 
 #  Copyright (c) 2020, Build-A-Cell. All rights reserved.
 #  See LICENSE file in the project root directory for details.
@@ -23,7 +13,6 @@
 from .sbmlutil import add_all_reactions, add_all_species, create_sbml_model
 from .species import Species
 
->>>>>>> 2a66ce0f
 
 class ChemicalReactionNetwork(object):
     """A chemical reaction network is a container of species and reactions
@@ -64,7 +53,6 @@
                 s_duplicates = [S for S in self.species if s == S]
                 pass
                 #Code will go here for testing s.parent and s.position
-<<<<<<< HEAD
 
     def add_reactions(self, reactions: Union[Reaction,List[Reaction]], show_warnings=True) -> None:
         """Adds a reaction or a list of reactions to the CRN object
@@ -86,29 +74,6 @@
 
             self.reactions.append(copy.deepcopy(r)) #copy the Reaction and add it to the CRN
 
-=======
-
-    def add_reactions(self, reactions: Union[Reaction,List[Reaction]], show_warnings=True) -> None:
-        """Adds a reaction or a list of reactions to the CRN object
-
-        :param reactions: Reaction instance or list of Reaction instances
-        :param show_warnings: whether to show warning when duplicated reactions/species was found
-        :return: None
-        """
-        if not isinstance(reactions, list):
-            reactions = [reactions]
-
-        for r in reactions:
-            if not isinstance(r, Reaction): # check reactions and Reactions
-                raise ValueError("A non-reaction object was used as a reaction!")
-
-            # add all the Species in the reaction to the CRN
-            reaction_species = list(set([w.species for w in r.inputs + r.outputs]))
-            self.add_species(reaction_species, show_warnings=show_warnings)
-
-            self.reactions.append(copy.deepcopy(r)) #copy the Reaction and add it to the CRN
-
->>>>>>> 2a66ce0f
             #TODO synchronize Species in the CRN
 
     @staticmethod
@@ -241,19 +206,11 @@
         :return: tuple: (document,model) SBML objects
         """
         ChemicalReactionNetwork.check_crn_validity(self.reactions, self.species, show_warnings=show_warnings)
-<<<<<<< HEAD
 
         document, model = create_sbml_model(**keywords)
         
         add_all_species(model=model, species=self.species)
 
-=======
-
-        document, model = create_sbml_model(**keywords)
-        
-        add_all_species(model=model, species=self.species)
-
->>>>>>> 2a66ce0f
         add_all_reactions(model=model, reactions=self.reactions, stochastic_model=stochastic_model, **keywords)
 
         if document.getNumErrors():
@@ -275,73 +232,6 @@
             f.write(sbml_string)
         return True
 
-<<<<<<< HEAD
-
-    #Commenting this out for now - hopefully will remove fully soon
-    #
-
-    """
-    def create_bioscrape_model(self):
-        #Creates a Bioscrape Model of the CRN directly.
-        
-        from bioscrape.types import Model
-
-        species_list = []
-        initial_condition_dict = {}
-        for s in self.species:
-            species_list.append(repr(s))
-            if s.initial_concentration is None:
-                initial_condition_dict[repr(s)] = 0
-            else:
-                initial_condition_dict[repr(s)] = s.initial_concentration
-
-        reaction_list = []
-        reaction_counter = 0
-        rate_list = []
-        for rxn in self.reactions:
-
-            reactants = []
-            for i in range(len(rxn.inputs)):
-                reactants += [repr(rxn.inputs[i])]*int(rxn.input_coefs[i])
-            products = []
-            for i in range(len(rxn.outputs)):
-                products += [repr(rxn.outputs[i])]*int(rxn.output_coefs[i])
-
-            prop_type = rxn.propensity_type
-            if rxn.propensity_params is None:
-                prop_params = {}
-            else:
-                prop_params = {}
-                for k in rxn.propensity_params:
-                    v = rxn.propensity_params[k]
-                    if isinstance(v, Species):
-                        prop_params[k] = repr(v)
-                    elif isinstance(v, str):
-                        prop_params[k] = v
-                    else:
-                        prop_params[k] = float(v)
-
-
-            prop_params['propensity_type'] = rxn.propensity_type
-            prop_params['k'] = rxn.k
-
-            reaction_list.append((reactants, products, prop_type,
-                                  dict(prop_params)))
-
-            if rxn.is_reversible and rxn.propensity_type == "massaction":
-                prop_params['k'] = rxn.k_r
-                reaction_list.append((products, reactants, prop_type,
-                                      dict(prop_params)))
-            elif rxn.is_reversible:
-                raise ValueError("Only massaction irreversible reactions are "
-                                 "supported for automatic bioscrape simulation."
-                                 " Consider creating two seperate reactions.")
-        model = Model(species = species_list, reactions = reaction_list,
-                      initial_condition_dict = initial_condition_dict)
-        return model"""
-
-=======
->>>>>>> 2a66ce0f
     def simulate_with_bioscrape(self, timepoints, initial_condition_dict=None,
                                 stochastic = False, return_dataframe = True,
                                 safe = False):
@@ -361,24 +251,6 @@
         OLD CODE BELOW
         try:
 
-<<<<<<< HEAD
-            from bioscrape.simulator import py_simulate_model
-            m = self.create_bioscrape_model()
-            if not initial_condition_dict:
-                initial_condition_dict = {}
-            m.set_species(initial_condition_dict)
-            if not stochastic and safe:
-                safe = False
-                
-            result = py_simulate_model(timepoints, Model = m,
-                                        stochastic = stochastic,
-                                        return_dataframe = return_dataframe,
-                                        safe = safe)
-        except ModuleNotFoundError:
-            warnings.warn('bioscrape was not found, please install bioscrape')
-
-        return result"""
-
     def simulate_with_bioscrape_via_sbml(self, timepoints, filename = None,
                 initial_condition_dict = None, return_dataframe = True,
                 stochastic = False, safe = False, return_model = False, **kwargs):
@@ -386,15 +258,6 @@
         """Simulate CRN model with bioscrape via writing a SBML file temporarily.
         [Bioscrape on GitHub](https://github.com/biocircuits/bioscrape).
 
-=======
-    def simulate_with_bioscrape_via_sbml(self, timepoints, filename = None,
-                initial_condition_dict = None, return_dataframe = True,
-                stochastic = False, safe = False, return_model = False, **kwargs):
-
-        """Simulate CRN model with bioscrape via writing a SBML file temporarily.
-        [Bioscrape on GitHub](https://github.com/biocircuits/bioscrape).
-
->>>>>>> 2a66ce0f
         Returns the data for all species as Pandas dataframe.
         """
         result = None
@@ -415,12 +278,7 @@
                 sbml_warnings = kwargs.get('sbml_warnings')
             else:
                 sbml_warnings = False
-<<<<<<< HEAD
-            m = Model(sbml_filename = file_name)
-            #, sbml_warnings = sbml_warnings)
-=======
             m = Model(sbml_filename = file_name, sbml_warnings = sbml_warnings)
->>>>>>> 2a66ce0f
             # m.write_bioscrape_xml('temp_bs'+ file_name + '.xml') # Uncomment if you want a bioscrape XML written as well.
             if initial_condition_dict is not None:
                 m.set_species(initial_condition_dict)
@@ -449,10 +307,6 @@
         res_ar = None
         try:
             import roadrunner
-<<<<<<< HEAD
-
-=======
->>>>>>> 2a66ce0f
             rr = roadrunner.RoadRunner(filename)
             result = rr.simulate(timepoints[0],timepoints[-1],len(timepoints))
             # TODO fix roadrunner output
