--- conflicted
+++ resolved
@@ -9,21 +9,6 @@
 import math
 import random
 import statistics
-<<<<<<< HEAD
-
-import math
-
-from .propensities import MassAction, Hill
-
-from .components_basic import Protein
-from .dna_part_promoter import Promoter
-from .dna_part_rbs import RBS
-from .dna_part_cds import CDS
-from .dna_part_terminator import Terminator
-from .dna_part_misc import AttachmentSite
-from warnings import warn
-
-=======
 from warnings import warn
 
 from .components_basic import Protein
@@ -33,7 +18,6 @@
 from .dna_part_rbs import RBS
 from .dna_part_terminator import Terminator
 from .propensities import MassAction
->>>>>>> 2a66ce0f
 
 HAVE_MATPLOTLIB = False
 try:
@@ -56,19 +40,12 @@
 PLOT_NETWORK = False
 try:
     import networkx as nx
-<<<<<<< HEAD
-    from bokeh.models import (BoxSelectTool, Circle,Square, EdgesAndLinkedNodes, HoverTool,
-                            MultiLine, NodesAndLinkedEdges, Plot, Range1d, TapTool,PanTool,WheelZoomTool)
-    from bokeh.palettes import Spectral4
-    from bokeh.models.graphs import from_networkx
-=======
     from bokeh.models import (BoxSelectTool, Circle, EdgesAndLinkedNodes,
                               HoverTool, MultiLine, NodesAndLinkedEdges,
                               PanTool, Plot, Range1d, Square, TapTool,
                               WheelZoomTool)
     from bokeh.models.graphs import from_networkx
     from bokeh.palettes import Spectral4
->>>>>>> 2a66ce0f
     from fa2 import ForceAtlas2
     PLOT_NETWORK = True
 except ModuleNotFoundError:
