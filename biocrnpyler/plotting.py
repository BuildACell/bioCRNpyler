# plotting.py - plotting utilities
# ASS, 21 Apr 2020
#
# This file contains some utility functions for plotting CRNs
#
# Copyright (c) 2018, Build-A-Cell. All rights reserved.
# See LICENSE file in the project root directory for details.

import random
import statistics

import math

from .propensities import MassAction, Hill

from .components_basic import Protein
from .dna_part_promoter import Promoter
from .dna_part_rbs import RBS
from .dna_part_cds import CDS
from .dna_part_terminator import Terminator
from .dna_part_misc import AttachmentSite
from warnings import warn


HAVE_MATPLOTLIB = False
try:
<<<<<<< HEAD
    from matplotlib import cm
    import matplotlib.pyplot as plt
=======
    import matplotlib.pyplot as plt
    from matplotlib import cm
>>>>>>> 4ac17400
    HAVE_MATPLOTLIB = True
except ModuleNotFoundError:
    pass
PLOT_DNA = False
try:
    import dnaplotlib as dpl
    PLOT_DNA = True
except ModuleNotFoundError:
    pass

if(PLOT_DNA and not HAVE_MATPLOTLIB):
    PLOT_DNA = False

PLOT_NETWORK = False
try:
    import networkx as nx
    from bokeh.models import (BoxSelectTool, Circle,Square, EdgesAndLinkedNodes, HoverTool,
                            MultiLine, NodesAndLinkedEdges, Plot, Range1d, TapTool,PanTool,WheelZoomTool)
    from bokeh.palettes import Spectral4
    from bokeh.models.graphs import from_networkx
    from fa2 import ForceAtlas2
    PLOT_NETWORK = True
except ModuleNotFoundError:
    pass


def updateLimits(limits,xvalues):
    for value in xvalues:
        if(value < limits[0]):
            limits[0] = value
        if(value > limits[1]):
            limits[1] = value
    return limits

def makeArrows2(graph_renderer,graph,positions,headsize=3,headangle=math.pi/6):
    """this function draws an arrow shape at the end of graph lines"""
    xs,ys = [],[]
    xbounds = [0,0]
    ybounds = [0,0]
    for edge in graph.edges:
        #iterate through all the edges
        from_node = edge[0]
        to_node = edge[1]
        from_x = positions[from_node][0]
        from_y = positions[from_node][1]
        to_x = positions[to_node][0]
        to_y = positions[to_node][1]
        updateLimits(xbounds,[from_x,to_x])
        updateLimits(ybounds,[from_y,to_y])
        #above, we get all the variables
        #below, we are assuming the "to" position is the middle of the
        #coordinate space
        ydif = from_y-to_y
        xdif = from_x-to_x
        #next we calculate the angle from the destination node 
        #to the source node
        angl = math.atan2(ydif,xdif)
        #the arrow consists of three added points, one on either side 
        #of the line and one in the middle
        p1x = to_x+headsize*math.cos(angl+headangle) #left side of the arrow
        p1y = to_y+headsize*math.sin(angl+headangle) #left side of the arrow
        p2x = to_x+headsize*math.cos(angl-headangle) #right side of the arrow
        p2y = to_y+headsize*math.sin(angl-headangle) #right side of the arrow
        p3x = to_x+headsize*.7*math.cos(angl) #middle of the arrow
        p3y = to_y+headsize*.7*math.sin(angl) #middle of the arrow
        xs.append([from_x,p3x,p1x,to_x,p2x,p3x]) #'xs' is a list of lists which represent each line from node to node
        ys.append([from_y,p3y,p1y,to_y,p2y,p3y]) #'ys' is the same thing except the y positions
    graph_renderer.edge_renderer.data_source.data['xs'] = xs #this part replaces the lines with the ones made by this function
    graph_renderer.edge_renderer.data_source.data['ys'] = ys
    return xbounds,ybounds

def graphPlot(DG,DGspecies,DGreactions,plot,layout="force",positions=None,posscale = 1.0,layoutfunc=None,iterations=2000,rseed=30):
    """given a directed graph, plot it!
    Inputs:
    DG: a directed graph of type DiGraph
    DGspecies: a directed graph which only contains the species nodes
    DGreactions: a directed graph which only contains the reaction nodes
    plot: a bokeh plot object
    layout: graph layout function. 
                'force' uses fa2 to push nodes apart
                'circle' plots the nodes and reactions in two overlapping circles, with the reactions on the inside of the circle
                'custom' allows user input "layoutfunc". Internally, layoutfunc is passed the three inputs (DG, DGspecies, DGreactions)
                                                        and should output a position dictionary with node {<node number>:(x,y)}

    positions: a dictionary of node names and x,y positions. this gets passed into the layout function
    posscale: multiply the scaling of the plot. This only affects the arrows because the arrows are a hack :("""
    random.seed(rseed)
    if(not PLOT_NETWORK):
        warn("network plotting disabled because some libraries are not found")
        return
    if(layout=="force"):
        #below are parameters for the force directed graph visualization
        forceatlas2 = ForceAtlas2(
                            # Behavior alternatives
                            outboundAttractionDistribution=True,  # Dissuade hubs
                            linLogMode=False,  # NOT IMPLEMENTED
                            adjustSizes=False,  # Prevent overlap (NOT IMPLEMENTED)
                            edgeWeightInfluence=1.0,

                            # Performance
                            jitterTolerance=1.0,  # Tolerance
                            barnesHutOptimize=True,
                            barnesHutTheta=1.2,
                            multiThreaded=False,  # NOT IMPLEMENTED

                            # Tuning
                            scalingRatio=2.4*posscale,
                            strongGravityMode=False,
                            gravity=1.0,

                            # Log
                            verbose=False)

        positions = forceatlas2.forceatlas2_networkx_layout(DG, pos=positions, iterations=iterations) 
    elif(layout == "circle"):
        positions = nx.circular_layout(DGspecies,scale=50*posscale)
        positions.update(nx.circular_layout(DGreactions,scale=35*posscale))
    elif(layout == "custom"):
        positions = layoutfunc(DG,DGspecies,DGreactions)
    reaction_renderer = from_networkx(DGreactions, positions, center=(0, 0))
    species_renderer = from_networkx(DGspecies, positions, center=(0, 0))
    edges_renderer = from_networkx(DG, positions, center=(0, 0))

    #edges
    edges_renderer.node_renderer.glyph = Circle(size=12,line_alpha=0,fill_alpha=0, fill_color="color")
    edges_renderer.edge_renderer.glyph = MultiLine( line_alpha=0.2, line_width=4,line_join="round")
    edges_renderer.edge_renderer.selection_glyph = MultiLine(line_color=Spectral4[2], line_width=5,line_join="round")
    edges_renderer.edge_renderer.hover_glyph = MultiLine(line_color=Spectral4[1], line_width=5,line_join="round")
    xbounds,ybounds = makeArrows2(edges_renderer,DG,positions,headsize=5) #make the arrows!
    
    #we want to find the middle of the graph and plot a square that is 1:1 aspect ratio
    
    #find the midpoint of the graph
    xmid = statistics.mean(xbounds)
    ymid = statistics.mean(ybounds)
    #now, subtract the middle from the edges
    xmiddlized = [a-xmid for a in xbounds]
    ymiddlized = [a-ymid for a in ybounds]
    #now, find the biggest dimension
    absdim = max([abs(a) for a in xmiddlized+ymiddlized])
    xlim = [xmid-absdim*1.05,xmid + absdim*1.05]
    ylim = [ymid-absdim*1.05,ymid + absdim*1.05]
    #now set it on the plot!
    plot.x_range = Range1d(xlim[0],xlim[1])
    plot.y_range = Range1d(ylim[0],ylim[1])

    #reactions
    reaction_renderer.node_renderer.glyph = Square(size=8, fill_color=Spectral4[0])
    reaction_renderer.node_renderer.selection_glyph = Square(size=8, fill_color=Spectral4[2])
    reaction_renderer.node_renderer.hover_glyph = Square(size=8, fill_color=Spectral4[1])

    #nodes
    species_renderer.node_renderer.glyph = Circle(size=12, fill_color="color")
    species_renderer.node_renderer.selection_glyph = Circle(size=15, fill_color=Spectral4[2])
    species_renderer.node_renderer.hover_glyph = Circle(size=15, fill_color=Spectral4[1])
    
    #this part adds the interactive elements that make it so that the lines are highlighted 
    #when you mouse over and click
    edge_hover_tool = HoverTool(tooltips= None,renderers=[edges_renderer])
    species_hover_tool = HoverTool(tooltips=[("name", "@species"), ("type", "@type")],\
                                        renderers=[species_renderer],attachment="right")
    rxn_hover_tool = HoverTool(tooltips=[("reaction", "@species"), ("type", "@type"),("k_f","@k"),("k_r","@k_r")],\
                                        renderers=[reaction_renderer],attachment="right")
    
    plot.add_tools(edge_hover_tool,species_hover_tool,rxn_hover_tool, TapTool(), BoxSelectTool(),PanTool(),WheelZoomTool())

    edges_renderer.selection_policy = NodesAndLinkedEdges()
    edges_renderer.inspection_policy = EdgesAndLinkedNodes()

    plot.renderers.append(edges_renderer)
    plot.renderers.append(reaction_renderer)
    plot.renderers.append(species_renderer)

def generate_networkx_graph(CRN,useweights=False,use_pretty_print=False,pp_show_material=True,
                                                    pp_show_rates=True,pp_show_attributes=True,
                                                colordict=None):
    """generates a networkx DiGraph object that represents the CRN.
    input:
    ==========================
    CRN: a CRN from mixture.get_model() for example
    useweights: this will attempt to represent the reaction rates by the length of edges.
                short edges are fast rates. It doesn't look very good usually
    use_pretty_print: this uses the "pretty print" function to represent reactions and nodes a bit cleaner
    the next three parameters are pretty_print parameters
        pp_show_material: default false because this is listed in "type"
        pp_show_rates: default true because this is useful information
        pp_show_attributes
    colordict: a dictionary containing which node types are what color based upon the following keywords:
        Keywords are chosen to match species.material_type
            {"complex": "cyan",
            "protein": "green",
            "dna": "grey",
            "rna": "orange",
            "ligand": "pink",
            "phosphate": "yellow",
            "nothing":"purple"}

    When using a custom colordict, the following attributes will be checked to find colors with the first keys taking precedence:
        repr(species): "color"
        species.name: "color"
        (species.material_type, tuple(species.attributes)): "color"
        species.material_type: "color"
        tuple(species.attributes): "color"

    output:
    ==================
    CRNgraph: the DiGraph object containing all nodes and edges
    CRNspeciesonly: a DiGraph object with only species
    CRNreactionsonly: a DiGraph object with only reactions
    """
    if(not PLOT_NETWORK):
        warn("network plotting disabled because some libraries are not found")
        return None,None,None
    if not colordict:
        colordict = {"complex":"cyan","protein":"green",
                     "dna":"grey","rna":"orange",
                     "ligand":"pink","phosphate":"yellow","nothing":"purple"}
    CRNgraph = nx.DiGraph()
    allnodenum = 1 #every node has an index
    #this starts at 1 because "nothing" is node 0
    nodedict = {} #this is so that we can write out the reactions in
                #the reaction "species" field
                #it has {species:index}
    rxnlist = [] #list of numbers corresponding to only reaction nodes
    #sometimes reactions have no products. I want this to be represented in the graph with this
    #"nothing" node. However, usually we are making degradation reactions which yield the
    #degradation enzyme, so then it doesn't go to nothing. This means actually this node
    #isn't use for anything. But i think it's good to have just in case.
    defaultcolor = "grey"
    nodedict["nothing"]=0
    CRNgraph.add_node(0)
    CRNgraph.nodes[0]["type"]="nothing"
    CRNgraph.nodes[0]["species"]="nothing"
    if("nothing" in colordict):
        CRNgraph.nodes[0]["color"]=colordict["nothing"]
    for species in CRN.species:
        #add all species first

        if repr(species) in colordict:
            mycol = colordict[repr(species)]
        elif species.name in colordict:
            mycol = colordict[species.name]
        elif (species.material_type, tuple(species.attributes)) in colordict:
            mycol = colordict[(species.material_type, tuple(species.attributes))]
        elif(species.material_type in colordict):
            mycol = colordict[species.material_type]
        elif tuple(species.attributes) in colordict:
            mycol = colordict[tuple(species.attributes)]
        else:
            mycol = defaultcolor

        nodedict[species]=allnodenum
        CRNgraph.add_node(allnodenum)
        CRNgraph.nodes[allnodenum]["type"]=str(species.material_type)
        if(not use_pretty_print):
            CRNgraph.nodes[allnodenum]["species"]=str(species)
        else:
            spectxt = species.pretty_print(pp_show_material)
            CRNgraph.nodes[allnodenum]["species"]=spectxt
        CRNgraph.nodes[allnodenum]["color"]=mycol
        allnodenum +=1
    #reactions follow, allnodenum is not reset between these two loops
    for rxn in CRN.reactions:
        CRNgraph.add_node(allnodenum)
        CRNgraph.nodes[allnodenum]["type"] = str(rxn.propensity_type)
        if isinstance(rxn.propensity_type, MassAction):
            CRNgraph.nodes[allnodenum]["k"] = str(rxn.propensity_type.k_forward)
            CRNgraph.nodes[allnodenum]["k_r"] = str(rxn.propensity_type.k_reverse)
        else:
            CRNgraph.nodes[allnodenum]["k"] = str(rxn.propensity_type.k)
            CRNgraph.nodes[allnodenum]["k_r"] = ''

        default_color = "blue"
        #CRNgraph.nodes[allnodenum]
        if isinstance(rxn.propensity_type, MassAction):
            kval = rxn.propensity_type.k_forward
            CRNgraph.nodes[allnodenum]["k"] = str(kval)
        else:
            kval = rxn.k
            CRNgraph.nodes[allnodenum]["k"] = str(rxn.propensity_type.k)

        if(not useweights):
            kval = 1
        if isinstance(rxn.propensity_type, MassAction):
            krev_val = rxn.propensity_type.k_reverse
        else:
            krev_val = None
        if((krev_val is not None) and (not useweights)):
            krev_val = 1
        for reactant in rxn.inputs:
            CRNgraph.add_edge(nodedict[reactant.species],allnodenum,weight=kval)
            if(krev_val is not None):
                #if the k is 0 then the node does not exist, right?
                CRNgraph.add_edge(allnodenum,nodedict[reactant.species],weight=krev_val)
        for product in rxn.outputs:
            CRNgraph.add_edge(allnodenum,nodedict[product.species],weight=kval)
            if(krev_val is not None):
                CRNgraph.add_edge(nodedict[product.species],allnodenum,weight=krev_val)
        if(len(rxn.outputs)==0):
            #this adds an edge to the "nothing" node we made in the beginning
            CRNgraph.add_edge(allnodenum,0,weight=kval)
            if(krev_val is not None):
                CRNgraph.add_edge(0,allnodenum,weight=krev_val)
        elif(len(rxn.inputs)==0):
            #this adds an edge from the "nothing" node we made in the beginning
            CRNgraph.add_edge(0,allnodenum,weight=kval)
            if(krev_val is not None):
                CRNgraph.add_edge(allnodenum,0,weight=krev_val)
        CRNgraph.nodes[allnodenum]["color"]=default_color
        if(not use_pretty_print):
            CRNgraph.nodes[allnodenum]["species"]=str(rxn)
        else:
            rxntxt = rxn.pretty_print(show_material=pp_show_material, show_rates=pp_show_rates, show_attributes=pp_show_attributes)
            CRNgraph.nodes[allnodenum]["species"]=rxntxt #this will show up as "reaction" in the tool tip
        #the name of the reaction is the string representation
        rxnlist += [allnodenum]
        allnodenum +=1
    CRNspeciesonly = CRNgraph.copy()
    CRNspeciesonly.remove_nodes_from(rxnlist)
    CRNreactionsonly = CRNgraph.copy()
    CRNreactionsonly.remove_nodes_from(range(rxnlist[0]))
    return CRNgraph,CRNspeciesonly,CRNreactionsonly

def make_dpl_from_construct(construct,showlabels=None):
    """ This function creats a dictionary suitable for
    input into dnaplotlib for plotting constructs.
    Inputs:
    construct: a DNA_construct object
    showlabels: list of part types to show labels for. For example, [AttachmentSite,Terminator]"""
    #TODO make showlabels more general
    if(showlabels is None):
        showlabels = []
    outdesign = []
    if(HAVE_MATPLOTLIB):
        cmap = cm.Set1(range(len(construct.parts_list)*2))
    pind = 0
    for part in construct.parts_list:
        pcolor = part.color
        pcolor2 = part.color2
        if(HAVE_MATPLOTLIB):
            if(type(pcolor)==int):
                c1 = cmap[pcolor][:-1]
            else:
                c1 = cmap[pind][:-1]
            if(type(pcolor2)==int):
                c2 = cmap[pcolor2][:-1]
            else:
                c2 = cmap[random.choice(list(range(len(construct.parts_list))))][:-1]
        showlabel = False
        if(type(part) in showlabels):
            showlabel = True
        outdesign+=make_dpl_from_part(part,direction = part.direction=="forward",\
                        color=c1,color2 =c2 ,showlabel=showlabel)
        pind+=1
    return outdesign
def make_dpl_from_part(part,direction=None,color=None,color2=None,showlabel=False):
    """ This function creats a dictionary suitable for
    input into dnaplotlib for plotting constructs.
    Inputs:
    part: a DNA_part object
    direction: True for forward, False for reverse. If you leave it as None, it will take from the DNA_part object
    color: this is the color of the part. Tuple with relative rgb values. if the DNA_part has a defined color it will take that first before
                looking at this variable
    color2: this is the secondary color of the part. Only relevant for RecombinaseSite2 components. Basically the
            same idea as color, above
    showlabel: if True, the label of this part will be shown."""
    regs = []
    if(direction is None and part.direction is not None):
        direction = part.direction=="forward"
    elif(direction is None):
        direction = True
    if(type(part.color) is not int):
        color = part.color
    elif(color is not None):
        part.color = color
    if(type(part.color2) is not int):
        color2 = part.color2
    elif(color2 is not None):
        part.color2 = color2
    dpl_type = "UserDefined" #this is the default part type
    if(hasattr(part,"dpl_type")):
        part_dpl = part.dpl_type
    else:
        part_dpl = None

    if(isinstance(part,Promoter)):
        dpl_type = "Promoter"
        if(hasattr(part,"regulators")):
            regs = part.regulators
    elif(isinstance(part,RBS)):
        dpl_type = "RBS"
    elif(isinstance(part,CDS)):
        dpl_type = "CDS"
    elif(isinstance(part,Protein)):
        dpl_type = "CDS"
    elif(isinstance(part,Terminator)):
        dpl_type = "Terminator"
    elif(isinstance(part,AttachmentSite)):
        if(part.site_type == "attP" or part.site_type == "attB"):
            dpl_type = "RecombinaseSite"
        elif(part.site_type == "attL" or part.site_type == "attR"):
            dpl_type = "RecombinaseSite2"
    if(part_dpl is not None):
        #parts can have their own pre-set dnaplotlib types
        dpl_type = part_dpl
    outdesign = [{'type':dpl_type,"name":part.name,"fwd":direction,'opts':{'color':color,'color2':color2}}]
    for reg in regs:
        #promoters with regulators have a number of "operator" symbols on them
        outdesign += [{"type":"Operator","name":str(reg),"fwd":direction,'opts':{'color':color,'color2':color2}}]
    if(showlabel):
        outdesign[0]["opts"].update({'label':str(part.name),'label_size':13,'label_y_offset':-8,})
    if(not direction):
        outdesign = outdesign[::-1]
    return outdesign

def plotDesign(design,renderer = None,part_renderers=None,\
                circular=False,title=None):
    """helper function for doing dnaplotlib plots. You need to set the size and min max of the
    plot, and that's what this function does"""
    if(PLOT_DNA):
        if(renderer is None):
            renderer = dpl.DNARenderer(scale = 5,linewidth=3)
        if(part_renderers is None):
            part_renderers = renderer.SBOL_part_renderers()
        fig = plt.figure(figsize=(len(design)*.75,1.1))
        ax = fig.add_axes([0,0,1,1])
        start,end = renderer.renderDNA(ax,design,part_renderers,circular=circular)
        ax.axis('off')
        if title is not None:
            ax.set_title(title)
        addedsize=1
        ax.set_xlim([start-addedsize,end+addedsize])
        ax.set_ylim([-15,15])
        plt.show()
    else:
        warn("plotting DNA has been disabled because you don't have DNAplotlib")

def plotConstruct(DNA_construct_obj,dna_renderer=None,\
                                    rna_renderer=None,\
                                    plot_rnas=False,debug=False,showlabels = None,plot_dna_test=True):
    """helper function for making dnaplotlib plots of a DNA_construct object. Plots the
    DNAs and the RNAs that come from that DNA, using DNA_construct.explore_txtl"""
    #TODO: make the label showing more general
    if(showlabels is None):
        showlabels = []
    if(PLOT_DNA and plot_dna_test):
        if(dna_renderer is None):
            dna_renderer=dpl.DNARenderer(scale = 5,linewidth=3)
        if(rna_renderer is None):
            rna_renderer=dpl.DNARenderer(scale = 5,linewidth=3,linecolor=(1,0,0))

    design = make_dpl_from_construct(DNA_construct_obj,showlabels=showlabels)
    circular=DNA_construct_obj.circular
    if(PLOT_DNA and plot_dna_test):
        plotDesign(design,circular=circular,title=DNA_construct_obj.get_species())
        if(plot_rnas):
            rnas,proteins = DNA_construct_obj.explore_txtl()
            for promoter in rnas:
                rnadesign = make_dpl_from_construct(rnas[promoter],showlabels=showlabels)
                rnacolor = rna_renderer.linecolor
                for part in rnadesign:
                    if("edgecolor" not in part['opts']):
                        part['opts'].update({'edgecolor':rnacolor})
                plotDesign(rnadesign,renderer=rna_renderer,title=rnas[promoter].get_species())
    else:
        print(DNA_construct_obj.show())<|MERGE_RESOLUTION|>--- conflicted
+++ resolved
@@ -24,13 +24,9 @@
 
 HAVE_MATPLOTLIB = False
 try:
-<<<<<<< HEAD
-    from matplotlib import cm
-    import matplotlib.pyplot as plt
-=======
     import matplotlib.pyplot as plt
     from matplotlib import cm
->>>>>>> 4ac17400
+
     HAVE_MATPLOTLIB = True
 except ModuleNotFoundError:
     pass
