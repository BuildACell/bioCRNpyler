# plotting.py - plotting utilities
# ASS, 21 Apr 2020
#
# This file contains some utility functions for plotting CRNs
#
# Copyright (c) 2018, Build-A-Cell. All rights reserved.
# See LICENSE file in the project root directory for details.

import math
import random
import statistics
from warnings import warn

from .components_basic import Protein, DNA, RNA
from .dna_part_cds import CDS
<<<<<<< HEAD
from .dna_part_misc import IntegraseSite
=======
from .dna_part_misc import IntegraseSite, Origin, Operator, UserDefined
>>>>>>> 11b77cf2
from .dna_part_promoter import Promoter
from .dna_part_rbs import RBS
from .dna_part_terminator import Terminator
from .propensities import MassAction
from .species import ComplexSpecies, Species
from .polymer import OrderedPolymer
from .dna_construct import Construct
from .utils import member_dictionary_search
import io
import base64

import copy
HAVE_MATPLOTLIB = False
try:
    import matplotlib.pyplot as plt
    from matplotlib import cm

    HAVE_MATPLOTLIB = True
except ModuleNotFoundError:
    pass
PLOT_DNA = False
try:
    import dnaplotlib as dpl
    PLOT_DNA = True
except ModuleNotFoundError:
    pass

if(PLOT_DNA and not HAVE_MATPLOTLIB):
    PLOT_DNA = False

PLOT_NETWORK = False
try:
    import networkx as nx
    from bokeh.models import (BoxSelectTool, Circle, EdgesAndLinkedNodes,
                              HoverTool, MultiLine, NodesAndLinkedEdges,
                              PanTool, Plot, Range1d, Square, TapTool,
                              WheelZoomTool)
    from bokeh.plotting import from_networkx
    from bokeh.palettes import Spectral4
    from bokeh.io import export_svgs, output_notebook
    from fa2 import ForceAtlas2
    PLOT_NETWORK = True
except ModuleNotFoundError:
    pass

empty_set_base64 = 'iVBORw0KGgoAAAANSUhEUgAAADcAAABACAYAAAC+/O8/AAAABGdBTUEAALGPC/xhBQAAAAFzUkdCAK7OHOkAAAAgY0hSTQAAeiYAAICEAAD6AAAAgOgAAHUwAADqYAAAOpgAABdwnLpRPAAAAAlwSFlzAAAOxAAADsQBlSsOGwAAAAZiS0dEAP8A/wD/oL2nkwAAACV0RVh0ZGF0ZTpjcmVhdGUAMjAxOS0wNi0yOVQxMjo0Mjo1MyswODowMLVKQ5EAAAAldEVYdGRhdGU6bW9kaWZ5ADIwMTYtMDQtMjNUMDA6NDA6MjErMDg6MDD8dsOAAAAAVHRFWHRzdmc6YmFzZS11cmkAZmlsZTovLy9ob21lL2RiL3N2Z19pbmZvL3N2Zy85My8xNy85MzE3YzE3MDc3MWRkYjhkMjA1ZGI0ZDQyMDBkZTA5MS5zdmcgfPYlAAAJH0lEQVRoQ92bV2gVzxfHJ5ZEY6zR2LEm1mhiLCSiokLsqGB50DwIPojlxUIUjQjBrsResSIW7BVEUESCsUWwEhuxxxZ7L/Ob7+TsvXd3z957k7v5Q/4fOGZ298yce3Z3zs6cGcOkQvwfMHHiRBETEyPmzZtHZxRwrqyzZcsWPCAtffv2lc+ePdPny7xzFy5ckFFRUR7nIG3btpUfPnyQZfq1fPXqlWjatKn48eMHnfGSmJgoyqxzX79+1X3s27dvdMaMenKl49z79+/Fw4cPxa9fv8T9+/dFQUGBNvbz509RqVIlUb16dVG/fn0RFxcnKlSoIGJjY/W54pCcnCxycnLoyEvlypXFkSNHRGpqqnpBXWT37t1yzpw5ulOjH4SFhXn6ASe4XrVqVdmvXz+ZkZEhDx48SC35Z/bs2Wx7EFwzCNm5wsJCuXLlStmhQwcZHh7OGgxW1F2X8fHxctu2bVI9dbJgZtWqVWxdCG6qLyV2TnViuWPHDqleM9ZQqBIdHS2PHz8u//79SxalPHDgAKsLUYGFtLyUyLkTJ07oO8wZcVu6d+8ur127Jm/fvs1eh1SrVk3m5+fTr/NSbOfWrFnDGnASFTB0v0IfhKAcGRkZsD/6Cuo1btyYvYZXedeuXfTrzAQdLRHpVGcVy5cvpzPONGrUSHTq1EkkJCSIlJQUUatWLfHv3z99TTmFGyqePHkibty4oeXKlSvi5cuX+npxWbRokUhPT6cjC3AuEOpbIgcNGmS7a1Zp37693Ldvn3z+/LlUzlBt/0BPOSr37Nkj27Rpw7brJDNmzKBWeAI69/v3bzlgwAC2cUMw3EHnd4PDhw/r9jg7vpKWlkY1nAno3OTJk9nGDcH3qTRo2bIla8+QadOmkaYzfp3buHEj2zBEjTDkzp07SdNdEB2tg2FOtm7dSjV4HJ07e/asDrFco4h2Dx48IE13UYFFNmnShLVrlTp16kgVjKimHdY5FRn1kIhrsGLFiqTlPggsLVq0YO06yYgRI6i2HdY5pyEOvk25ubmk5S4Y8QwePJi1C0FkVINr9tqGDRuoFTM25969e+fYmTGGLC2mTJnC2oTAaaC+aex1jJa+f/+udXyxObd582a2gWHDhsk/f/6QlrusW7eOtQnp3bu3/PTpk9Z7+/at7NatG6uHVIMVm3MYHlkr4nU4f/48abgLPvpWe4Z07txZO+QLxrUIaFZdDM+smJxDCLZWgowaNYo03CU7O1vWrFmTtYmb7BSRBw4cyNYxEkMGJucQebhKd+7cIQ33wA/3N7NQs2nStIObwtUZO3YsaRRhco4Lw7169aKr7tK1a1ebLUOWLl1KWs7ExcXZ6uGcLx7nTp06JatUqWKrgAmp2zi9VpBghlVg2bJltrpq9iEvX75MGj7OOeUl1JSENNwBP56zAxk/fjxpBSYnJ4dtY+7cuaTh49ykSZNsipjCuMmmTZtkuXLlbHYgycnJsqCggDQD8/HjR9mwYUNbO1OnTiUNKcupEzoH+PTpUxRNREdHUyl0rl69KtQowzNp9QXpvUOHDom6devSmcCoca9o0KABHXlREVOoaZoua+fUR1Jnb62oeRWVQqdLly5C3W06MnPp0iVRr149OgoeNXCmkpfCwkLx5csXXdbOIYmqhl36hC/FuZP+QGrBCTxRpCRKQqtWrajkBc7hTQTaOWSGuXw7ssOhoIZrYujQoXRkJzMzUyQlJdFR8VEfeip5wWsPu0A7p/qeFivly5enUsnAWtmxY8foyMzo0aPFzJkz6cg98JaooKXL+t/w8HARERGhT/hivLslAa/b/Pnz6cgMAsjevXv131DgFkHgh5pz6rJ2rkaNGmxkRKApCVigQADhwJ01olmo5OXlUckL/IiKitJl7RxWWLhodevWLSoFD0IxVmA4YLgkbTrx5s0bKnnBKo/pycFTJFKtcJX9AceGDx9OR2bQf7Oyslz7vCAiYmnMivqwewJhUc9TqKkHlbyo2YBQo3c6CgwCBPoaR0ZGhkhLS6Oj0Ll7967Iz8+nIy+mdT49TlFgbYxbsVEjB9LwD4Y91rqGjBw5krTcY+3atTY7Knbo6ZCBxznQrFkzWwWM4AOxYMECWz1DSmvKlJCQYLMVGxtLV4swOde/f39bBQhSbk74WzNTEVM+fvyYNN0DuUrOnvp2kkYRJudOnz7NVnLKy9+8edNx8TEmJkZev36dNN0FySrOpuqHpFGEyTnAVapdu7Yts4vMcGJiIqsPCbavFhc8AC7VjpVYKzbn1q9fb6sIGTNmDGkUzaX69OnD6kGw8F8aIHHrtOKElKQVm3N4Ik6rmEbKwSnVDklPT9c6pQFyK5xNJJGx8cCKzTmwcOFCthGsm/kL+ejQvgv0bnLmzBnWJmTFihWkZYZ1DvumevTowTbkJAjDWFEtLTibkNTUVP26crDOAaxwYrGea9AqeC0+f/5MNd0FiWKn34FsHZ6oE47OATVlYRv1FayRuZ0hM8DiIqIgZxeCnRX+8OsccPqwG5KSkkKa7oJtVpw9Q8aNG0eazgR0LphdDEjLufX08JohpcjZMQQbb5z6mS9+nZs+fTrbuJMgCOHjDcPBRk1s1UAY379/v17V4dr1FYxVEfCCwXGTzeLFi0uc4+jYsaNo3bq16Nmzp4iPj9fzK5jBnE45rWfjmI/l5uaKixcv6o029+7do9rOTJgwQSxZsoRNDLHAOSsYYWDbES5bJZhdBr6CsSeWo7B5AMtVKEMiIiJYfSdZvXo1/brgsTmHbxUWFDgDEITmkydPsqns0hAMHI4ePUq/rnjYnMPWPs4IBNMbA7z3WCMv7hMIVvDEt2/frrdmlRSTc/7GjFlZWaRlBmNR1Tdd26KISImFfWw8CBWPc5mZmawxyKxZs0jLP5hRYEsFHA12dAO9pKQkvYSGVSA30dHy3LlzYsiQIZ4cuy/YUpidnU1HwYHEDTJTyJ4hCr548UKovqwjJdJuyLRhhQYbt5HuwzGXfQuVMMzNnHaGR0ZGitevXws1hqMzoaHuo99FEbcpp772VDSDb9OjR49ccwz8Lx3TYNjUvHlzUz/Atwz/jaSsowNKXl6ebNeuncc5bspeFjENv5AKx5qBinp0piwjxH8G5Zz6mESqhwAAAABJRU5ErkJggg=='

def updateLimits(limits, xvalues):
    for value in xvalues:
        if(value < limits[0]):
            limits[0] = value
        if(value > limits[1]):
            limits[1] = value
    return limits


def makeArrows2(graph_renderer, graph, positions, headsize=3, headangle=math.pi/6):
    """this function draws an arrow shape at the end of graph lines"""
    xs, ys = [], []
    xbounds = [0, 0]
    ybounds = [0, 0]
    for edge in graph.edges:
        # iterate through all the edges
        from_node = edge[0]
        to_node = edge[1]
        from_x = positions[from_node][0]
        from_y = positions[from_node][1]
        to_x = positions[to_node][0]
        to_y = positions[to_node][1]
        updateLimits(xbounds, [from_x, to_x])
        updateLimits(ybounds, [from_y, to_y])
        # above, we get all the variables
        # below, we are assuming the "to" position is the middle of the
        # coordinate space
        ydif = from_y-to_y
        xdif = from_x-to_x
        # next we calculate the angle from the destination node
        # to the source node
        angl = math.atan2(ydif, xdif)
        # the arrow consists of three added points, one on either side
        # of the line and one in the middle
        p1x = to_x+headsize*math.cos(angl+headangle)  # left side of the arrow
        p1y = to_y+headsize*math.sin(angl+headangle)  # left side of the arrow
        p2x = to_x+headsize*math.cos(angl-headangle)  # right side of the arrow
        p2y = to_y+headsize*math.sin(angl-headangle)  # right side of the arrow
        p3x = to_x+headsize*.7*math.cos(angl)  # middle of the arrow
        p3y = to_y+headsize*.7*math.sin(angl)  # middle of the arrow
        # 'xs' is a list of lists which represent each line from node to node
        xs.append([from_x, p3x, p1x, to_x, p2x, p3x])
        # 'ys' is the same thing except the y positions
        ys.append([from_y, p3y, p1y, to_y, p2y, p3y])
    # this part replaces the lines with the ones made by this function
    graph_renderer.edge_renderer.data_source.data['xs'] = xs
    graph_renderer.edge_renderer.data_source.data['ys'] = ys
    return xbounds, ybounds
<<<<<<< HEAD


def graphPlot(DG, DGspecies, DGreactions, plot, layout="force", positions=None, posscale=1.0, layoutfunc=None, iterations=2000, rseed=30):
=======


def graphPlot(DG,DGspecies,DGreactions,plot,layout="force",positions=None,\
                        posscale = 1.0,layoutfunc=None,iterations=2000,rseed=30,show_species_images=False):
>>>>>>> 11b77cf2
    """given a directed graph, plot it!
    Inputs:
    DG: a directed graph of type DiGraph
    DGspecies: a directed graph which only contains the species nodes
    DGreactions: a directed graph which only contains the reaction nodes
    plot: a bokeh plot object
    layout: graph layout function. 
                'force' uses fa2 to push nodes apart
                'circle' plots the nodes and reactions in two overlapping circles, with the reactions on the inside of the circle
                'custom' allows user input "layoutfunc". Internally, layoutfunc is passed the three inputs (DG, DGspecies, DGreactions)
                                                        and should output a position dictionary with node {<node number>:(x,y)}

    positions: a dictionary of node names and x,y positions. this gets passed into the layout function
    posscale: multiply the scaling of the plot. This only affects the arrows because the arrows are a hack :("""
    random.seed(rseed)
    if(not PLOT_NETWORK):
        warn("network plotting disabled because some libraries are not found")
        return
    if(layout == "force"):
        # below are parameters for the force directed graph visualization
        forceatlas2 = ForceAtlas2(
            # Behavior alternatives
            outboundAttractionDistribution=True,  # Dissuade hubs
            linLogMode=False,  # NOT IMPLEMENTED
            # Prevent overlap (NOT IMPLEMENTED)
            adjustSizes=False,
            edgeWeightInfluence=1.0,

            # Performance
            jitterTolerance=1.0,  # Tolerance
            barnesHutOptimize=True,
            barnesHutTheta=1.2,
            multiThreaded=False,  # NOT IMPLEMENTED

            # Tuning
            scalingRatio=2.4*posscale,
            strongGravityMode=False,
            gravity=1.0,

            # Log
            verbose=False)

        positions = forceatlas2.forceatlas2_networkx_layout(
            DG, pos=positions, iterations=iterations)
    elif(layout == "circle"):
        positions = nx.circular_layout(DGspecies, scale=50*posscale)
        positions.update(nx.circular_layout(DGreactions, scale=35*posscale))
    elif(layout == "custom"):
        positions = layoutfunc(DG, DGspecies, DGreactions)
    reaction_renderer = from_networkx(DGreactions, positions, center=(0, 0))
    species_renderer = from_networkx(DGspecies, positions, center=(0, 0))
    edges_renderer = from_networkx(DG, positions, center=(0, 0))

    # edges
    edges_renderer.node_renderer.glyph = Circle(
        size=12, line_alpha=0, fill_alpha=0, fill_color="color")
    edges_renderer.edge_renderer.glyph = MultiLine(
        line_alpha=0.2, line_width=4, line_join="round")
    edges_renderer.edge_renderer.selection_glyph = MultiLine(
        line_color=Spectral4[2], line_width=5, line_join="round")
    edges_renderer.edge_renderer.hover_glyph = MultiLine(
        line_color=Spectral4[1], line_width=5, line_join="round")
    xbounds, ybounds = makeArrows2(
        edges_renderer, DG, positions, headsize=5)  # make the arrows!

    # we want to find the middle of the graph and plot a square that is 1:1 aspect ratio

    # find the midpoint of the graph
    xmid = statistics.mean(xbounds)
    ymid = statistics.mean(ybounds)
    # now, subtract the middle from the edges
    xmiddlized = [a-xmid for a in xbounds]
    ymiddlized = [a-ymid for a in ybounds]
    # now, find the biggest dimension
    absdim = max([abs(a) for a in xmiddlized+ymiddlized])
    xlim = [xmid-absdim*1.05, xmid + absdim*1.05]
    ylim = [ymid-absdim*1.05, ymid + absdim*1.05]
    # now set it on the plot!
    plot.x_range = Range1d(xlim[0], xlim[1])
    plot.y_range = Range1d(ylim[0], ylim[1])

    # reactions
    reaction_renderer.node_renderer.glyph = Square(
        size=8, fill_color="color")
    reaction_renderer.node_renderer.selection_glyph = Square(
        size=8, fill_color=Spectral4[2])
    reaction_renderer.node_renderer.hover_glyph = Square(
        size=8, fill_color=Spectral4[1])

    # nodes
    species_renderer.node_renderer.glyph = Circle(size=12, fill_color="color")
<<<<<<< HEAD
    species_renderer.node_renderer.selection_glyph = Circle(
        size=15, fill_color=Spectral4[2])
    species_renderer.node_renderer.hover_glyph = Circle(
        size=15, fill_color=Spectral4[1])

    # this part adds the interactive elements that make it so that the lines are highlighted
    # when you mouse over and click
    edge_hover_tool = HoverTool(tooltips=None, renderers=[edges_renderer])
    species_hover_tool = HoverTool(tooltips=[("name", "@species"), ("type", "@type")],
                                   renderers=[species_renderer], attachment="right")
    rxn_hover_tool = HoverTool(tooltips=[("reaction", "@species"), ("type", "@type"), ("k_f", "@k"), ("k_r", "@k_r")],
                               renderers=[reaction_renderer], attachment="right")

    plot.add_tools(edge_hover_tool, species_hover_tool, rxn_hover_tool,
                   TapTool(), BoxSelectTool(), PanTool(), WheelZoomTool())
=======
    species_renderer.node_renderer.selection_glyph = Circle(size=15, fill_color=Spectral4[2])
    species_renderer.node_renderer.hover_glyph = Circle(size=15, fill_color=Spectral4[1])
    
    #this part adds the interactive elements that make it so that the lines are highlighted 
    #when you mouse over and click
    edge_hover_tool = HoverTool(tooltips= None,renderers=[edges_renderer])
    if( not show_species_images):
        species_hover_tool = HoverTool(tooltips=[("name", "@species"), ("type", "@type")],\
                                        renderers=[species_renderer],attachment="right")
    else:
        species_hover_tool = HoverTool(tooltips='<div><div> <img src="data:image/png;base64,@image" style="float: left; margin: 0px 0px 0px 0px;"></img></div></div>',\
                                        renderers=[species_renderer],attachment="right")
    rxn_hover_tool = HoverTool(tooltips=[("reaction", "@species"), ("type", "@type"),("k_f","@k"),("k_r","@k_r")],\
                                        renderers=[reaction_renderer],attachment="right")
    
    plot.add_tools(edge_hover_tool,species_hover_tool,rxn_hover_tool, TapTool(), BoxSelectTool(),PanTool(),WheelZoomTool())
>>>>>>> 11b77cf2

    edges_renderer.selection_policy = NodesAndLinkedEdges()
    edges_renderer.inspection_policy = EdgesAndLinkedNodes()

    plot.renderers.append(edges_renderer)
    plot.renderers.append(reaction_renderer)
    plot.renderers.append(species_renderer)

<<<<<<< HEAD

def generate_networkx_graph(CRN, useweights=False, use_pretty_print=False, pp_show_material=True,
                            pp_show_rates=True, pp_show_attributes=True,
                            pp_show_compartments=True,
                            colordict=None):
=======
def generate_networkx_graph(CRN,useweights=False,use_pretty_print=False,pp_show_material=True,
                                                    pp_show_rates=True,pp_show_attributes=True, 
                                                    pp_show_compartments=True,
                                                colordict=None,imagedict = None):
>>>>>>> 11b77cf2
    """generates a networkx DiGraph object that represents the CRN.
    input:
    ==========================
    CRN: a CRN from mixture.get_model() for example
    useweights: this will attempt to represent the reaction rates by the length of edges.
                short edges are fast rates. It doesn't look very good usually
    use_pretty_print: this uses the "pretty print" function to represent reactions and nodes a bit cleaner
    the next three parameters are pretty_print parameters
        pp_show_material: default false because this is listed in "type"
        pp_show_rates: default true because this is useful information
        pp_show_attributes
    colordict: a dictionary containing which node types are what color based upon the following keywords:
        Keywords are chosen to match species.material_type
            {"complex": "cyan",
            "protein": "green",
            "dna": "grey",
            "rna": "orange",
            "ligand": "pink",
            "phosphate": "yellow",
            "nothing":"purple"}

    When using a custom colordict, the following attributes will be checked to find colors with the first keys taking precedence:
        repr(species): "color"
        species.name: "color"
        (species.material_type, tuple(species.attributes)): "color"
        species.material_type: "color"
        tuple(species.attributes): "color"

    imagedict is a dictionary which contains species and their corresponding image representations.
    This is the output generated by CRNPlotter.renderMixture()

    output:
    ==================
    CRNgraph: the DiGraph object containing all nodes and edges
    CRNspeciesonly: a DiGraph object with only species
    CRNreactionsonly: a DiGraph object with only reactions
    """
    if(not PLOT_NETWORK):
        warn("network plotting disabled because some libraries are not found")
        return None, None, None
<<<<<<< HEAD
    if not colordict:
=======
    if (colordict is None):
>>>>>>> 11b77cf2
        colordict = {"complex": "cyan", "protein": "green",
                     "dna": "grey", "rna": "orange",
                     "ligand": "pink", "phosphate": "yellow", "nothing": "purple"}
    CRNgraph = nx.DiGraph()
    allnodenum = 1  # every node has an index
    # this starts at 1 because "nothing" is node 0
    nodedict = {}  # this is so that we can write out the reactions in
    # the reaction "species" field
    # it has {species:index}
    rxnlist = []  # list of numbers corresponding to only reaction nodes
    # sometimes reactions have no products. I want this to be represented in the graph with this
    # "nothing" node. However, usually we are making degradation reactions which yield the
    # degradation enzyme, so then it doesn't go to nothing. This means actually this node
    # isn't use for anything. But i think it's good to have just in case.
<<<<<<< HEAD
=======
    
>>>>>>> 11b77cf2
    default_species_color = "grey"
    default_reaction_color = "cornflowerblue"
    nodedict["nothing"] = 0
    CRNgraph.add_node(0)
    CRNgraph.nodes[0]["type"] = "nothing"
    CRNgraph.nodes[0]["species"] = "nothing"
<<<<<<< HEAD
=======
    CRNgraph.nodes[0]["image"] = empty_set_base64
>>>>>>> 11b77cf2
    if("nothing" in colordict):
        CRNgraph.nodes[0]["color"] = colordict["nothing"]
    for species in CRN.species:
        # add all species first
<<<<<<< HEAD

        if repr(species) in colordict:
            species_color = colordict[repr(species)]
        elif species.name in colordict:
            species_color = colordict[species.name]
        elif (species.material_type, tuple(species.attributes)) in colordict:
            species_color = colordict[(species.material_type,
                               tuple(species.attributes))]
        elif(species.material_type in colordict):
            species_color = colordict[species.material_type]
        elif tuple(species.attributes) in colordict:
            species_color = colordict[tuple(species.attributes)]
        else:
=======
        species_color = member_dictionary_search(species,colordict)
        if(species_color is None):
>>>>>>> 11b77cf2
            species_color = default_species_color

        nodedict[species] = allnodenum
        CRNgraph.add_node(allnodenum)
<<<<<<< HEAD
        CRNgraph.nodes[allnodenum]["type"] = str(species.material_type)
=======
        CRNgraph.nodes[allnodenum]["type"]=str(species.material_type)
        if((imagedict is not None) and (species in imagedict)):
            CRNgraph.nodes[allnodenum]["image"]= imagedict[species].decode()
>>>>>>> 11b77cf2
        if(not use_pretty_print):
            CRNgraph.nodes[allnodenum]["species"] = str(species)
        else:
            spectxt = species.pretty_print(
                show_material=pp_show_material, show_compartment=pp_show_compartments)
            CRNgraph.nodes[allnodenum]["species"] = spectxt
        CRNgraph.nodes[allnodenum]["color"] = species_color
        allnodenum += 1
    # reactions follow, allnodenum is not reset between these two loops
    for rxn in CRN.reactions:
        CRNgraph.add_node(allnodenum)
        CRNgraph.nodes[allnodenum]["type"] = str(rxn.propensity_type)
        if isinstance(rxn.propensity_type, MassAction):
            CRNgraph.nodes[allnodenum]["k"] = str(
                rxn.propensity_type.k_forward)
            CRNgraph.nodes[allnodenum]["k_r"] = str(
                rxn.propensity_type.k_reverse)
        else:
            CRNgraph.nodes[allnodenum]["k"] = str(rxn.propensity_type.k)
            CRNgraph.nodes[allnodenum]["k_r"] = ''

<<<<<<< HEAD
        reaction_color = None
        if repr(rxn) in colordict:
            reaction_color = colordict[repr(rxn)]
        for k,p in rxn.propensity_type.propensity_dict["parameters"].items():
            if(hasattr(p,"search_key")):
                mech_str = repr(p.search_key.mechanism).strip('\'\"')
                partid_str = repr(p.search_key.part_id).strip('\'\"')
                name_str = repr(p.search_key.name).strip('\'\"')
                new_color = reaction_color
                if(name_str in colordict):
                    new_color = colordict[name_str] #name of the mechanism that made the reaction
                if(partid_str in colordict):
                    new_color = colordict[partid_str] #partid used to make the reaction
                if(mech_str in colordict):
                    new_color = colordict[mech_str] #the type of mechanism that made the reaction
                if(reaction_color is not None and reaction_color != new_color):
                        #if you change the color of a reaction, the final color will be unexpected,
                        #so there is a warning that that happened
                        warn(f"reaction color was {reaction_color} but now you want it to be {colordict[name_str]}")
                reaction_color = new_color


=======
        reaction_color = member_dictionary_search(rxn,colordict)
        if(reaction_color is None):
            reaction_color = default_reaction_color
>>>>>>> 11b77cf2
        # CRNgraph.nodes[allnodenum]
        if isinstance(rxn.propensity_type, MassAction):
            kval = rxn.propensity_type.k_forward
            CRNgraph.nodes[allnodenum]["k"] = str(kval)
        else:
            kval = rxn.propensity_type.k
            CRNgraph.nodes[allnodenum]["k"] = str(rxn.propensity_type.k)

        if(not useweights):
            kval = 1
        if isinstance(rxn.propensity_type, MassAction):
            krev_val = rxn.propensity_type.k_reverse
        else:
            krev_val = None
        if((krev_val is not None) and (not useweights)):
            krev_val = 1
        for reactant in rxn.inputs:
            
            CRNgraph.add_edge(nodedict[reactant.species],allnodenum,weight=kval)
            if(krev_val is not None):
                # if the k is 0 then the node does not exist, right?
                CRNgraph.add_edge(
                    allnodenum, nodedict[reactant.species], weight=krev_val)
        for product in rxn.outputs:
            #TODO species cannot find another species in the nodedict????
            CRNgraph.add_edge(allnodenum,nodedict[product.species],weight=kval)
            if(krev_val is not None):
                CRNgraph.add_edge(
                    nodedict[product.species], allnodenum, weight=krev_val)
        if(len(rxn.outputs) == 0):
            # this adds an edge to the "nothing" node we made in the beginning
            CRNgraph.add_edge(allnodenum, 0, weight=kval)
            if(krev_val is not None):
                CRNgraph.add_edge(0, allnodenum, weight=krev_val)
        elif(len(rxn.inputs) == 0):
            # this adds an edge from the "nothing" node we made in the beginning
            CRNgraph.add_edge(0, allnodenum, weight=kval)
            if(krev_val is not None):
                CRNgraph.add_edge(allnodenum, 0, weight=krev_val)
<<<<<<< HEAD
        if(reaction_color is None):
            reaction_color = default_reaction_color
=======
        
>>>>>>> 11b77cf2
        CRNgraph.nodes[allnodenum]["color"] = reaction_color
        if(not use_pretty_print):
            CRNgraph.nodes[allnodenum]["species"] = str(rxn)
        else:
            rxntxt = rxn.pretty_print(
                show_material=pp_show_material, show_rates=pp_show_rates, show_attributes=pp_show_attributes)
            # this will show up as "reaction" in the tool tip
            CRNgraph.nodes[allnodenum]["species"] = rxntxt
        # the name of the reaction is the string representation
        rxnlist += [allnodenum]
        allnodenum += 1
    CRNspeciesonly = CRNgraph.copy()
    CRNspeciesonly.remove_nodes_from(rxnlist)
    CRNreactionsonly = CRNgraph.copy()
    CRNreactionsonly.remove_nodes_from(range(rxnlist[0]))
    return CRNgraph, CRNspeciesonly, CRNreactionsonly


<<<<<<< HEAD
def make_dpl_from_construct(construct, showlabels=None):
    """ This function creats a dictionary suitable for
    input into dnaplotlib for plotting constructs.
    Inputs:
    construct: a DNA_construct object
    showlabels: list of part types to show labels for. For example, [AttachmentSite,Terminator]"""
    # TODO make showlabels more general
    if(showlabels is None):
        showlabels = []
    outdesign = []
    if(HAVE_MATPLOTLIB):
        cmap = cm.Set1(range(len(construct.parts_list)*2+1))
    pind = 0
    for part in construct.parts_list:
        pcolor = part.color
        pcolor2 = part.color2
        if(HAVE_MATPLOTLIB):
            if(type(pcolor) == int):
                c1 = cmap[pcolor][:-1]
            else:
                c1 = cmap[pind][:-1]
            if(type(pcolor2) == int):
                c2 = cmap[pcolor2][:-1]
            else:
                c2 = cmap[random.choice(
                    list(range(len(construct.parts_list))))][:-1]
        showlabel = False
        if(type(part) in showlabels):
            showlabel = True
        outdesign += make_dpl_from_part(part, direction=part.direction == "forward",
                                        color=c1, color2=c2, showlabel=showlabel)
        pind += 1
    return outdesign


def make_dpl_from_part(part, direction=None, color=None, color2=None, showlabel=False):
    """ This function creats a dictionary suitable for
    input into dnaplotlib for plotting constructs.
    Inputs:
    part: a DNA_part object
    direction: True for forward, False for reverse. If you leave it as None, it will take from the DNA_part object
    color: this is the color of the part. Tuple with relative rgb values. if the DNA_part has a defined color it will take that first before
                looking at this variable
    color2: this is the secondary color of the part. Only relevant for RecombinaseSite2 components. Basically the
            same idea as color, above
    showlabel: if True, the label of this part will be shown."""
    regs = []
    if(direction is None and part.direction is not None):
        direction = part.direction == "forward"
    elif(direction is None):
        direction = True
    if(type(part.color) is not int):
        color = part.color
    elif(color is not None):
        part.color = color
    if(type(part.color2) is not int):
        color2 = part.color2
    elif(color2 is not None):
        part.color2 = color2
    dpl_type = "UserDefined"  # this is the default part type
    if(hasattr(part, "dpl_type")):
        part_dpl = part.dpl_type
    else:
        part_dpl = None

    if(isinstance(part, Promoter)):
        dpl_type = "Promoter"
        if(hasattr(part, "regulators")):
            regs = part.regulators
    elif(isinstance(part, RBS)):
        dpl_type = "RBS"
    elif(isinstance(part, CDS)):
        dpl_type = "CDS"
    elif(isinstance(part, Protein)):
        dpl_type = "CDS"
    elif(isinstance(part, Terminator)):
        dpl_type = "Terminator"
    elif(isinstance(part, IntegraseSite)):
        if(part.site_type == "attP" or part.site_type == "attB"):
            dpl_type = "RecombinaseSite"
        elif(part.site_type == "attL" or part.site_type == "attR"):
            dpl_type = "RecombinaseSite2"
    if(part_dpl is not None):
        # parts can have their own pre-set dnaplotlib types
        dpl_type = part_dpl
    outdesign = [{'type': dpl_type, "name": part.name,
                  "fwd": direction, 'opts': {'color': color, 'color2': color2}}]
    for reg in regs:
        # promoters with regulators have a number of "operator" symbols on them
        outdesign += [{"type": "Operator", "name": str(reg), "fwd": direction, 'opts': {
            'color': color, 'color2': color2}}]
    if(showlabel):
        outdesign[0]["opts"].update(
            {'label': str(part.name), 'label_size': 13, 'label_y_offset': -8, })
    if(not direction):
        outdesign = outdesign[::-1]
    return outdesign

def plotDesign(design,renderer = None,part_renderers=None,\
                circular=False,title=None,outfig=None):
    """helper function for doing dnaplotlib plots. You need to set the size and min max of the
    plot, and that's what this function does"""
    if(PLOT_DNA):
        if(renderer is None):
            renderer = dpl.DNARenderer(scale=5, linewidth=3)
        if(part_renderers is None):
            part_renderers = renderer.SBOL_part_renderers()
        fig = plt.figure(figsize=(len(design)*.75, 1.1))
        ax = fig.add_axes([0, 0, 1, 1])
        try:
            start, end = renderer.renderDNA(
                ax, design, part_renderers, circular=circular)
        except TypeError:
            start, end = renderer.renderDNA(ax, design, part_renderers)
        ax.axis('off')
        if title is not None:
            ax.set_title(title)
        addedsize=1
        ax.set_xlim([start-addedsize,end+addedsize])
        ax.set_ylim([-15,15])
        if(outfig is not None):
            fig.savefig(outfig,format='png')
        else:
            plt.show()
    else:
        warn("plotting DNA has been disabled because you don't have DNAplotlib")

def plotConstruct(DNA_construct_obj,dna_renderer=None,\
                                    rna_renderer=None,\
                                    plot_rnas=False,debug=False,showlabels = None,plot_dna_test=True,outfig=None):
    """helper function for making dnaplotlib plots of a DNA_construct object. Plots the
    DNAs and the RNAs that come from that DNA, using DNA_construct.explore_txtl"""
    # TODO: make the label showing more general
    if(showlabels is None):
        showlabels = []
    if(PLOT_DNA and plot_dna_test):
        if(dna_renderer is None):
            dna_renderer = dpl.DNARenderer(scale=5, linewidth=3)
        if(rna_renderer is None):
            rna_renderer=dpl.DNARenderer(scale = 5,linewidth=3,linecolor=(1,0,0))
    
    design = make_dpl_from_construct(DNA_construct_obj,showlabels=showlabels)
    circular=DNA_construct_obj.circular
    if(PLOT_DNA and plot_dna_test):
        plotDesign(design,circular=circular,title=DNA_construct_obj.get_species(),outfig=outfig)
        if(plot_rnas):
            rnas_and_proteins = DNA_construct_obj.enumerate_constructs()
            for component in rnas_and_proteins:
                if(component.get_species().material_type=="rna"):
                    rnadesign = make_dpl_from_construct(component,showlabels=showlabels)
                else:
                    continue
                rnacolor = rna_renderer.linecolor
                for part in rnadesign:
                    if("edgecolor" not in part['opts']):
                        part['opts'].update({'edgecolor':rnacolor})
                plotDesign(rnadesign,renderer=rna_renderer,title=component.get_species())
    else:
        print(DNA_construct_obj)
=======
class CRNPlotter:
    class MultiPart:
        def __init__(self,name,parts_list,bound = None):
            """multiple simple parts which are treated as one"""
            self.name = name
            self.parts_list = parts_list
            self.bound = None
        def get_directed(self,direction,bound=None,non_binder=None):
            """returns a copy of itself with the direction changed to the value of 'direction'.
            In the case of MultiPart it also means reversing the order of the subparts.
            A MultiPart binds to things differently from a normal part. the binding is distributed among
            the subparts. "non_binder" indicates a dpl_type which should not be shown binding to things."""
            if(non_binder is None):
                #by default we assume that promoters that are part of MultiParts don't bind to things
                #that's because MultiPart is currently only used for repressible Promoters with Operators
                non_binder = ["Promoter"]
            new_multipart = copy.deepcopy(self)
            bound_for_distribution = None
            if(bound is not None):
                bound_for_distribution = copy.copy(bound)
            elif(self.bound is not None):
                bound_for_distribution = copy.copy(self.bound)
            if(bound_for_distribution is not None):
                #distribute the "bound" items among the parts contained within the MultiPart
                recursion = 10
                while(len(bound_for_distribution)>0 and recursion > 0):
                    for part in new_multipart.parts_list:
                        if(part.dpl_type not in non_binder):
                            if(part.bound is None):
                                part.bound = [bound_for_distribution.pop(0)]
                            else:
                                part.bound += [bound_for_distribution.pop(0)]
                            if(len(bound_for_distribution) == 0):
                                break
                    recursion -= 1
                if(recursion == 0):
                    #this is likely to happen if everything in the multipart is marked as "non binding"
                    raise ValueError(f"reached maximum recursion when trying to populate multipart {self}")
            #actually changing the direction of each part inside the MultiPart
            new_multipart.parts_list = [a.get_directed(direction) for a in new_multipart.parts_list]
            if(direction=="reverse"):
                new_multipart.parts_list = new_multipart.parts_list[::-1]
                return new_multipart
            else:
                return new_multipart
        def get_dpl(self):
            """dnaplotlib takes these dictionaries as input. So this converts the MultiPart object
            into a list of dictionaries that matplotlib can understand"""
            outlist = []
            for part in self.parts_list:
                outlist+= part.get_dpl()
            return outlist
        def __repr__(self):
            return "MultiPart("+",".join([str(a) for a in self.parts_list])+")"
          
    class SimpleConstruct:
        def __init__(self,name,parts_list,circular=False,material_type="dna",label_size=13,added_opts = None):
            """this is a simplified version of a DNAconstruct which mostly only has information relevant to plotting"""
            self.name = name
            self.parts_list = parts_list
            self.circular = circular
            self.material_type = material_type
            self.label_size = label_size
            if(added_opts is None):
                self.added_opts = {}
        def get_dpl(self):
            """output a list of dictionaries suitable for dnaplotlib"""
            outlist = []
            for part in self.parts_list:
                part_dpl = part.get_dpl()
                for subpart_dpl in part_dpl:
                    subpart_dpl["opts"].update(self.added_opts)
                outlist+= part_dpl
            return outlist
        def get_dpl_binders(self):
            """output a dnaplotlib dictionary list to represent the "binders". 
            Binders are "regulation" arcs modified to draw a SBOL glyph instead of a line. """
            my_dpl_output = self.get_dpl()
            out_regs = []
            for design in my_dpl_output:
                if('make_binders' in design):
                    for binder in design['make_binders']:
                        linecolor = 'blue'
                        if(binder.material_type=='dna'):
                            linecolor = 'black'
                        elif(binder.material_type=='rna'):
                            linecolor = 'red'
                        if(hasattr(binder,"color")):
                            bindcolor = binder.color
                        else:
                            bindcolor = (0.5,0.5,0.5)
                        out_reg = {'type':'Binding', 'from_part':design, 'to_part':design,
                                            'opts':{'label':binder.name,'label_size':self.label_size*.7,\
                                                    'color':linecolor, 'label_x_offset':-1,'y_offset':10,\
                                                    'face_color':bindcolor}
                                  }
                        out_reg['opts'].update(binder.added_opts)
                        out_regs+=[out_reg]
            return out_regs,my_dpl_output
        def renderDNA(self,  dna_renderer,ax=None,plot_backbone=True):
            
            part_renderers = dna_renderer.SBOL_part_renderers()
            reg_renderers = dna_renderer.std_reg_renderers()
            if(ax is None):
                figsize = (1,1)
                #fig,ax = plt.subplots(constrained_layout=True)
                fig = plt.figure(figsize=figsize)
                ax = fig.add_axes([0,0,1,1])
                plt.tight_layout(pad=0.0001)
            
            my_regs,my_designs = self.get_dpl_binders()
            for part in my_designs:
                part['opts'].update({'edgecolor':dna_renderer.linecolor})
            start,end = dna_renderer.renderDNA(ax,my_designs,part_renderers,circular=self.circular,\
                                    regs=my_regs, reg_renderers=reg_renderers,plot_backbone=plot_backbone)
            
            fig = ax.get_figure()
            ax.axis('off')
            ''
            ylimits = [None,None]
            xlimits = [None,None]
            relevant_stuff = ax.patches+ax.texts
            for patch in relevant_stuff:
                bbox = patch.get_window_extent(renderer=fig.canvas.get_renderer())
                if(ylimits == [None,None]):
                    ylimits = [bbox.ymin,bbox.ymax]
                if(bbox.ymax > ylimits[1]):
                    ylimits[1] = bbox.ymax
                if(bbox.ymin < ylimits[0]):
                    ylimits[0] = bbox.ymin
                if(xlimits == [None,None]):
                    xlimits = [bbox.xmin,bbox.xmax]
                if(bbox.xmax > xlimits[1]):
                    xlimits[1] = bbox.xmax
                if(bbox.xmin < xlimits[0]):
                    xlimits[0] = bbox.xmin
            xlimits[0],ylimits[0] = fig.transFigure.inverted().transform((xlimits[0], ylimits[0]))

            xlimits[1],ylimits[1] = fig.transFigure.inverted().transform((xlimits[1], ylimits[1]))
            ax.relim()
            yheight = ylimits[1]-ylimits[0]
            xheight = xlimits[1]-xlimits[0]
            fig.set_size_inches(xheight/24,yheight/24)
            ax.set_aspect('equal')
            ax.autoscale_view()
            return ax
    
    class SimplePart:
        def __init__(self,name,dpl_type,direction='forward',bound=None,color=None,\
                        color2=None,show_label=True,label_size = 13,label_y_offset = -8,added_opts=None,material_type=None):
            """a simple 'part' for the sole purpose of rendering using DNAplotlib"""
            self.name = name
            self.color = color
            self.color2 = color2 
            self.dpl_type = dpl_type #this is a string which dnaplotlib knows about
            self.direction=direction #"forward" or "reverse"
            self.bound = bound #this should be a list of SimpleParts
            if(added_opts is None):
                self.added_opts = {}
            else:
                self.added_opts = added_opts #dictionary of keywords for dnaplotlib
            self.show_label =show_label #if the label should be added to the 'opts' upon output
            self.label_size = label_size #font size of the label
            self.label_y_offset = label_y_offset
            self.material_type = material_type
        def get_directed(self,direction,bound=None):
            copied_part = copy.copy(self)
            copied_part.direction = direction
            if(bound is not None):
                copied_part.bound=bound
            elif(self.bound is not None):
                copied_part.bound = self.bound
            return copied_part
        def get_dpl(self,bound=None):
            direction = True
            if(self.direction == "reverse"):
                direction = False
            dpl_out = {'type':self.dpl_type, 'name':self.name, 'fwd':direction}
            opts = {'color':self.color,'color2':self.color2}
            if(self.show_label):
                opts['label']=self.name
                opts['label_size']=self.label_size
                opts['label_y_offset']=self.label_y_offset
            opts.update(self.added_opts)
            dpl_out['opts']=opts
            if(bound is not None):
                dpl_out['make_binders']=bound
            elif(self.bound is not None):
                dpl_out['make_binders']=self.bound

            return [dpl_out]
        def __repr__(self):
            return "SimplePart("+str(self.name)+"-"+str(self.direction)[0]+")"

    def __init__(self,dna_renderer=None,rna_renderer=None,cmap = "Set3",colordict=None):
        if(dna_renderer is None):
            self.dna_renderer=dpl.DNARenderer(scale = 5,linewidth=3)
        else:
            self.dna_renderer = dna_renderer
        if(rna_renderer is None):
            self.rna_renderer=dpl.DNARenderer(scale = 5,linewidth=3,linecolor=(1,0,0))
        else:
            self.rna_renderer = rna_renderer
        if(colordict is None):
            colordict = {}
        self.colordict = colordict
        if(isinstance(cmap,str)):
            self.cmap = plt.get_cmap(cmap).colors
        elif(isinstance(cmap,list)):
            self.cmap = cmap
        else:
            self.cmap = None
        self.color_counter = 0
        self.clear_dicts()
    def renderMixture(self,mixture,crn = None,rna_renderer=None,dna_renderer=None,store=True,output=None,recursion_depth = 4,compiled_components=None):
        """creates dnaplotlib images for all relevant species in a mixture"""
        if(crn is None):
            mycrn,compiled_components = mixture.compile_crn(return_enumerated_components = True,
                                         initial_concentrations_at_end = True,
                                         copy_objects = False,
                                         add_reaction_species = False,recursion_depth=recursion_depth)
        else:
            mycrn = crn
        if(rna_renderer is None and self.rna_renderer is not None):
            rna_renderer = self.rna_renderer
        else:
            raise ValueError("rna_renderer cannot be None")
        if(dna_renderer is None and self.dna_renderer is not None):
            dna_renderer = self.dna_renderer
        else:
            raise ValueError("dna_renderer cannot be None")
        self.clear_dicts()
        if(compiled_components is None):
            #this only happens if CRN and mixture are both given
            _,compiled_components =  mixture.compile_crn(return_enumerated_components = True,
                                            initial_concentrations_at_end = True,
                                            copy_objects = False,
                                            add_reaction_species = False,recursion_depth=recursion_depth)
        for component in compiled_components:
            if(isinstance(component,Construct)):
                a = self.make_dpls_from_construct(component)
        plt.ioff()
        for species in mycrn.species:
            a = self.make_dpl_from_species(species)
            if(a.material_type is not None):
                plot_bb = True
                if(not isinstance(a,self.SimpleConstruct)):
                    plot_bb = False
                    #if we aren't looking at a construct then don't plot the backbone
                    newcon = self.SimpleConstruct(a.name,[a],material_type=a.material_type)
                else:
                    newcon = a
                
                if(newcon.material_type=='rna'):
                    ax = newcon.renderDNA(rna_renderer,plot_backbone=plot_bb)
                else:
                    ax = newcon.renderDNA(dna_renderer,plot_backbone=plot_bb)
                if(store):
                    #this part converts the matplotlibplot into a base64-encoded image
                    imagestream = io.BytesIO()
                    fig = ax.get_figure()
                    if(output is not None):
                        fig.savefig(output+"_"+str(species).replace("_","").replace("forward","f").replace("reverse","r").replace("part","")+".pdf",bbox_inches='tight')
                    fig.savefig(imagestream,bbox_inches='tight')
                    png_str = base64.b64encode(imagestream.getvalue())
                    self.species_image_dict[species]= png_str
        return self.species_image_dict
    def renderConstruct(self,construct_obj,rna_renderer=None,dna_renderer=None,showlabels=True, render_rna=False):
        if(rna_renderer is None and self.rna_renderer is not None):
            rna_renderer = self.rna_renderer
        else:
            raise ValueError("rna_renderer cannot be None")
        if(dna_renderer is None and self.dna_renderer is not None):
            dna_renderer = self.dna_renderer
        else:
            raise ValueError("dna_renderer cannot be None")
        a = self.make_dpls_from_construct(construct_obj)
        outaxs = [a.renderDNA(dna_renderer)]
        if(render_rna):
            components = construct_obj.enumerate_constructs()
            for component in components:
                if(isinstance(component,RNA)):
                    a = self.make_dpls_from_construct(component)
                    outaxs += [a.renderDNA(rna_renderer)]
        return outaxs
    def clear_dicts(self):
        self.part_dpl_dict = {}
        self.construct_dpl_dict = {}
        self.species_dpl_dict = {}
        self.species_image_dict ={}
    def get_color(self):
        if(self.cmap is not None):
            out_color = self.cmap[self.color_counter]
            self.color_counter+=1
            if(self.color_counter>=len(self.cmap)):
                self.color_counter = 0
            return out_color
        else:
            raise ValueError("No colormap set")
    def make_dpls_from_construct(self,construct,save_in_dict=True):
        if(construct in self.construct_dpl_dict):
            return self.construct_dpl_dict[construct]
        else:
            new_parts_list = []
            for part in construct:
                new_parts_list += [self.make_dpl_from_part(part,save_in_dict=save_in_dict)]
            
            if(isinstance(construct,DNA)):
                mat_type = "dna"
            elif(isinstance(construct,RNA)):
                mat_type = "rna"
            simple_construct = self.SimpleConstruct(name = construct.name,\
                                                    parts_list=new_parts_list,\
                                                    circular=construct.circular,\
                                                    material_type = mat_type)
            if(save_in_dict):
                self.construct_dpl_dict[construct]=simple_construct
            return simple_construct
    
    def make_dpl_from_species(self,species):
        if(species in self.species_dpl_dict):
            return self.species_dpl_dict[species]
        else:
            if(isinstance(species,OrderedPolymer)):
                #we are dealing with a polymer
                polylist = [] #accumulating the list of SimpleParts
                for monomer in species:
                    #going through the monomers
                    removed_monomer = monomer.get_removed()
                    if(removed_monomer in self.species_dpl_dict):
                        #if we already know about this monomer, just use that
                        polylist += [self.species_dpl_dict[removed_monomer].get_directed(monomer.direction)]
                    elif(isinstance(monomer,ComplexSpecies)):
                        #if the monomer is a complex that means we have to make a bound simplepart
                        binders = []
                        base_simplepart = None #we must figure out who the base is. This is how we do that
                        for specie in monomer.get_species(recursive=True):
                            if(isinstance(specie,ComplexSpecies)):
                                continue
                            if(specie.material_type=='part'):
                                #this material type is only made by dna constructs
                                base_simplepart = copy.copy(self.make_dpl_from_species(specie)) #copy it because now we make it bound to stuff
                                #ideally you already ran make_dpl_from_construct and so this will be populated
                            else:
                                binders += [self.make_dpl_from_species(specie)] #other stuff gets added as a binder
                        base_simplepart.bound = binders
                        self.species_dpl_dict[removed_monomer]=base_simplepart
                        polylist += [base_simplepart.get_directed(monomer.direction)]
                    elif(isinstance(monomer,Species)):
                        #in this case we couldnt find the monomer in our dictionary, but it is
                        #at the base level
                        base_simplepart = self.SimplePart(monomer.name,'UserDefined',color=self.get_color()) #new simplepart
                        self.species_dpl_dict[removed_monomer]=base_simplepart #adding it to the dictionary for the future
                        polylist += [base_simplepart.get_directed(monomer.direction)] #add it to the polymer, with a direction
                out_dpl = self.SimpleConstruct(name = species.name,parts_list = polylist,circular=species.circular,material_type = species.material_type)
            elif(isinstance(species,ComplexSpecies)):
                #if we have a complex but it is not a polymer, we just do the "binding" determination of the polymer part
                base_simplepart = None
                binders = []
                for specie in species.species:
                    #i don't really care who is the base of this thing
                    if(base_simplepart is None):
                        base_simplepart = self.make_dpl_from_species(specie)
                    else:
                        binders += [self.make_dpl_from_species(specie)]
                
                out_dpl = base_simplepart.get_directed(None,binders)
            elif(isinstance(species,Species)):
                #this happens if we have another type of species
                dpl_type = 'Origin' #default is 'origin', which is just a circle
                if(species.material_type=='dna'):
                    dpl_type = 'UserDefined'
                elif(species.material_type=='rna'):
                    dpl_type = 'NCRNA'
                out_dpl = self.SimplePart(name = species.name,dpl_type = dpl_type,color=self.get_color(),material_type=species.material_type)
            
            self.species_dpl_dict[species] = out_dpl
            return out_dpl
    def make_dpl_from_part(self,part,set_color=None,save_in_dict=True,set_color2=None):
        removed_part = part.get_removed()
        if(len(self.colordict)>0 and set_color is None):
            search_color = member_dictionary_search(removed_part,self.colordict)
            if(search_color is not None):
                set_color = search_color
        if(removed_part in self.part_dpl_dict):
            return self.part_dpl_dict[removed_part].get_directed(part.direction)
        else:
            dpl_type= "UserDefined"
            needs_color2 = False
            regs = None
            if(isinstance(part,Promoter)):
                dpl_type = "Promoter"
                if(hasattr(part,"regulators")):
                    regs = part.regulators
            elif(isinstance(part,RBS)):
                dpl_type = "RBS"
            elif(isinstance(part,CDS)):
                dpl_type = "CDS"
            elif(isinstance(part,Protein)):
                dpl_type = "CDS"
            elif(isinstance(part,Operator)):
                dpl_type="Operator"
            elif(isinstance(part,Origin)):
                dpl_type = "Origin"
            elif(isinstance(part,UserDefined)):
                if(part.dpl_type is not None):
                    dpl_type = part.dpl_type
            elif(isinstance(part,Terminator)):
                dpl_type = "Terminator"
            elif(isinstance(part,IntegraseSite)):
                if(part.site_type in ["attP","attB"]):
                    dpl_type = "RecombinaseSite"
                elif(part.site_type in ["attL","attR"]):
                    dpl_type = "RecombinaseSite2"
                    needs_color2 = True
                for key_part in self.part_dpl_dict:
                    stored_part = self.part_dpl_dict[key_part]
                    if(isinstance(key_part,IntegraseSite) and \
                        key_part.integrase==part.integrase and \
                            key_part.dinucleotide==part.dinucleotide):
                        types_list = [key_part.site_type,part.site_type]
                        if(types_list in [["attP","attL"],["attL","attR"],["attR","attL"], ["attB","attR"]]):
                            if(set_color2 is None):
                                set_color2 = stored_part.color
                        if(types_list in [["attB","attL"],["attP","attR"],["attL","attB"],\
                                                                                ["attR","attP"]]):
                            if(set_color is None):
                                set_color = stored_part.color
                        elif(types_list in [["attL","attR"],["attR","attL"],\
                                                                ["attL","attP"],["attR","attB"]]):
                            if(set_color is None):
                                set_color = stored_part.color2
                    if(set_color is not None and set_color2 is not None):
                        #we found all the needed colors so give up
                        break
            if(set_color is None):
                color = self.get_color()
            else:
                color = set_color
            color2 = None
            if(set_color2 is not None):
                color2 = set_color2
            elif(set_color2 is None and needs_color2):
                color2 = self.get_color()
            
            
            outpart = self.SimplePart(name=part.name,\
                                      dpl_type=dpl_type,
                                      color=color,
                                      color2=color2)
            if(regs is not None):
                regparts = []
                for reg in regs:
                    regpart = self.SimplePart(name=reg,dpl_type="Operator",color=color,show_label=False)
                    regparts += [regpart]
                retpart = self.MultiPart(name=part.name,parts_list =[outpart]+regparts)
            else:
                retpart = outpart
            if(save_in_dict):
                self.part_dpl_dict[removed_part] = retpart
                self.species_dpl_dict[part.dna_species] = retpart
            return retpart.get_directed(part.direction)

def render_constructs(constructs,color_dictionary=None):
    """wrapper around CRNPlotter class to make a bunch of constructs which are color coordinated"""
    plotter = CRNPlotter(colordict=color_dictionary)
    axes = []
    for construct in constructs:
        axes += [plotter.renderConstruct(construct)]
    return axes

def render_mixture(mixture,crn,color_dictionary=None,output = None,compiled_components=None):
    plotter = CRNPlotter(colordict=color_dictionary)
    return plotter.renderMixture(mixture,crn,output=output,compiled_components=compiled_components)
def render_network_bokeh(CRN,layout="force",\
                        iterations=2000,rseed=30,posscale=1,export=False,**keywords):
    DG, DGspec, DGrxn = generate_networkx_graph(CRN,**keywords) #this creates the networkx objects
    plot = Plot(plot_width=500, plot_height=500, x_range=Range1d(-500, 500), y_range=Range1d(-500, 500)) #this generates a 
    show_im = False
    images = None
    if("imagedict" in keywords and keywords["imagedict"] is not None):
        show_im = True
    if(export):
        plot.output_backend = "svg"
    graphPlot(DG,DGspec,DGrxn,plot,layout=layout,posscale=posscale,iterations=iterations,rseed=rseed,show_species_images=show_im) 
    if(export):
        export_svgs(plot,filename=CRN.name+".svg")
    return plot
>>>>>>> 11b77cf2
<|MERGE_RESOLUTION|>--- conflicted
+++ resolved
@@ -13,11 +13,7 @@
 
 from .components_basic import Protein, DNA, RNA
 from .dna_part_cds import CDS
-<<<<<<< HEAD
-from .dna_part_misc import IntegraseSite
-=======
 from .dna_part_misc import IntegraseSite, Origin, Operator, UserDefined
->>>>>>> 11b77cf2
 from .dna_part_promoter import Promoter
 from .dna_part_rbs import RBS
 from .dna_part_terminator import Terminator
@@ -113,16 +109,10 @@
     graph_renderer.edge_renderer.data_source.data['xs'] = xs
     graph_renderer.edge_renderer.data_source.data['ys'] = ys
     return xbounds, ybounds
-<<<<<<< HEAD
-
-
-def graphPlot(DG, DGspecies, DGreactions, plot, layout="force", positions=None, posscale=1.0, layoutfunc=None, iterations=2000, rseed=30):
-=======
 
 
 def graphPlot(DG,DGspecies,DGreactions,plot,layout="force",positions=None,\
                         posscale = 1.0,layoutfunc=None,iterations=2000,rseed=30,show_species_images=False):
->>>>>>> 11b77cf2
     """given a directed graph, plot it!
     Inputs:
     DG: a directed graph of type DiGraph
@@ -214,23 +204,6 @@
 
     # nodes
     species_renderer.node_renderer.glyph = Circle(size=12, fill_color="color")
-<<<<<<< HEAD
-    species_renderer.node_renderer.selection_glyph = Circle(
-        size=15, fill_color=Spectral4[2])
-    species_renderer.node_renderer.hover_glyph = Circle(
-        size=15, fill_color=Spectral4[1])
-
-    # this part adds the interactive elements that make it so that the lines are highlighted
-    # when you mouse over and click
-    edge_hover_tool = HoverTool(tooltips=None, renderers=[edges_renderer])
-    species_hover_tool = HoverTool(tooltips=[("name", "@species"), ("type", "@type")],
-                                   renderers=[species_renderer], attachment="right")
-    rxn_hover_tool = HoverTool(tooltips=[("reaction", "@species"), ("type", "@type"), ("k_f", "@k"), ("k_r", "@k_r")],
-                               renderers=[reaction_renderer], attachment="right")
-
-    plot.add_tools(edge_hover_tool, species_hover_tool, rxn_hover_tool,
-                   TapTool(), BoxSelectTool(), PanTool(), WheelZoomTool())
-=======
     species_renderer.node_renderer.selection_glyph = Circle(size=15, fill_color=Spectral4[2])
     species_renderer.node_renderer.hover_glyph = Circle(size=15, fill_color=Spectral4[1])
     
@@ -247,7 +220,6 @@
                                         renderers=[reaction_renderer],attachment="right")
     
     plot.add_tools(edge_hover_tool,species_hover_tool,rxn_hover_tool, TapTool(), BoxSelectTool(),PanTool(),WheelZoomTool())
->>>>>>> 11b77cf2
 
     edges_renderer.selection_policy = NodesAndLinkedEdges()
     edges_renderer.inspection_policy = EdgesAndLinkedNodes()
@@ -256,18 +228,10 @@
     plot.renderers.append(reaction_renderer)
     plot.renderers.append(species_renderer)
 
-<<<<<<< HEAD
-
-def generate_networkx_graph(CRN, useweights=False, use_pretty_print=False, pp_show_material=True,
-                            pp_show_rates=True, pp_show_attributes=True,
-                            pp_show_compartments=True,
-                            colordict=None):
-=======
 def generate_networkx_graph(CRN,useweights=False,use_pretty_print=False,pp_show_material=True,
                                                     pp_show_rates=True,pp_show_attributes=True, 
                                                     pp_show_compartments=True,
                                                 colordict=None,imagedict = None):
->>>>>>> 11b77cf2
     """generates a networkx DiGraph object that represents the CRN.
     input:
     ==========================
@@ -308,11 +272,7 @@
     if(not PLOT_NETWORK):
         warn("network plotting disabled because some libraries are not found")
         return None, None, None
-<<<<<<< HEAD
-    if not colordict:
-=======
     if (colordict is None):
->>>>>>> 11b77cf2
         colordict = {"complex": "cyan", "protein": "green",
                      "dna": "grey", "rna": "orange",
                      "ligand": "pink", "phosphate": "yellow", "nothing": "purple"}
@@ -327,53 +287,27 @@
     # "nothing" node. However, usually we are making degradation reactions which yield the
     # degradation enzyme, so then it doesn't go to nothing. This means actually this node
     # isn't use for anything. But i think it's good to have just in case.
-<<<<<<< HEAD
-=======
     
->>>>>>> 11b77cf2
     default_species_color = "grey"
     default_reaction_color = "cornflowerblue"
     nodedict["nothing"] = 0
     CRNgraph.add_node(0)
     CRNgraph.nodes[0]["type"] = "nothing"
     CRNgraph.nodes[0]["species"] = "nothing"
-<<<<<<< HEAD
-=======
     CRNgraph.nodes[0]["image"] = empty_set_base64
->>>>>>> 11b77cf2
     if("nothing" in colordict):
         CRNgraph.nodes[0]["color"] = colordict["nothing"]
     for species in CRN.species:
         # add all species first
-<<<<<<< HEAD
-
-        if repr(species) in colordict:
-            species_color = colordict[repr(species)]
-        elif species.name in colordict:
-            species_color = colordict[species.name]
-        elif (species.material_type, tuple(species.attributes)) in colordict:
-            species_color = colordict[(species.material_type,
-                               tuple(species.attributes))]
-        elif(species.material_type in colordict):
-            species_color = colordict[species.material_type]
-        elif tuple(species.attributes) in colordict:
-            species_color = colordict[tuple(species.attributes)]
-        else:
-=======
         species_color = member_dictionary_search(species,colordict)
         if(species_color is None):
->>>>>>> 11b77cf2
             species_color = default_species_color
 
         nodedict[species] = allnodenum
         CRNgraph.add_node(allnodenum)
-<<<<<<< HEAD
-        CRNgraph.nodes[allnodenum]["type"] = str(species.material_type)
-=======
         CRNgraph.nodes[allnodenum]["type"]=str(species.material_type)
         if((imagedict is not None) and (species in imagedict)):
             CRNgraph.nodes[allnodenum]["image"]= imagedict[species].decode()
->>>>>>> 11b77cf2
         if(not use_pretty_print):
             CRNgraph.nodes[allnodenum]["species"] = str(species)
         else:
@@ -395,34 +329,9 @@
             CRNgraph.nodes[allnodenum]["k"] = str(rxn.propensity_type.k)
             CRNgraph.nodes[allnodenum]["k_r"] = ''
 
-<<<<<<< HEAD
-        reaction_color = None
-        if repr(rxn) in colordict:
-            reaction_color = colordict[repr(rxn)]
-        for k,p in rxn.propensity_type.propensity_dict["parameters"].items():
-            if(hasattr(p,"search_key")):
-                mech_str = repr(p.search_key.mechanism).strip('\'\"')
-                partid_str = repr(p.search_key.part_id).strip('\'\"')
-                name_str = repr(p.search_key.name).strip('\'\"')
-                new_color = reaction_color
-                if(name_str in colordict):
-                    new_color = colordict[name_str] #name of the mechanism that made the reaction
-                if(partid_str in colordict):
-                    new_color = colordict[partid_str] #partid used to make the reaction
-                if(mech_str in colordict):
-                    new_color = colordict[mech_str] #the type of mechanism that made the reaction
-                if(reaction_color is not None and reaction_color != new_color):
-                        #if you change the color of a reaction, the final color will be unexpected,
-                        #so there is a warning that that happened
-                        warn(f"reaction color was {reaction_color} but now you want it to be {colordict[name_str]}")
-                reaction_color = new_color
-
-
-=======
         reaction_color = member_dictionary_search(rxn,colordict)
         if(reaction_color is None):
             reaction_color = default_reaction_color
->>>>>>> 11b77cf2
         # CRNgraph.nodes[allnodenum]
         if isinstance(rxn.propensity_type, MassAction):
             kval = rxn.propensity_type.k_forward
@@ -462,12 +371,7 @@
             CRNgraph.add_edge(0, allnodenum, weight=kval)
             if(krev_val is not None):
                 CRNgraph.add_edge(allnodenum, 0, weight=krev_val)
-<<<<<<< HEAD
-        if(reaction_color is None):
-            reaction_color = default_reaction_color
-=======
         
->>>>>>> 11b77cf2
         CRNgraph.nodes[allnodenum]["color"] = reaction_color
         if(not use_pretty_print):
             CRNgraph.nodes[allnodenum]["species"] = str(rxn)
@@ -486,167 +390,6 @@
     return CRNgraph, CRNspeciesonly, CRNreactionsonly
 
 
-<<<<<<< HEAD
-def make_dpl_from_construct(construct, showlabels=None):
-    """ This function creats a dictionary suitable for
-    input into dnaplotlib for plotting constructs.
-    Inputs:
-    construct: a DNA_construct object
-    showlabels: list of part types to show labels for. For example, [AttachmentSite,Terminator]"""
-    # TODO make showlabels more general
-    if(showlabels is None):
-        showlabels = []
-    outdesign = []
-    if(HAVE_MATPLOTLIB):
-        cmap = cm.Set1(range(len(construct.parts_list)*2+1))
-    pind = 0
-    for part in construct.parts_list:
-        pcolor = part.color
-        pcolor2 = part.color2
-        if(HAVE_MATPLOTLIB):
-            if(type(pcolor) == int):
-                c1 = cmap[pcolor][:-1]
-            else:
-                c1 = cmap[pind][:-1]
-            if(type(pcolor2) == int):
-                c2 = cmap[pcolor2][:-1]
-            else:
-                c2 = cmap[random.choice(
-                    list(range(len(construct.parts_list))))][:-1]
-        showlabel = False
-        if(type(part) in showlabels):
-            showlabel = True
-        outdesign += make_dpl_from_part(part, direction=part.direction == "forward",
-                                        color=c1, color2=c2, showlabel=showlabel)
-        pind += 1
-    return outdesign
-
-
-def make_dpl_from_part(part, direction=None, color=None, color2=None, showlabel=False):
-    """ This function creats a dictionary suitable for
-    input into dnaplotlib for plotting constructs.
-    Inputs:
-    part: a DNA_part object
-    direction: True for forward, False for reverse. If you leave it as None, it will take from the DNA_part object
-    color: this is the color of the part. Tuple with relative rgb values. if the DNA_part has a defined color it will take that first before
-                looking at this variable
-    color2: this is the secondary color of the part. Only relevant for RecombinaseSite2 components. Basically the
-            same idea as color, above
-    showlabel: if True, the label of this part will be shown."""
-    regs = []
-    if(direction is None and part.direction is not None):
-        direction = part.direction == "forward"
-    elif(direction is None):
-        direction = True
-    if(type(part.color) is not int):
-        color = part.color
-    elif(color is not None):
-        part.color = color
-    if(type(part.color2) is not int):
-        color2 = part.color2
-    elif(color2 is not None):
-        part.color2 = color2
-    dpl_type = "UserDefined"  # this is the default part type
-    if(hasattr(part, "dpl_type")):
-        part_dpl = part.dpl_type
-    else:
-        part_dpl = None
-
-    if(isinstance(part, Promoter)):
-        dpl_type = "Promoter"
-        if(hasattr(part, "regulators")):
-            regs = part.regulators
-    elif(isinstance(part, RBS)):
-        dpl_type = "RBS"
-    elif(isinstance(part, CDS)):
-        dpl_type = "CDS"
-    elif(isinstance(part, Protein)):
-        dpl_type = "CDS"
-    elif(isinstance(part, Terminator)):
-        dpl_type = "Terminator"
-    elif(isinstance(part, IntegraseSite)):
-        if(part.site_type == "attP" or part.site_type == "attB"):
-            dpl_type = "RecombinaseSite"
-        elif(part.site_type == "attL" or part.site_type == "attR"):
-            dpl_type = "RecombinaseSite2"
-    if(part_dpl is not None):
-        # parts can have their own pre-set dnaplotlib types
-        dpl_type = part_dpl
-    outdesign = [{'type': dpl_type, "name": part.name,
-                  "fwd": direction, 'opts': {'color': color, 'color2': color2}}]
-    for reg in regs:
-        # promoters with regulators have a number of "operator" symbols on them
-        outdesign += [{"type": "Operator", "name": str(reg), "fwd": direction, 'opts': {
-            'color': color, 'color2': color2}}]
-    if(showlabel):
-        outdesign[0]["opts"].update(
-            {'label': str(part.name), 'label_size': 13, 'label_y_offset': -8, })
-    if(not direction):
-        outdesign = outdesign[::-1]
-    return outdesign
-
-def plotDesign(design,renderer = None,part_renderers=None,\
-                circular=False,title=None,outfig=None):
-    """helper function for doing dnaplotlib plots. You need to set the size and min max of the
-    plot, and that's what this function does"""
-    if(PLOT_DNA):
-        if(renderer is None):
-            renderer = dpl.DNARenderer(scale=5, linewidth=3)
-        if(part_renderers is None):
-            part_renderers = renderer.SBOL_part_renderers()
-        fig = plt.figure(figsize=(len(design)*.75, 1.1))
-        ax = fig.add_axes([0, 0, 1, 1])
-        try:
-            start, end = renderer.renderDNA(
-                ax, design, part_renderers, circular=circular)
-        except TypeError:
-            start, end = renderer.renderDNA(ax, design, part_renderers)
-        ax.axis('off')
-        if title is not None:
-            ax.set_title(title)
-        addedsize=1
-        ax.set_xlim([start-addedsize,end+addedsize])
-        ax.set_ylim([-15,15])
-        if(outfig is not None):
-            fig.savefig(outfig,format='png')
-        else:
-            plt.show()
-    else:
-        warn("plotting DNA has been disabled because you don't have DNAplotlib")
-
-def plotConstruct(DNA_construct_obj,dna_renderer=None,\
-                                    rna_renderer=None,\
-                                    plot_rnas=False,debug=False,showlabels = None,plot_dna_test=True,outfig=None):
-    """helper function for making dnaplotlib plots of a DNA_construct object. Plots the
-    DNAs and the RNAs that come from that DNA, using DNA_construct.explore_txtl"""
-    # TODO: make the label showing more general
-    if(showlabels is None):
-        showlabels = []
-    if(PLOT_DNA and plot_dna_test):
-        if(dna_renderer is None):
-            dna_renderer = dpl.DNARenderer(scale=5, linewidth=3)
-        if(rna_renderer is None):
-            rna_renderer=dpl.DNARenderer(scale = 5,linewidth=3,linecolor=(1,0,0))
-    
-    design = make_dpl_from_construct(DNA_construct_obj,showlabels=showlabels)
-    circular=DNA_construct_obj.circular
-    if(PLOT_DNA and plot_dna_test):
-        plotDesign(design,circular=circular,title=DNA_construct_obj.get_species(),outfig=outfig)
-        if(plot_rnas):
-            rnas_and_proteins = DNA_construct_obj.enumerate_constructs()
-            for component in rnas_and_proteins:
-                if(component.get_species().material_type=="rna"):
-                    rnadesign = make_dpl_from_construct(component,showlabels=showlabels)
-                else:
-                    continue
-                rnacolor = rna_renderer.linecolor
-                for part in rnadesign:
-                    if("edgecolor" not in part['opts']):
-                        part['opts'].update({'edgecolor':rnacolor})
-                plotDesign(rnadesign,renderer=rna_renderer,title=component.get_species())
-    else:
-        print(DNA_construct_obj)
-=======
 class CRNPlotter:
     class MultiPart:
         def __init__(self,name,parts_list,bound = None):
@@ -1134,5 +877,4 @@
     graphPlot(DG,DGspec,DGrxn,plot,layout=layout,posscale=posscale,iterations=iterations,rseed=rseed,show_species_images=show_im) 
     if(export):
         export_svgs(plot,filename=CRN.name+".svg")
-    return plot
->>>>>>> 11b77cf2
+    return plot