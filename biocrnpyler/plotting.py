# plotting.py - plotting utilities
# ASS, 21 Apr 2020
#
# This file contains some utility functions for plotting CRNs
#
# Copyright (c) 2018, Build-A-Cell. All rights reserved.
# See LICENSE file in the project root directory for details.

try:
    import networkx as nx
    from bokeh.models import (BoxSelectTool, Circle,Square, EdgesAndLinkedNodes, HoverTool,
                            MultiLine, NodesAndLinkedEdges, Plot, Range1d, TapTool,PanTool,WheelZoomTool)
    from bokeh.palettes import Spectral4
    from bokeh.models.graphs import from_networkx
    from fa2 import ForceAtlas2
except ModuleNotFoundError as e:
    warn(str(e))
    warn("Plotting is disabled because you are missing some libraries: Try pip install biocrnpyler[all] to get all dependencies.")
import random
import statistics
<<<<<<< HEAD
import numpy as np
from .propensities import MassAction, Hill
from matplotlib import cm
import matplotlib.pyplot as plthttps://test.pypi.org/project/biocrnpyler/1.0.2/
=======

import math

from .propensities import MassAction, Hill

from .components_basic import Protein
from .dna_part_promoter import Promoter
from .dna_part_rbs import RBS
from .dna_part_cds import CDS
from .dna_part_terminator import Terminator
from .dna_part_misc import AttachmentSite
from warnings import warn


HAVE_MATPLOTLIB = False
try:
    import matplotlib.pyplot as plt
    from matplotlib import cm

    HAVE_MATPLOTLIB = True
except ModuleNotFoundError:
    pass
PLOT_DNA = False
try:
    import dnaplotlib as dpl
    PLOT_DNA = True
except ModuleNotFoundError:
    pass

if(PLOT_DNA and not HAVE_MATPLOTLIB):
    PLOT_DNA = False

PLOT_NETWORK = False
try:
    import networkx as nx
    from bokeh.models import (BoxSelectTool, Circle,Square, EdgesAndLinkedNodes, HoverTool,
                            MultiLine, NodesAndLinkedEdges, Plot, Range1d, TapTool,PanTool,WheelZoomTool)
    from bokeh.palettes import Spectral4
    from bokeh.models.graphs import from_networkx
    from fa2 import ForceAtlas2
    PLOT_NETWORK = True
except ModuleNotFoundError:
    pass

>>>>>>> c2103fbd

def updateLimits(limits,xvalues):
    for value in xvalues:
        if(value < limits[0]):
            limits[0] = value
        if(value > limits[1]):
            limits[1] = value
    return limits

def makeArrows2(graph_renderer,graph,positions,headsize=3,headangle=math.pi/6):
    """this function draws an arrow shape at the end of graph lines"""
    xs,ys = [],[]
    xbounds = [0,0]
    ybounds = [0,0]
    for edge in graph.edges:
        #iterate through all the edges
        from_node = edge[0]
        to_node = edge[1]
        from_x = positions[from_node][0]
        from_y = positions[from_node][1]
        to_x = positions[to_node][0]
        to_y = positions[to_node][1]
        updateLimits(xbounds,[from_x,to_x])
        updateLimits(ybounds,[from_y,to_y])
        #above, we get all the variables
        #below, we are assuming the "to" position is the middle of the
        #coordinate space
        ydif = from_y-to_y
        xdif = from_x-to_x
        #next we calculate the angle from the destination node 
        #to the source node
        angl = math.atan2(ydif,xdif)
        #the arrow consists of three added points, one on either side 
        #of the line and one in the middle
        p1x = to_x+headsize*math.cos(angl+headangle) #left side of the arrow
        p1y = to_y+headsize*math.sin(angl+headangle) #left side of the arrow
        p2x = to_x+headsize*math.cos(angl-headangle) #right side of the arrow
        p2y = to_y+headsize*math.sin(angl-headangle) #right side of the arrow
        p3x = to_x+headsize*.7*math.cos(angl) #middle of the arrow
        p3y = to_y+headsize*.7*math.sin(angl) #middle of the arrow
        xs.append([from_x,p3x,p1x,to_x,p2x,p3x]) #'xs' is a list of lists which represent each line from node to node
        ys.append([from_y,p3y,p1y,to_y,p2y,p3y]) #'ys' is the same thing except the y positions
    graph_renderer.edge_renderer.data_source.data['xs'] = xs #this part replaces the lines with the ones made by this function
    graph_renderer.edge_renderer.data_source.data['ys'] = ys
    return xbounds,ybounds

def graphPlot(DG,DGspecies,DGreactions,plot,layout="force",positions=None,posscale = 1.0,layoutfunc=None,iterations=2000,rseed=30):
    """given a directed graph, plot it!
    Inputs:
    DG: a directed graph of type DiGraph
    DGspecies: a directed graph which only contains the species nodes
    DGreactions: a directed graph which only contains the reaction nodes
    plot: a bokeh plot object
    layout: graph layout function. 
                'force' uses fa2 to push nodes apart
                'circle' plots the nodes and reactions in two overlapping circles, with the reactions on the inside of the circle
                'custom' allows user input "layoutfunc". Internally, layoutfunc is passed the three inputs (DG, DGspecies, DGreactions)
                                                        and should output a position dictionary with node {<node number>:(x,y)}

    positions: a dictionary of node names and x,y positions. this gets passed into the layout function
    posscale: multiply the scaling of the plot. This only affects the arrows because the arrows are a hack :("""
    random.seed(rseed)
    if(not PLOT_NETWORK):
        warn("network plotting disabled because some libraries are not found")
        return
    if(layout=="force"):
        #below are parameters for the force directed graph visualization
        forceatlas2 = ForceAtlas2(
                            # Behavior alternatives
                            outboundAttractionDistribution=True,  # Dissuade hubs
                            linLogMode=False,  # NOT IMPLEMENTED
                            adjustSizes=False,  # Prevent overlap (NOT IMPLEMENTED)
                            edgeWeightInfluence=1.0,

                            # Performance
                            jitterTolerance=1.0,  # Tolerance
                            barnesHutOptimize=True,
                            barnesHutTheta=1.2,
                            multiThreaded=False,  # NOT IMPLEMENTED

                            # Tuning
                            scalingRatio=2.4*posscale,
                            strongGravityMode=False,
                            gravity=1.0,

                            # Log
                            verbose=False)

        positions = forceatlas2.forceatlas2_networkx_layout(DG, pos=positions, iterations=iterations) 
    elif(layout == "circle"):
        positions = nx.circular_layout(DGspecies,scale=50*posscale)
        positions.update(nx.circular_layout(DGreactions,scale=35*posscale))
    elif(layout == "custom"):
        positions = layoutfunc(DG,DGspecies,DGreactions)
    reaction_renderer = from_networkx(DGreactions, positions, center=(0, 0))
    species_renderer = from_networkx(DGspecies, positions, center=(0, 0))
    edges_renderer = from_networkx(DG, positions, center=(0, 0))

    #edges
    edges_renderer.node_renderer.glyph = Circle(size=12,line_alpha=0,fill_alpha=0, fill_color="color")
    edges_renderer.edge_renderer.glyph = MultiLine( line_alpha=0.2, line_width=4,line_join="round")
    edges_renderer.edge_renderer.selection_glyph = MultiLine(line_color=Spectral4[2], line_width=5,line_join="round")
    edges_renderer.edge_renderer.hover_glyph = MultiLine(line_color=Spectral4[1], line_width=5,line_join="round")
    xbounds,ybounds = makeArrows2(edges_renderer,DG,positions,headsize=5) #make the arrows!
    
    #we want to find the middle of the graph and plot a square that is 1:1 aspect ratio
    
    #find the midpoint of the graph
    xmid = statistics.mean(xbounds)
    ymid = statistics.mean(ybounds)
    #now, subtract the middle from the edges
    xmiddlized = [a-xmid for a in xbounds]
    ymiddlized = [a-ymid for a in ybounds]
    #now, find the biggest dimension
    absdim = max([abs(a) for a in xmiddlized+ymiddlized])
    xlim = [xmid-absdim*1.05,xmid + absdim*1.05]
    ylim = [ymid-absdim*1.05,ymid + absdim*1.05]
    #now set it on the plot!
    plot.x_range = Range1d(xlim[0],xlim[1])
    plot.y_range = Range1d(ylim[0],ylim[1])

    #reactions
    reaction_renderer.node_renderer.glyph = Square(size=8, fill_color=Spectral4[0])
    reaction_renderer.node_renderer.selection_glyph = Square(size=8, fill_color=Spectral4[2])
    reaction_renderer.node_renderer.hover_glyph = Square(size=8, fill_color=Spectral4[1])

    #nodes
    species_renderer.node_renderer.glyph = Circle(size=12, fill_color="color")
    species_renderer.node_renderer.selection_glyph = Circle(size=15, fill_color=Spectral4[2])
    species_renderer.node_renderer.hover_glyph = Circle(size=15, fill_color=Spectral4[1])
    
    #this part adds the interactive elements that make it so that the lines are highlighted 
    #when you mouse over and click
    edge_hover_tool = HoverTool(tooltips= None,renderers=[edges_renderer])
    species_hover_tool = HoverTool(tooltips=[("name", "@species"), ("type", "@type")],\
                                        renderers=[species_renderer],attachment="right")
    rxn_hover_tool = HoverTool(tooltips=[("reaction", "@species"), ("type", "@type"),("k_f","@k"),("k_r","@k_r")],\
                                        renderers=[reaction_renderer],attachment="right")
    
    plot.add_tools(edge_hover_tool,species_hover_tool,rxn_hover_tool, TapTool(), BoxSelectTool(),PanTool(),WheelZoomTool())

    edges_renderer.selection_policy = NodesAndLinkedEdges()
    edges_renderer.inspection_policy = EdgesAndLinkedNodes()

    plot.renderers.append(edges_renderer)
    plot.renderers.append(reaction_renderer)
    plot.renderers.append(species_renderer)

def generate_networkx_graph(CRN,useweights=False,use_pretty_print=False,pp_show_material=True,
                                                    pp_show_rates=True,pp_show_attributes=True,
                                                colordict=None):
    """generates a networkx DiGraph object that represents the CRN.
    input:
    ==========================
    CRN: a CRN from mixture.get_model() for example
    useweights: this will attempt to represent the reaction rates by the length of edges.
                short edges are fast rates. It doesn't look very good usually
    use_pretty_print: this uses the "pretty print" function to represent reactions and nodes a bit cleaner
    the next three parameters are pretty_print parameters
        pp_show_material: default false because this is listed in "type"
        pp_show_rates: default true because this is useful information
        pp_show_attributes
    colordict: a dictionary containing which node types are what color based upon the following keywords:
        Keywords are chosen to match species.material_type
            {"complex": "cyan",
            "protein": "green",
            "dna": "grey",
            "rna": "orange",
            "ligand": "pink",
            "phosphate": "yellow",
            "nothing":"purple"}

    When using a custom colordict, the following attributes will be checked to find colors with the first keys taking precedence:
        repr(species): "color"
        species.name: "color"
        (species.material_type, tuple(species.attributes)): "color"
        species.material_type: "color"
        tuple(species.attributes): "color"

    output:
    ==================
    CRNgraph: the DiGraph object containing all nodes and edges
    CRNspeciesonly: a DiGraph object with only species
    CRNreactionsonly: a DiGraph object with only reactions
    """
    if(not PLOT_NETWORK):
        warn("network plotting disabled because some libraries are not found")
        return None,None,None
    if not colordict:
        colordict = {"complex":"cyan","protein":"green",
                     "dna":"grey","rna":"orange",
                     "ligand":"pink","phosphate":"yellow","nothing":"purple"}
    CRNgraph = nx.DiGraph()
    allnodenum = 1 #every node has an index
    #this starts at 1 because "nothing" is node 0
    nodedict = {} #this is so that we can write out the reactions in
                #the reaction "species" field
                #it has {species:index}
    rxnlist = [] #list of numbers corresponding to only reaction nodes
    #sometimes reactions have no products. I want this to be represented in the graph with this
    #"nothing" node. However, usually we are making degradation reactions which yield the
    #degradation enzyme, so then it doesn't go to nothing. This means actually this node
    #isn't use for anything. But i think it's good to have just in case.
    defaultcolor = "grey"
    nodedict["nothing"]=0
    CRNgraph.add_node(0)
    CRNgraph.nodes[0]["type"]="nothing"
    CRNgraph.nodes[0]["species"]="nothing"
    if("nothing" in colordict):
        CRNgraph.nodes[0]["color"]=colordict["nothing"]
    for species in CRN.species:
        #add all species first

        if repr(species) in colordict:
            mycol = colordict[repr(species)]
        elif species.name in colordict:
            mycol = colordict[species.name]
        elif (species.material_type, tuple(species.attributes)) in colordict:
            mycol = colordict[(species.material_type, tuple(species.attributes))]
        elif(species.material_type in colordict):
            mycol = colordict[species.material_type]
        elif tuple(species.attributes) in colordict:
            mycol = colordict[tuple(species.attributes)]
        else:
            mycol = defaultcolor

        nodedict[species]=allnodenum
        CRNgraph.add_node(allnodenum)
        CRNgraph.nodes[allnodenum]["type"]=str(species.material_type)
        if(not use_pretty_print):
            CRNgraph.nodes[allnodenum]["species"]=str(species)
        else:
            spectxt = species.pretty_print(pp_show_material)
            CRNgraph.nodes[allnodenum]["species"]=spectxt
        CRNgraph.nodes[allnodenum]["color"]=mycol
        allnodenum +=1
    #reactions follow, allnodenum is not reset between these two loops
    for rxn in CRN.reactions:
        CRNgraph.add_node(allnodenum)
        CRNgraph.nodes[allnodenum]["type"] = str(rxn.propensity_type)
        if isinstance(rxn.propensity_type, MassAction):
            CRNgraph.nodes[allnodenum]["k"] = str(rxn.propensity_type.k_forward)
            CRNgraph.nodes[allnodenum]["k_r"] = str(rxn.propensity_type.k_reverse)
        else:
            CRNgraph.nodes[allnodenum]["k"] = str(rxn.propensity_type.k)
            CRNgraph.nodes[allnodenum]["k_r"] = ''

        default_color = "blue"
        #CRNgraph.nodes[allnodenum]
        if isinstance(rxn.propensity_type, MassAction):
            kval = rxn.propensity_type.k_forward
            CRNgraph.nodes[allnodenum]["k"] = str(kval)
        else:
            kval = rxn.k
            CRNgraph.nodes[allnodenum]["k"] = str(rxn.propensity_type.k)

        if(not useweights):
            kval = 1
        if isinstance(rxn.propensity_type, MassAction):
            krev_val = rxn.propensity_type.k_reverse
        else:
            krev_val = None
        if((krev_val is not None) and (not useweights)):
            krev_val = 1
        for reactant in rxn.inputs:
            CRNgraph.add_edge(nodedict[reactant.species],allnodenum,weight=kval)
            if(krev_val is not None):
                #if the k is 0 then the node does not exist, right?
                CRNgraph.add_edge(allnodenum,nodedict[reactant.species],weight=krev_val)
        for product in rxn.outputs:
            CRNgraph.add_edge(allnodenum,nodedict[product.species],weight=kval)
            if(krev_val is not None):
                CRNgraph.add_edge(nodedict[product.species],allnodenum,weight=krev_val)
        if(len(rxn.outputs)==0):
            #this adds an edge to the "nothing" node we made in the beginning
            CRNgraph.add_edge(allnodenum,0,weight=kval)
            if(krev_val is not None):
                CRNgraph.add_edge(0,allnodenum,weight=krev_val)
        elif(len(rxn.inputs)==0):
            #this adds an edge from the "nothing" node we made in the beginning
            CRNgraph.add_edge(0,allnodenum,weight=kval)
            if(krev_val is not None):
                CRNgraph.add_edge(allnodenum,0,weight=krev_val)
        CRNgraph.nodes[allnodenum]["color"]=default_color
        if(not use_pretty_print):
            CRNgraph.nodes[allnodenum]["species"]=str(rxn)
        else:
            rxntxt = rxn.pretty_print(show_material=pp_show_material, show_rates=pp_show_rates, show_attributes=pp_show_attributes)
            CRNgraph.nodes[allnodenum]["species"]=rxntxt #this will show up as "reaction" in the tool tip
        #the name of the reaction is the string representation
        rxnlist += [allnodenum]
        allnodenum +=1
    CRNspeciesonly = CRNgraph.copy()
    CRNspeciesonly.remove_nodes_from(rxnlist)
    CRNreactionsonly = CRNgraph.copy()
    CRNreactionsonly.remove_nodes_from(range(rxnlist[0]))
    return CRNgraph,CRNspeciesonly,CRNreactionsonly

def make_dpl_from_construct(construct,showlabels=None):
    """ This function creats a dictionary suitable for
    input into dnaplotlib for plotting constructs.
    Inputs:
    construct: a DNA_construct object
    showlabels: list of part types to show labels for. For example, [AttachmentSite,Terminator]"""
    #TODO make showlabels more general
    if(showlabels is None):
        showlabels = []
    outdesign = []
    if(HAVE_MATPLOTLIB):
        cmap = cm.Set1(range(len(construct.parts_list)*2))
    pind = 0
    for part in construct.parts_list:
        pcolor = part.color
        pcolor2 = part.color2
        if(HAVE_MATPLOTLIB):
            if(type(pcolor)==int):
                c1 = cmap[pcolor][:-1]
            else:
                c1 = cmap[pind][:-1]
            if(type(pcolor2)==int):
                c2 = cmap[pcolor2][:-1]
            else:
                c2 = cmap[random.choice(list(range(len(construct.parts_list))))][:-1]
        showlabel = False
        if(type(part) in showlabels):
            showlabel = True
        outdesign+=make_dpl_from_part(part,direction = part.direction=="forward",\
                        color=c1,color2 =c2 ,showlabel=showlabel)
        pind+=1
    return outdesign
def make_dpl_from_part(part,direction=None,color=None,color2=None,showlabel=False):
    """ This function creats a dictionary suitable for
    input into dnaplotlib for plotting constructs.
    Inputs:
    part: a DNA_part object
    direction: True for forward, False for reverse. If you leave it as None, it will take from the DNA_part object
    color: this is the color of the part. Tuple with relative rgb values. if the DNA_part has a defined color it will take that first before
                looking at this variable
    color2: this is the secondary color of the part. Only relevant for RecombinaseSite2 components. Basically the
            same idea as color, above
    showlabel: if True, the label of this part will be shown."""
    regs = []
    if(direction is None and part.direction is not None):
        direction = part.direction=="forward"
    elif(direction is None):
        direction = True
    if(type(part.color) is not int):
        color = part.color
    elif(color is not None):
        part.color = color
    if(type(part.color2) is not int):
        color2 = part.color2
    elif(color2 is not None):
        part.color2 = color2
    dpl_type = "UserDefined" #this is the default part type
    if(hasattr(part,"dpl_type")):
        part_dpl = part.dpl_type
    else:
        part_dpl = None

    if(isinstance(part,Promoter)):
        dpl_type = "Promoter"
        if(hasattr(part,"regulators")):
            regs = part.regulators
    elif(isinstance(part,RBS)):
        dpl_type = "RBS"
    elif(isinstance(part,CDS)):
        dpl_type = "CDS"
    elif(isinstance(part,Protein)):
        dpl_type = "CDS"
    elif(isinstance(part,Terminator)):
        dpl_type = "Terminator"
    elif(isinstance(part,AttachmentSite)):
        if(part.site_type == "attP" or part.site_type == "attB"):
            dpl_type = "RecombinaseSite"
        elif(part.site_type == "attL" or part.site_type == "attR"):
            dpl_type = "RecombinaseSite2"
    if(part_dpl is not None):
        #parts can have their own pre-set dnaplotlib types
        dpl_type = part_dpl
    outdesign = [{'type':dpl_type,"name":part.name,"fwd":direction,'opts':{'color':color,'color2':color2}}]
    for reg in regs:
        #promoters with regulators have a number of "operator" symbols on them
        outdesign += [{"type":"Operator","name":str(reg),"fwd":direction,'opts':{'color':color,'color2':color2}}]
    if(showlabel):
        outdesign[0]["opts"].update({'label':str(part.name),'label_size':13,'label_y_offset':-8,})
    if(not direction):
        outdesign = outdesign[::-1]
    return outdesign

def plotDesign(design,renderer = None,part_renderers=None,\
                circular=False,title=None):
    """helper function for doing dnaplotlib plots. You need to set the size and min max of the
    plot, and that's what this function does"""
    if(PLOT_DNA):
        if(renderer is None):
            renderer = dpl.DNARenderer(scale = 5,linewidth=3)
        if(part_renderers is None):
            part_renderers = renderer.SBOL_part_renderers()
        fig = plt.figure(figsize=(len(design)*.75,1.1))
        ax = fig.add_axes([0,0,1,1])
        start,end = renderer.renderDNA(ax,design,part_renderers,circular=circular)
        ax.axis('off')
        if title is not None:
            ax.set_title(title)
        addedsize=1
        ax.set_xlim([start-addedsize,end+addedsize])
        ax.set_ylim([-15,15])
        plt.show()
    else:
        warn("plotting DNA has been disabled because you don't have DNAplotlib")

def plotConstruct(DNA_construct_obj,dna_renderer=None,\
                                    rna_renderer=None,\
                                    plot_rnas=False,debug=False,showlabels = None,plot_dna_test=True):
    """helper function for making dnaplotlib plots of a DNA_construct object. Plots the
    DNAs and the RNAs that come from that DNA, using DNA_construct.explore_txtl"""
    #TODO: make the label showing more general
    if(showlabels is None):
        showlabels = []
    if(PLOT_DNA and plot_dna_test):
        if(dna_renderer is None):
            dna_renderer=dpl.DNARenderer(scale = 5,linewidth=3)
        if(rna_renderer is None):
            rna_renderer=dpl.DNARenderer(scale = 5,linewidth=3,linecolor=(1,0,0))

    design = make_dpl_from_construct(DNA_construct_obj,showlabels=showlabels)
    circular=DNA_construct_obj.circular
    if(PLOT_DNA and plot_dna_test):
        plotDesign(design,circular=circular,title=DNA_construct_obj.get_species())
        if(plot_rnas):
            rnas,proteins = DNA_construct_obj.explore_txtl()
            for promoter in rnas:
                rnadesign = make_dpl_from_construct(rnas[promoter],showlabels=showlabels)
                rnacolor = rna_renderer.linecolor
                for part in rnadesign:
                    if("edgecolor" not in part['opts']):
                        part['opts'].update({'edgecolor':rnacolor})
                plotDesign(rnadesign,renderer=rna_renderer,title=rnas[promoter].get_species())
    else:
        print(DNA_construct_obj.show())<|MERGE_RESOLUTION|>--- conflicted
+++ resolved
@@ -6,24 +6,8 @@
 # Copyright (c) 2018, Build-A-Cell. All rights reserved.
 # See LICENSE file in the project root directory for details.
 
-try:
-    import networkx as nx
-    from bokeh.models import (BoxSelectTool, Circle,Square, EdgesAndLinkedNodes, HoverTool,
-                            MultiLine, NodesAndLinkedEdges, Plot, Range1d, TapTool,PanTool,WheelZoomTool)
-    from bokeh.palettes import Spectral4
-    from bokeh.models.graphs import from_networkx
-    from fa2 import ForceAtlas2
-except ModuleNotFoundError as e:
-    warn(str(e))
-    warn("Plotting is disabled because you are missing some libraries: Try pip install biocrnpyler[all] to get all dependencies.")
 import random
 import statistics
-<<<<<<< HEAD
-import numpy as np
-from .propensities import MassAction, Hill
-from matplotlib import cm
-import matplotlib.pyplot as plthttps://test.pypi.org/project/biocrnpyler/1.0.2/
-=======
 
 import math
 
@@ -68,7 +52,6 @@
 except ModuleNotFoundError:
     pass
 
->>>>>>> c2103fbd
 
 def updateLimits(limits,xvalues):
     for value in xvalues:
