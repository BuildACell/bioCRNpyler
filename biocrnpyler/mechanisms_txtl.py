from .mechanism import *
<<<<<<< HEAD
from .chemical_reaction_network import Species, Reaction, ComplexSpecies, Multimer, Complex
=======
from .species import Species, ComplexSpecies, Multimer
from .reaction import Reaction
from .propensities import ProportionalHillPositive, ProportionalHillNegative
>>>>>>> 4dd2273e
from .mechanisms_enzyme import *



class OneStepGeneExpression(Mechanism):
    """
    A mechanism to model gene expression without transcription or translation
    G --> G + P
    """
    def __init__(self, name="gene_expression",
                 mechanism_type="transcription"):
        Mechanism.__init__(self, name=name, mechanism_type=mechanism_type)

    def update_species(self, dna, protein, transcript=None, **keywords):
        species = [dna]
        species += [protein]
        return species

    def update_reactions(self, dna, component = None, kexpress = None,
                         protein=None, transcript = None, part_id = None, **keywords):

        if kexpress is None and Component is not None:
            kexpress = component.get_parameter("kexpress", part_id = part_id, mechanism = self)
        elif component is None and kexpress is None:
            raise ValueError("Must pass in component or a value for kexpress")

        rxns = [Reaction.from_massaction(inputs=[dna], outputs=[dna, protein], k_forward=kexpress)]
        return rxns


class SimpleTranscription(Mechanism):
    """
    A Mechanism to model simple catalytic transcription.
    G --> G + T
    """
    def __init__(self, name = "simple_transcription", mechanism_type = "transcription"):
        Mechanism.__init__(self, name=name, mechanism_type=mechanism_type)

    def update_species(self, dna, transcript = None, protein = None, **keywords):

        species = [dna]
        if transcript is not None:
            species += [transcript]
        if protein is not None:
            species += [protein]

        return species

    def update_reactions(self, dna, component = None, ktx = None, part_id = None, transcript = None, protein = None, **keywords):

        if ktx == None and Component != None:
            ktx = component.get_parameter("ktx", part_id = part_id, mechanism = self)
        elif component == None and ktx == None:
            raise ValueError("Must pass in component or a value for ktx")

        #First case only true in Mixtures without transcription (eg Expression Mixtures)
        if transcript is None and protein is not None:
            ktl = component.get_parameter("ktl", part_id = part_id, mechanism = self)
            rxns = [Reaction.from_massaction(inputs = [dna], outputs = [dna, protein], k_forward=ktx * ktl)]
        else:
            rxns = [Reaction.from_massaction(inputs = [dna], outputs = [dna, transcript], k_forward=ktx)]

        return rxns

class SimpleTranslation(Mechanism):
    """
    A mechanism to model simple catalytic translation.
    T --> T + P
    """
    def __init__(self, name = "simple_translation", mechanism_type = "translation"):
        Mechanism.__init__(self, name=name, mechanism_type=mechanism_type)

    def update_species(self, transcript, protein = None,  **keywords):
        if protein is None:
            protein = Species(transcript.name, material_type="protein")

        return [transcript, protein]

    def update_reactions(self, transcript, component = None, ktl = None, part_id = None, protein = None, **keywords):

        if ktl is None and Component is not None:
            ktl = component.get_parameter("ktl", part_id = part_id, mechanism = self)
        elif component is None and ktl is None:
            raise ValueError("Must pass in component or a value for ktl")

        #First case only true in Mixtures without transcription (eg Expression Mixtures)
        if transcript is None and protein is not None:
            rxns = []
        else:
            rxns = [Reaction.from_massaction(inputs = [transcript], outputs = [transcript, protein], k_forward=ktl)]

        return rxns


class PositiveHillTranscription(Mechanism):
    """
    A mechanism to model transcription as a proprotional positive hill function:
    G --> G + P
    rate = k*G*(R^n)/(K+R^n)
    where R is a regulator (activator).
    Optionally includes a leak reaction
    G --> G + P @ rate kleak.
    """

    #Set the name and mechanism_type
    def __init__(self, name="positivehill_transcription", mechanism_type="transcription"):
        Mechanism.__init__(self, name=name, mechanism_type=mechanism_type)

    #Overwrite update_species
    def update_species(self, dna, regulator, transcript = None, leak = False, protein = None, **keywords):

        species = [dna, regulator]
        if transcript is not None:
            species += [transcript]
        if protein is not None:
            species += [protein]

        return species #it is best to return all species that will be involved in the reactions


    #Overwrite update_reactions
    #This always requires the inputs component and part_id to find the relevant parameters
    def update_reactions(self, dna, regulator, component, part_id, transcript = None, leak = False, protein = None, **keywords):

        ktx = component.get_parameter("k", part_id = part_id, mechanism = self)
        n = component.get_parameter("n", part_id = part_id, mechanism = self)
        K = component.get_parameter("K", part_id = part_id, mechanism = self)
        kleak = component.get_parameter("kleak", part_id = part_id, mechanism = self)

        prophill = ProportionalHillPositive(k=ktx, K=K, s1=regulator, n=n, d=dna)

        reactions = []

        #First case only true in Mixtures without transcription (eg Expression Mixtures)
        if transcript is None and protein is not None:
            tx_output = protein
        else:
            tx_output = transcript

        reactions.append(Reaction(inputs=[dna], outputs=[dna, tx_output], propensity_type=prophill))

        if leak:
            reactions.append(Reaction.from_massaction(inputs=[dna], outputs=[dna, tx_output], k_forward=kleak))

        #In this case, we just return one reaction
        return reactions

class NegativeHillTranscription(Mechanism):
    """
    A mechanism to model transcription as a proprotional negative hill function:
    G --> G + P
    rate = k*G*(1)/(K+R^n)
    where R is a regulator (repressor).
    Optionally includes a leak reaction
    G --> G + P @ rate kleak.
    """

    def __init__(self, name="negativehill_transcription", mechanism_type="transcription"):
        Mechanism.__init__(self, name=name, mechanism_type=mechanism_type)

    #Overwrite update_species
    def update_species(self, dna, regulator, transcript = None, leak = False, protein = None, **keywords):

        species = [dna, regulator]
        if transcript is not None:
            species += [transcript]
        if protein is not None:
            species += [protein]

        return species #it is best to return all species that will be involved in the reactions

    #Overwrite update_reactions
    #This always requires the inputs component and part_id to find the relevant parameters
    def update_reactions(self, dna, regulator, component, part_id, transcript = None, leak = False, protein = None, **keywords):

        ktx = component.get_parameter("k", part_id = part_id, mechanism = self)
        n = component.get_parameter("n", part_id = part_id, mechanism = self)
        K = component.get_parameter("K", part_id = part_id, mechanism = self)
        kleak = component.get_parameter("kleak", part_id = part_id, mechanism = self)

        prop_hill = ProportionalHillNegative(k=ktx, K=K, n=n, s1=regulator, d=dna)

        reactions = []

        #First case only true in Mixtures without transcription (eg Expression Mixtures)
        if transcript is None and protein is not None:
            tx_output = protein
        else:
            tx_output = transcript

        reactions.append(Reaction(inputs=[dna], outputs=[dna, tx_output], propensity_type=prop_hill))

        if leak:
            reactions.append(Reaction.from_massaction(inputs = [dna], outputs = [dna, tx_output], k_forward=kleak))

        #In this case, we just return one reaction
        return reactions


class Transcription_MM(MichaelisMentenCopy):
    """Michaelis Menten Transcription
        G + RNAP <--> G:RNAP --> G+RNAP+mRNA
    """

    def __init__(self, name="transcription_mm", rnap="RNAP", **keywords):
        if isinstance(rnap, Species):
            self.rnap = rnap
        elif isinstance(rnap, str):
            self.rnap = Species(name=rnap, material_type="protein")
        elif isinstance(rnap, Component) and rnap.get_species() != None:
            self.rnap = rnap.get_species()
        else:
            raise ValueError(
                "'rnap' parameter must be a string or a Component with defined "
                "get_species(), or a chemical_reaction_network.Species object")

        MichaelisMentenCopy.__init__(self=self, name=name,
                                       mechanism_type="transcription")

    def update_species(self, dna, transcript=None, protein = None, **keywords):
        species = [dna]

        if transcript is None and protein is not None:
            tx_output = protein
        else:
            tx_output = transcript

        species += MichaelisMentenCopy.update_species(self, Enzyme = self.rnap, Sub = dna, Prod = tx_output)

        return species

    def update_reactions(self, dna, component, part_id = None, complex=None, transcript=None, protein = None,
                         **keywords):

        #Get Parameters
        if part_id == None and component != None:
            part_id = component.name

        ktx = component.get_parameter("ktx", part_id = part_id, mechanism = self)
        kb = component.get_parameter("kb", part_id = part_id, mechanism = self)
        ku = component.get_parameter("ku", part_id = part_id, mechanism = self)

        rxns = []

        if transcript is None and protein is not None:
            tx_output = protein
        else:
            tx_output = transcript

        rxns += MichaelisMentenCopy.update_reactions(self, Enzyme = self.rnap, Sub = dna, Prod = tx_output, complex=complex, kb=kb, ku=ku, kcat=ktx)

        return rxns


class Translation_MM(MichaelisMentenCopy):
    """ Michaelis Menten Translation
        mRNA + Rib <--> mRNA:Rib --> mRNA + Rib + Protein
    """

    def __init__(self, name="translation_mm", ribosome="Ribo", **keywords):
        if isinstance(ribosome, Species):
            self.ribosome = ribosome
        elif isinstance(ribosome, str):
            self.ribosome = Species(name=ribosome, material_type="ribosome")
        elif isinstance(ribosome, Component) and ribosome.get_species() != None:
            self.ribosome = ribosome.get_species()
        else:
            raise ValueError(
                "'ribosome' parameter must be a string, a Component with defined "
                "get_species, or a chemical_reaction_network.species")
        MichaelisMentenCopy.__init__(self=self, name=name,
                                       mechanism_type="translation")

    def update_species(self, transcript, protein, **keywords):
        species = []

        #This can only occur in expression mixtures
        if transcript is None and protein is not None:
            species += [protein]
        else:
            species += MichaelisMentenCopy.update_species(self, Enzyme = self.ribosome, Sub = transcript, Prod = protein)

        return species

    def update_reactions(self, transcript, protein, component, part_id = None, complex=None, **keywords):
        rxns = []

        #Get Parameters
        if part_id == None and component != None:
            part_id = component.name

        ktl = component.get_parameter("ktl", part_id = part_id, mechanism = self)
        kb = component.get_parameter("kb", part_id = part_id, mechanism = self)
        ku = component.get_parameter("ku", part_id = part_id, mechanism = self)


        #This can only occur in expression mixtures
        if transcript is None and protein is not None:
            pass
        else:
            rxns += MichaelisMentenCopy.update_reactions(self, Enzyme = self.ribosome, Sub = transcript, Prod = protein, complex=complex, kb=kb, ku=ku, kcat=ktl)
        return rxns


class Degredation_mRNA_MM(MichaelisMenten):
    """Michaelis Menten mRNA Degredation by Endonucleases
       mRNA + Endo <--> mRNA:Endo --> Endo
    """
    def __init__(self, name="rna_degredation_mm", nuclease="RNAase",
                 **keywords):
        if isinstance(nuclease, Species):
            self.nuclease = nuclease
        elif isinstance(nuclease, str):
            self.nuclease = Species(name=nuclease, material_type="protein")
        else:
            raise ValueError("'nuclease' parameter requires a "
                             "chemical_reaction_network.species or a string")
        MichaelisMenten.__init__(self=self, name=name,
                                 mechanism_type="rna_degredation")

    def update_species(self, rna, return_nuclease=True, **keywords):
        species = [rna]
        if return_nuclease:
            species += [self.nuclease]
        species += MichaelisMenten.update_species(self, Enzyme = self.nuclease, Sub = rna, Prod = None)
        return species

    def update_reactions(self, rna, component, part_id = None, complex=None, **keywords):

        #Get Parameters
        if part_id == None and component != None:
            part_id = component.name

        kdeg = component.get_parameter("kdeg", part_id = part_id, mechanism = self)
        kb = component.get_parameter("kb", part_id = part_id, mechanism = self)
        ku = component.get_parameter("ku", part_id = part_id, mechanism = self)

        rxns = []
        rxns += MichaelisMenten.update_reactions(self, Enzyme = self.nuclease, Sub = rna, Prod=None, complex=complex, kb=kb, ku=ku, kcat=kdeg)
        return rxns


class multi_tx(Mechanism):
    """
    Multi-RNAp Transcription w/ Isomerization:
    Detailed transcription mechanism accounting for each individual
    RNAp occupancy states of gene.

    n ={0, max_occ}
    DNA:RNAp_n + RNAp <--> DNA:RNAp_n_c --> DNA:RNAp_n+1
    DNA:RNAp_n --> DNA:RNAp_0 + n RNAp + n mRNA
    DNA:RNAp_n_c --> DNA:RNAp_0_c + n RNAp + n mRNA

    n --> number of open configuration RNAp on DNA
    max_occ --> Physical maximum number of RNAp on DNA (based on RNAp and DNA dimensions)
    DNA:RNAp_n --> DNA with n open configuration RNAp on it
    DNA:RNAp_n_c --> DNA with n open configuration RNAp and 1 closed configuration RNAp on it

    For more details, see examples/MultiTX_Demo.ipynb
    """

    # initialize mechanism subclass
    def __init__(self, pol, name='multi_tx', mechanism_type='transcription', **keywords):

        if isinstance(pol,str):
            self.pol = Species(name=pol, material_type='protein')

        elif isinstance(pol,Species):
            self.pol = pol

        else:
            raise ValueError("'pol' must be a string or Species")


        Mechanism.__init__(self, name=name, mechanism_type=mechanism_type, **keywords)

    # species update
    def update_species(self, dna, transcript, component, part_id, protein = None, **keywords):
        max_occ = int(component.get_parameter("max_occ", part_id = part_id, mechanism = self, return_numerical = True))
        cp_open = []
        cp_closed = []
        for n in range(1,max_occ + 1):
            name_open = self.pol.name + 'x' + dna.name + '_' + str(n)
            cp_open.append(Complex([dna]+[self.pol for i in range(n)],name=name_open))
            if n > 1:
                name_closed = self.pol.name + 'x' + dna.name + '_closed' + '_' + str(n-1)
                cp_closed.append(Complex([dna]+[self.pol for i in range(n-1)],name=name_closed))
            else:
                name_closed = self.pol.name + 'x' + dna.name + '_closed' + '_' + str(0)
                cp_closed.append(Complex([dna]+[self.pol for i in range(1)],name=name_closed))

        cp_misc = [self.pol,dna,transcript]


        return cp_open + cp_closed + cp_misc

    def update_reactions(self, dna, transcript, component, part_id, protein = None, **keywords):
        """
        DNA:RNAp_n + RNAp <--> DNA:RNAp_n_c --> DNA:RNAp_n+1
        kf1 = k1, kr1 = k2, kf2 = k_iso
        DNA:RNAp_n --> DNA:RNAp_0 + n RNAp + n mRNA
        kf = ktx_solo
        DNA:RNAp_n_c --> DNA:RNAp_0_c + n RNAp + n mRNA
        kf = ktx_solo

        max_occ =  maximum occupancy of gene (physical limit)
        """

        # parameter loading
        k1 = component.get_parameter("k1", part_id = part_id, mechanism = self)
        k2 = component.get_parameter("k2", part_id = part_id, mechanism = self)
        k_iso = component.get_parameter("k_iso", part_id = part_id, mechanism = self)
        ktx_solo = component.get_parameter("ktx_solo", part_id = part_id, mechanism = self)
        max_occ = int(component.get_parameter("max_occ", part_id = part_id, mechanism = self, return_numerical = True))

        # complex species instantiation
        cp_open = []
        cp_closed = []
        for n in range(1,max_occ + 1):
            name_open = self.pol.name + 'x' + dna.name + '_' + str(n)
            cp_open.append(Complex([dna]+[self.pol for i in range(n)],name=name_open))
            if n > 1:
                name_closed = self.pol.name + 'x' + dna.name + '_closed' + '_' + str(n-1)
                cp_closed.append(Complex([dna]+[self.pol for i in range(n-1)],name=name_closed))
            else:
                name_closed = self.pol.name + 'x' + dna.name + '_closed' + '_' + str(0)
                cp_closed.append(Complex([dna]+[self.pol for i in range(1)],name=name_closed))


        # Reactions
        # polymerase + complex(n) --> complex(n_closed)
        rxn_open_pf = [Reaction.from_massaction(inputs=[self.pol, cp_open[n]], outputs=[cp_closed[n + 1]], k_forward=k1) for n in range(0, max_occ - 1)]
        rxn_open_pr = [Reaction.from_massaction(inputs=[cp_closed[n + 1]], outputs=[self.pol, cp_open[n], ], k_forward=k2) for n in range(0, max_occ - 1)]

        # isomerization
        rxn_iso = [Reaction.from_massaction(inputs=[cp_closed[n]], outputs=[cp_open[n]], k_forward=k_iso) for n in range(0, max_occ)]

        # release/transcription from open and closed states
        rxn_release_open =  []
        rxn_release_closed = []
        for n in range(0,max_occ):
            rxn_temp1 = Reaction.from_massaction(inputs= [cp_open[n]], outputs=[self.pol for i in range(n + 1)] +
                                                                               [transcript for i in range(n+1)] + [dna], k_forward=ktx_solo)
            rxn_release_open.append(rxn_temp1)

        for n in range(1,max_occ):
            rxn_temp2 = Reaction.from_massaction(inputs= [cp_closed[n]], outputs=[self.pol for i in range(n)] +
                                                                                 [transcript for i in range(n)] + [cp_closed[0]], k_forward=ktx_solo)
            rxn_release_closed.append(rxn_temp2)

        # missing reactions (0 --> 0_closed and v.v. 0_closed --> 0)
        rxn_m1 = Reaction.from_massaction(inputs=[dna, self.pol], outputs=[cp_closed[0]], k_forward=k1)
        rxn_m2 = Reaction.from_massaction(inputs=[cp_closed[0]], outputs=[dna, self.pol], k_forward=k2)

        rxn_all = rxn_open_pf + rxn_open_pr + rxn_iso + rxn_release_open + rxn_release_closed + [rxn_m1, rxn_m2]

        return rxn_all


class multi_tl(Mechanism):
    """
    Multi-RBZ Translation w/ Isomerization:
    Detailed translation mechanism accounting for each individual
    RBZ occupancy states of mRNA. Still needs some work, so use with caution,
    read all warnings and consult the example notebook.

    n ={0, max_occ}
    mRNA:RBZ_n + RBZ <--> mRNA:RBZ_n_c --> mRNA:RBZ_n+1
    mRNA:RBZ_n --> mRNA:RBZ_0 + n RBZ + n Protein
    mRNA:RBZ_n_c --> mRNA:RBZ_0_c + n RBZ + n Protein

    n --> number of open configuration RBZ on mRNA
    max_occ --> Physical maximum number of RBZ on mRNA (based on RBZ and mRNA dimensions)
    mRNA:RBZ_n --> mRNA with n open configuration RBZ on it
    mRNA:RBZ_n_c --> mRNA with n open configuration RBZ and 1 closed configuration RBZ on it

    For more details, see examples/MultiTX_Demo.ipynb
    """

    # initialize mechanism subclass
    def __init__(self, ribosome, name='multi_tl', mechanism_type='translation', **keywords):

        if isinstance(ribosome,str):
            self.ribosome = Species(name=ribosome, material_type='protein')

        elif isinstance(ribosome,Species):
            self.ribosome = ribosome

        else:
            raise ValueError("'ribosome' must be a string or Species")

        warn('This mechanism still needs some extra validation, use at your own peril and read the warnings!')
        warn("To properly use this mechanism, set dilution for mRNA-RBZ complexes!")
        warn("I've set RBZ and mRNA-RBZ complexes as protein Species to apply dilution to them, edit if you want something else!")

        Mechanism.__init__(self, name=name, mechanism_type=mechanism_type, **keywords)

    # species update
    def update_species(self, transcript, protein, component, part_id, **keywords):
        max_occ = int(component.get_parameter("max_occ", part_id = part_id, mechanism = self, return_numerical = True))
        cp_open = []
        cp_closed = []
        for n in range(1,max_occ + 1):
            name_open = self.ribosome.name + 'x' + transcript.name + '_' + str(n)
            cp_open.append(Complex([transcript]+[self.ribosome for i in range(n)],name=name_open))

            if n > 1:
                name_closed = self.ribosome.name + 'x' + transcript.name + '_closed' + '_' + str(n-1)
                cp_closed.append(Complex([transcript]+[self.ribosome for i in range(n-1)],name=name_closed))
            else:
                name_closed = self.ribosome.name + 'x' + transcript.name + '_closed' + '_' + str(0)
                cp_closed.append(Complex([transcript]+[self.ribosome for i in range(1)],name=name_closed))


        cp_misc = [self.ribosome,transcript,protein]

        return cp_open + cp_closed + cp_misc

    def update_reactions(self, transcript, protein, component, part_id, **keywords):
        """
        mRNA:RBZ_n + RBZ <--> mRNA:RBZ_n_c --> mRNA:RBZ_n+1
        kf1 = kbr, kr1 = kur, kf2 = k_iso_r
        mRNA:RBZ_n --> mRNA:RBZ_0 + n RBZ + n Protein
        kf = ktl_solo
        mRNA:RBZ_n_c --> mRNA:RBZ_0_c + n RBZ + n Protein
        kf = ktl_solo
        """

        # parameter loading
        kbr = component.get_parameter("kbr", part_id = part_id, mechanism = self)
        kur = component.get_parameter("kur", part_id = part_id, mechanism = self)
        k_iso_r = component.get_parameter("k_iso_r", part_id = part_id, mechanism = self)
        ktl_solo = component.get_parameter("ktl_solo", part_id = part_id, mechanism = self)
        max_occ = int(component.get_parameter("max_occ", part_id = part_id, mechanism = self, return_numerical = True))


        # complex species instantiation
        cp_open = []
        cp_closed = []
        for n in range(1,max_occ + 1):
            name_open = self.ribosome.name + 'x' + transcript.name + '_' + str(n)
            cp_open.append(Complex([transcript]+[self.ribosome for i in range(n)],name=name_open))

            if n > 1:
                name_closed = self.ribosome.name + 'x' + transcript.name + '_closed' + '_' + str(n-1)
                cp_closed.append(Complex([transcript]+[self.ribosome for i in range(n-1)],name=name_closed))
            else:
                name_closed = self.ribosome.name + 'x' + transcript.name + '_closed' + '_' + str(0)
                cp_closed.append(Complex([transcript]+[self.ribosome for i in range(1)],name=name_closed))

        # Reactions
        # ribosome + complex(n) --> complex(n_closed)
        rxn_open_pf = [Reaction.from_massaction(inputs=[self.ribosome, cp_open[n]], outputs=[cp_closed[n + 1]], k_forward=kbr) for n in range(0, max_occ - 1)]
        rxn_open_pr = [Reaction.from_massaction(inputs=[cp_closed[n + 1]], outputs=[self.ribosome, cp_open[n], ], k_forward=kur) for n in range(0, max_occ - 1)]

        # isomerization
        rxn_iso = [Reaction.from_massaction(inputs=[cp_closed[n]], outputs=[cp_open[n]], k_forward=k_iso_r) for n in range(0, max_occ)]

        # release/translation from open and closed states
        rxn_release_open =  []
        rxn_release_closed = []
        for n in range(0,max_occ):
            rxn_temp1 = Reaction.from_massaction(inputs= [cp_open[n]], outputs=[self.ribosome for i in range(n + 1)] +
                                                                               [protein for i in range(n+1)] + [transcript], k_forward=ktl_solo)
            rxn_release_open.append(rxn_temp1)

        for n in range(1,max_occ):
            rxn_temp2 = Reaction.from_massaction(inputs= [cp_closed[n]], outputs=[self.ribosome for i in range(n)] +
                                                                                 [protein for i in range(n)] + [cp_closed[0]], k_forward=ktl_solo)
            rxn_release_closed.append(rxn_temp2)

        # missing reactions (0 --> 0_closed and v.v. 0_closed --> 0)
        rxn_m1 = Reaction.from_massaction(inputs=[transcript, self.ribosome], outputs=[cp_closed[0]], k_forward=kbr)
        rxn_m2 = Reaction.from_massaction(inputs=[cp_closed[0]], outputs=[transcript, self.ribosome], k_forward=kur)

        rxn_all = rxn_open_pf + rxn_open_pr + rxn_iso + rxn_release_open + rxn_release_closed + [rxn_m1, rxn_m2]

        return rxn_all<|MERGE_RESOLUTION|>--- conflicted
+++ resolved
@@ -1,11 +1,7 @@
 from .mechanism import *
-<<<<<<< HEAD
-from .chemical_reaction_network import Species, Reaction, ComplexSpecies, Multimer, Complex
-=======
 from .species import Species, ComplexSpecies, Multimer
 from .reaction import Reaction
 from .propensities import ProportionalHillPositive, ProportionalHillNegative
->>>>>>> 4dd2273e
 from .mechanisms_enzyme import *
 
 
