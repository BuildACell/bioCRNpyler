from .mechanism import *
from .chemical_reaction_network import Species, Reaction, ComplexSpecies, Multimer
from .mechanisms_enzyme import *


class Transcription_MM(MichalisMentenCopy):
    """Michalis Menten Transcription
        G + RNAP <--> G:RNAP --> G+RNAP+mRNA
    """

    def __init__(self, name="transcription_mm", rnap="RNAP", **keywords):
        if isinstance(rnap, Species):
            self.rnap = rnap
        elif isinstance(rnap, str):
            self.rnap = Species(name=rnap, material_type="protein")
        elif isinstance(rnap, Component) and rnap.get_species() != None:
            self.rnap = rnap.get_species()
        else:
            raise ValueError(
                "'rnap' parameter must be a string or a Component with defined "
                "get_species(), or a chemical_reaction_network.Species object")

        MichalisMentenCopy.__init__(self=self, name=name,
                                       mechanism_type="transcription")

    def update_species(self, dna, transcript=None, return_rnap=True,
                       **keywords):
        species = [dna]
        if return_rnap:
            species += [self.rnap]

        species += MichalisMentenCopy.update_species(self, self.rnap, dna)
        if transcript is None:
<<<<<<< HEAD
            transcript = [Species(dna.name, material_type="rna")]
        elif isinstance(transcript,Species):
            transcript=[transcript]
        
        species += transcript
=======
            transcript = Species(dna.name, material_type="rna")

        species += [transcript]
>>>>>>> 67b6c80d

        return species

    def update_reactions(self, dna, component, part_id = None, complex=None, transcript=None,
                         **keywords):

        #Get Parameters
        if part_id == None and component != None:
            part_id = component.name

        ktx = component.get_parameter("ktx", part_id = part_id, mechanism = self)
        kb = component.get_parameter("kb", part_id = part_id, mechanism = self)
        ku = component.get_parameter("ku", part_id = part_id, mechanism = self)

        rxns = []
        if transcript is None:
<<<<<<< HEAD
            transcript = [Species(dna.name, material_type="rna")]
        elif isinstance(transcript,Species):
            transcript = [transcript]
        rxns += MichalisMentenCopyRXN.update_reactions(self, dna, transcript,
=======
            transcript = Species(dna.name, material_type="rna")
        rxns += MichalisMentenCopy.update_reactions(self, self.rnap, dna, transcript,
>>>>>>> 67b6c80d
                                                       complex=complex, kb=kb,
                                                       ku=ku, kcat=ktx)

        return rxns


class Translation_MM(MichalisMentenCopy):
    """ Michalis Menten Translation
        mRNA + Rib <--> mRNA:Rib --> mRNA + Rib + Protein
    """

    def __init__(self, name="translation_mm", ribosome="Ribo", **keywords):
        if isinstance(ribosome, Species):
            self.ribosome = ribosome
        elif isinstance(ribosome, str):
            self.ribosome = Species(name=ribosome, material_type="ribosome")
        elif isinstance(ribosome, Component) and ribosome.get_species() != None:
            self.ribosome = ribosome.get_species()
        else:
            raise ValueError(
                "'ribosome' parameter must be a string, a Component with defined "
                "get_species, or a chemical_reaction_network.species")
        MichalisMentenCopy.__init__(self=self, name=name,
                                       mechanism_type="translation")

    def update_species(self, transcript, protein=None,
                       return_ribosome=True, **keywords):
        species = [transcript]
        if return_ribosome:
            species += [self.ribosome]
        if protein is None:
            protein = Species(transcript.name, material_type="protein")
        if isinstance(protein,list):
            species += protein
        elif isinstance(protein,Species):
            species += [protein]

        species += MichalisMentenCopy.update_species(self, self.ribosome, transcript)

        return species

    def update_reactions(self, transcript, component, part_id = None, complex=None,
                         protein=None, **keywords):
        rxns = []

        #Get Parameters
        if part_id == None and component != None:
            part_id = component.name

        ktl = component.get_parameter("ktl", part_id = part_id, mechanism = self)
        kb = component.get_parameter("kb", part_id = part_id, mechanism = self)
        ku = component.get_parameter("ku", part_id = part_id, mechanism = self)

        if protein is None:
            protein = Species(transcript.name, material_type="protein")
        rxns += MichalisMentenCopy.update_reactions(self, self.ribosome, transcript,
                                                       protein, complex=complex,
                                                       kb=kb, ku=ku,
                                                       kcat=ktl)
        return rxns


class Degredation_mRNA_MM(MichalisMenten):
    """Michalis Menten mRNA Degredation by Endonucleases
       mRNA + Endo <--> mRNA:Endo --> Endo
    """
    def __init__(self, name="rna_degredation_mm", nuclease="RNAase",
                 **keywords):
        if isinstance(nuclease, Species):
            self.nuclease = nuclease
        elif isinstance(nuclease, str):
            self.nuclease = Species(name=nuclease, material_type="protein")
        else:
            raise ValueError("'nuclease' parameter requires a "
                             "chemical_reaction_network.species or a string")
        MichalisMenten.__init__(self=self, name=name,
                                   mechanism_type="rna_degredation")

    def update_species(self, rna, return_nuclease=True, **keywords):
        species = [rna]
        if return_nuclease:
            species += [self.nuclease]
        species += MichalisMenten.update_species(self, self.nuclease, rna)
        return species

    def update_reactions(self, rna, component, part_id = None, complex=None, **keywords):

        #Get Parameters
        if part_id == None and component != None:
            part_id = component.name

        kdeg = component.get_parameter("kdeg", part_id = part_id, mechanism = self)
        kb = component.get_parameter("kb", part_id = part_id, mechanism = self)
        ku = component.get_parameter("ku", part_id = part_id, mechanism = self)

        rxns = []
        rxns += MichalisMenten.update_reactions(self, self.nuclease, rna, Prod=None, complex=complex, kb=kb, ku=ku, kcat=kdeg)
        return rxns

class SimpleTranscription(Mechanism):
    def __init__(self, name = "simple_transcription", mechanism_type = "transcription"):
        Mechanism.__init__(self, name=name, mechanism_type=mechanism_type)

    def update_species(self, dna, transcript = None, **keywords):
        if transcript is None:
            transcript = Species(dna.name, material_type="rna")

        return [dna, transcript]

    def update_reactions(self, dna, component = None, ktx = None, part_id = None, transcript = None, **keywords):

        if ktx == None and Component != None:
            ktx = component.get_parameter("ktx", part_id = part_id, mechanism = self)
        elif component == None and ktx == None:
            raise ValueError("Must pass in component or a value for ktx")

        if transcript is None:
            transcript = Species(dna.name, material_type="rna")

        rxns = [Reaction(inputs = [dna], outputs = [dna, transcript], k = ktx)]
        return rxns

class SimpleTranslation(Mechanism):
    def __init__(self, name = "simple_translation", mechanism_type = "translation"):
        Mechanism.__init__(self, name=name, mechanism_type=mechanism_type)

    def update_species(self, transcript, protein = None,  **keywords):
        if protein is None:
            protein = Species(transcript.name, material_type="protein")

        return [transcript, protein]

    def update_reactions(self, transcript, component = None, ktl = None, part_id = None, protein = None, **keywords):

        if ktl == None and Component != None:
            ktl = component.get_parameter("ktl", part_id = part_id, mechanism = self)
        elif component == None and ktl == None:
            raise ValueError("Must pass in component or a value for ktl")

        if protein is None:
            protein = Species(transcript.name, material_type="protein")

        rxns = [Reaction(inputs = [transcript], outputs = [transcript, protein], k = ktl)]
        return rxns

class OneStepGeneExpression(Mechanism):
    def __init__(self, name="gene_expression",
                 mechanism_type="transcription"):
        Mechanism.__init__(self, name=name, mechanism_type=mechanism_type)

    def update_species(self, dna, protein=None, transcript=None, **keywords):
        species = [dna]
        if protein == None:
            protein = Species(dna.name, material_type="protein")

        species += [protein]
        return species

    def update_reactions(self, dna, component = None, kexpress = None,
                         protein=None, transcript = None, part_id = None, **keywords):

        if kexpress == None and Component != None:
            kexpress = component.get_parameter("kexpress", part_id = part_id, mechanism = self)
        elif component == None and kexpress == None:
            raise ValueError("Must pass in component or a value for kexpress")

        if protein is None:
            protein = Species(dna.name, material_type="protein")
        rxns = [Reaction(inputs=[dna], outputs=[dna, protein], k = kexpress)]
        return rxns


class PositiveHillTranscription(Mechanism):
    #Set the name and mechanism_type
    def __init__(self, name="positivehill_transcription", mechanism_type="transcription"):
        Mechanism.__init__(self, name=name, mechanism_type=mechanism_type)

    #Overwrite update_species
    def update_species(self, dna, regulator, transcript = None, **keywords):

        if transcript is None: #Species names can be automatically created
            transcript = Species(dna.name, material_type = "rna")

        return [dna, transcript, regulator] #it is best to return all species that will be involved in the reactions


    #Overwrite update_reactions
    #This always requires the inputs component and part_id to find the relevant parameters
    def update_reactions(self, dna, regulator, component, part_id, transcript = None, **keywords):

        if transcript is None: #Species names should be automatically created the same here as above
            transcript = Species(dna.name, material_type = "rna")

        ktx = component.get_parameter("k", part_id = part_id, mechanism = self)
        n = component.get_parameter("n", part_id = part_id, mechanism = self)
        K = component.get_parameter("K", part_id = part_id, mechanism = self)
        kleak = component.get_parameter("kleak", part_id = part_id, mechanism = self)

        params = {"k":ktx, "n":n, "K":K, "s1":regulator, "d":dna}

        reaction = Reaction(inputs = [dna], outputs = [dna, transcript],
                            propensity_type = "proportionalhillpositive", propensity_params = params)

        reaction_leak = Reaction(inputs = [dna], outputs = [dna, transcript], k = kleak)

        #In this case, we just return one reaction
        return [reaction, reaction_leak]

class NegativeHillTranscription(Mechanism):
    #Set the name and mechanism_type
    def __init__(self, name="negativehill_transcription", mechanism_type="transcription"):
        Mechanism.__init__(self, name=name, mechanism_type=mechanism_type)

    #Overwrite update_species
    def update_species(self, dna, regulator, transcript = None, **keywords):

        if transcript is None: #Species names can be automatically created
            transcript = Species(dna.name, material_type = "rna")

        return [dna, transcript, regulator] #it is best to return all species that will be involved in the reactions

    #Overwrite update_reactions
    #This always requires the inputs component and part_id to find the relevant parameters
    def update_reactions(self, dna, regulator, component, part_id, transcript = None, **keywords):

        if transcript is None: #Species names should be automatically created the same here as above
            transcript = Species(dna.name, material_type = "rna")

        ktx = component.get_parameter("k", part_id = part_id, mechanism = self)
        n = component.get_parameter("n", part_id = part_id, mechanism = self)
        K = component.get_parameter("K", part_id = part_id, mechanism = self)
        kleak = component.get_parameter("kleak", part_id = part_id, mechanism = self)

        params = {"k":ktx, "n":n, "K":K, "s1":regulator, "d":dna}

        reaction = Reaction(inputs = [dna], outputs = [dna, transcript],
                            propensity_type = "proportionalhillnegative", propensity_params = params)

        reaction_leak = Reaction(inputs = [dna], outputs = [dna, transcript], k = kleak)

        #In this case, we just return one reaction
        return [reaction, reaction_leak]

class multi_tx(Mechanism):
    '''
    Multi-RNAp Transcription w/ Isomerization:
    Detailed transcription mechanism accounting for each individual
    RNAp occupancy states of gene.

    n ={0, max_occ}
    DNA:RNAp_n + RNAp <--> DNA:RNAp_n_c --> DNA:RNAp_n+1
    DNA:RNAp_n --> DNA:RNAp_0 + n RNAp + n mRNA
    DNA:RNAp_n_c --> DNA:RNAp_0_c + n RNAp + n mRNA

    n --> number of open configuration RNAp on DNA
    max_occ --> Physical maximum number of RNAp on DNA (based on RNAp and DNA dimensions)
    DNA:RNAp_n --> DNA with n open configuration RNAp on it
    DNA:RNAp_n_c --> DNA with n open configuration RNAp and 1 closed configuration RNAp on it

    For more details, see examples/MultiTX_Demo.ipynb
    '''

    # initialize mechanism subclass
    def __init__(self, pol, name='multi_tx', mechanism_type='transcription', **keywords):

        if isinstance(pol,str):
            self.pol = Species(name=pol, material_type='protein')

        elif isinstance(pol,Species):
            self.pol = pol

        else:
            raise ValueError("'pol' must be a string or Species")


        Mechanism.__init__(self, name=name, mechanism_type=mechanism_type, **keywords)

    # species update
    def update_species(self, dna, transcript, component, part_id, **keywords):
        max_occ = int(component.get_parameter("max_occ", part_id = part_id, mechanism = self))
        cp_open = []
        cp_closed = []
        for n in range(1,max_occ + 1):
            name_open = self.pol.name + 'x' + dna.name + '_' + str(n)
            cp_open.append(ComplexSpecies([dna]+[self.pol for i in range(n)],name=name_open))
            if n > 1:
                name_closed = self.pol.name + 'x' + dna.name + '_closed' + '_' + str(n-1)
                cp_closed.append(ComplexSpecies([dna]+[self.pol for i in range(n-1)],name=name_closed))
            else:
                name_closed = self.pol.name + 'x' + dna.name + '_closed' + '_' + str(0)
                cp_closed.append(ComplexSpecies([dna]+[self.pol for i in range(1)],name=name_closed))

        cp_misc = [self.pol,dna,transcript]


        return cp_open + cp_closed + cp_misc

    def update_reactions(self, dna, transcript, component, part_id, **keywords):

        '''
    DNA:RNAp_n + RNAp <--> DNA:RNAp_n_c --> DNA:RNAp_n+1
    kf1 = k1, kr1 = k2, kf2 = k_iso
    DNA:RNAp_n --> DNA:RNAp_0 + n RNAp + n mRNA
    kf = ktx_solo
    DNA:RNAp_n_c --> DNA:RNAp_0_c + n RNAp + n mRNA
    kf = ktx_solo

    max_occ =  maximum occupancy of gene (physical limit)
        '''

        # parameter loading
        k1 = component.get_parameter("k1", part_id = part_id, mechanism = self)
        k2 = component.get_parameter("k2", part_id = part_id, mechanism = self)
        k_iso = component.get_parameter("k_iso", part_id = part_id, mechanism = self)
        ktx_solo = component.get_parameter("ktx_solo", part_id = part_id, mechanism = self)
        max_occ = int(component.get_parameter("max_occ", part_id = part_id, mechanism = self))

        # complex species instantiation
        cp_open = []
        cp_closed = []
        for n in range(1,max_occ + 1):
            name_open = self.pol.name + 'x' + dna.name + '_' + str(n)
            cp_open.append(ComplexSpecies([dna]+[self.pol for i in range(n)],name=name_open))
            if n > 1:
                name_closed = self.pol.name + 'x' + dna.name + '_closed' + '_' + str(n-1)
                cp_closed.append(ComplexSpecies([dna]+[self.pol for i in range(n-1)],name=name_closed))
            else:
                name_closed = self.pol.name + 'x' + dna.name + '_closed' + '_' + str(0)
                cp_closed.append(ComplexSpecies([dna]+[self.pol for i in range(1)],name=name_closed))


        # Reactions
        # polymerase + complex(n) --> complex(n_closed)
        rxn_open_pf = [Reaction(inputs=[self.pol, cp_open[n]], outputs=[cp_closed[n+1]], k=k1) for n in range(0,max_occ-1)]
        rxn_open_pr = [Reaction(inputs=[cp_closed[n+1]], outputs=[self.pol, cp_open[n],], k=k2) for n in range(0,max_occ-1)]

        # isomerization
        rxn_iso = [Reaction(inputs=[cp_closed[n]], outputs=[cp_open[n]], k=k_iso) for n in range(0,max_occ)]

        # release/transcription from open and closed states
        rxn_release_open =  []
        rxn_release_closed = []
        for n in range(0,max_occ):
            rxn_temp1 = Reaction(inputs= [cp_open[n]], outputs=[self.pol for i in range(n+1)] +
                                 [transcript for i in range(n+1)] + [dna], k=ktx_solo)
            rxn_release_open.append(rxn_temp1)

        for n in range(1,max_occ):
            rxn_temp2 = Reaction(inputs= [cp_closed[n]], outputs=[self.pol for i in range(n)] +
                                 [transcript for i in range(n)] + [cp_closed[0]], k=ktx_solo)
            rxn_release_closed.append(rxn_temp2)

        # missing reactions (0 --> 0_closed and v.v. 0_closed --> 0)
        rxn_m1 = Reaction(inputs=[dna,self.pol], outputs=[cp_closed[0]], k=k1)
        rxn_m2 = Reaction(inputs=[cp_closed[0]], outputs=[dna,self.pol], k=k2)

        rxn_all = rxn_open_pf + rxn_open_pr + rxn_iso + rxn_release_open + rxn_release_closed + [rxn_m1, rxn_m2]

        return rxn_all

class multi_tl(Mechanism):
    '''
    Multi-RBZ Translation w/ Isomerization:
    Detailed translation mechanism accounting for each individual
    RBZ occupancy states of mRNA. Still needs some work, so use with caution,
    read all warnings and consult the example notebook.

    n ={0, max_occ}
    mRNA:RBZ_n + RBZ <--> mRNA:RBZ_n_c --> mRNA:RBZ_n+1
    mRNA:RBZ_n --> mRNA:RBZ_0 + n RBZ + n Protein
    mRNA:RBZ_n_c --> mRNA:RBZ_0_c + n RBZ + n Protein

    n --> number of open configuration RBZ on mRNA
    max_occ --> Physical maximum number of RBZ on mRNA (based on RBZ and mRNA dimensions)
    mRNA:RBZ_n --> mRNA with n open configuration RBZ on it
    mRNA:RBZ_n_c --> mRNA with n open configuration RBZ and 1 closed configuration RBZ on it

    For more details, see examples/MultiTX_Demo.ipynb
    '''

    # initialize mechanism subclass
    def __init__(self, ribosome, name='multi_tl', mechanism_type='translation', **keywords):

        if isinstance(ribosome,str):
            self.ribosome = Species(name=ribosome, material_type='protein')

        elif isinstance(ribosome,Species):
            self.ribosome = ribosome

        else:
            raise ValueError("'ribosome' must be a string or Species")

        warn('This mechanism still needs some extra validation, use at your own peril and read the warnings!')
        warn("To properly use this mechanism, set dilution for mRNA-RBZ complexes!")
        warn("I've set RBZ and mRNA-RBZ complexes as protein Species to apply dilution to them, edit if you want something else!")

        Mechanism.__init__(self, name=name, mechanism_type=mechanism_type, **keywords)

    # species update
    def update_species(self, transcript, protein, component, part_id, **keywords):
        max_occ = int(component.get_parameter("max_occ", part_id = part_id, mechanism = self))
        cp_open = []
        cp_closed = []
        for n in range(1,max_occ + 1):
            name_open = self.ribosome.name + 'x' + transcript.name + '_' + str(n)
            cp_open.append(ComplexSpecies([transcript]+[self.ribosome for i in range(n)],name=name_open))

            if n > 1:
                name_closed = self.ribosome.name + 'x' + transcript.name + '_closed' + '_' + str(n-1)
                cp_closed.append(ComplexSpecies([transcript]+[self.ribosome for i in range(n-1)],name=name_closed))
            else:
                name_closed = self.ribosome.name + 'x' + transcript.name + '_closed' + '_' + str(0)
                cp_closed.append(ComplexSpecies([transcript]+[self.ribosome for i in range(1)],name=name_closed))


        cp_misc = [self.ribosome,transcript,protein]

        return cp_open + cp_closed + cp_misc

    def update_reactions(self, transcript, protein, component, part_id, **keywords):
        '''
    mRNA:RBZ_n + RBZ <--> mRNA:RBZ_n_c --> mRNA:RBZ_n+1
    kf1 = kbr, kr1 = kur, kf2 = k_iso_r
    mRNA:RBZ_n --> mRNA:RBZ_0 + n RBZ + n Protein
    kf = ktl_solo
    mRNA:RBZ_n_c --> mRNA:RBZ_0_c + n RBZ + n Protein
    kf = ktl_solo
        '''

        # parameter loading
        kbr = component.get_parameter("kbr", part_id = part_id, mechanism = self)
        kur = component.get_parameter("kur", part_id = part_id, mechanism = self)
        k_iso_r = component.get_parameter("k_iso_r", part_id = part_id, mechanism = self)
        ktl_solo = component.get_parameter("ktl_solo", part_id = part_id, mechanism = self)
        max_occ = int(component.get_parameter("max_occ", part_id = part_id, mechanism = self))


        # complex species instantiation
        cp_open = []
        cp_closed = []
        for n in range(1,max_occ + 1):
            name_open = self.ribosome.name + 'x' + transcript.name + '_' + str(n)
            cp_open.append(ComplexSpecies([transcript]+[self.ribosome for i in range(n)],name=name_open))

            if n > 1:
                name_closed = self.ribosome.name + 'x' + transcript.name + '_closed' + '_' + str(n-1)
                cp_closed.append(ComplexSpecies([transcript]+[self.ribosome for i in range(n-1)],name=name_closed))
            else:
                name_closed = self.ribosome.name + 'x' + transcript.name + '_closed' + '_' + str(0)
                cp_closed.append(ComplexSpecies([transcript]+[self.ribosome for i in range(1)],name=name_closed))

        # Reactions
        # ribosome + complex(n) --> complex(n_closed)
        rxn_open_pf = [Reaction(inputs=[self.ribosome, cp_open[n]], outputs=[cp_closed[n+1]], k=kbr) for n in range(0,max_occ-1)]
        rxn_open_pr = [Reaction(inputs=[cp_closed[n+1]], outputs=[self.ribosome, cp_open[n],], k=kur) for n in range(0,max_occ-1)]

        # isomerization
        rxn_iso = [Reaction(inputs=[cp_closed[n]], outputs=[cp_open[n]], k=k_iso_r) for n in range(0,max_occ)]

        # release/translation from open and closed states
        rxn_release_open =  []
        rxn_release_closed = []
        for n in range(0,max_occ):
            rxn_temp1 = Reaction(inputs= [cp_open[n]], outputs=[self.ribosome for i in range(n+1)] +
                                 [protein for i in range(n+1)] + [transcript], k=ktl_solo)
            rxn_release_open.append(rxn_temp1)

        for n in range(1,max_occ):
            rxn_temp2 = Reaction(inputs= [cp_closed[n]], outputs=[self.ribosome for i in range(n)] +
                                 [protein for i in range(n)] + [cp_closed[0]], k=ktl_solo)
            rxn_release_closed.append(rxn_temp2)

        # missing reactions (0 --> 0_closed and v.v. 0_closed --> 0)
        rxn_m1 = Reaction(inputs=[transcript,self.ribosome], outputs=[cp_closed[0]], k=kbr)
        rxn_m2 = Reaction(inputs=[cp_closed[0]], outputs=[transcript,self.ribosome], k=kur)

        rxn_all = rxn_open_pf + rxn_open_pr + rxn_iso + rxn_release_open + rxn_release_closed + [rxn_m1, rxn_m2]

        return rxn_all<|MERGE_RESOLUTION|>--- conflicted
+++ resolved
@@ -31,17 +31,11 @@
 
         species += MichalisMentenCopy.update_species(self, self.rnap, dna)
         if transcript is None:
-<<<<<<< HEAD
             transcript = [Species(dna.name, material_type="rna")]
         elif isinstance(transcript,Species):
             transcript=[transcript]
         
         species += transcript
-=======
-            transcript = Species(dna.name, material_type="rna")
-
-        species += [transcript]
->>>>>>> 67b6c80d
 
         return species
 
@@ -58,15 +52,10 @@
 
         rxns = []
         if transcript is None:
-<<<<<<< HEAD
             transcript = [Species(dna.name, material_type="rna")]
         elif isinstance(transcript,Species):
             transcript = [transcript]
-        rxns += MichalisMentenCopyRXN.update_reactions(self, dna, transcript,
-=======
-            transcript = Species(dna.name, material_type="rna")
-        rxns += MichalisMentenCopy.update_reactions(self, self.rnap, dna, transcript,
->>>>>>> 67b6c80d
+        rxns += MichalisMentenCopy.update_reactions(self,self.rnap, dna, transcript,
                                                        complex=complex, kb=kb,
                                                        ku=ku, kcat=ktx)
 
