from .mechanism import *
from .species import Species, Complex
from .reaction import Reaction
from .propensities import ProportionalHillPositive, ProportionalHillNegative
from .mechanisms_enzyme import *


class OneStepGeneExpression(Mechanism):
    """A mechanism to model gene expression without transcription or translation.

    G --> G + P
    """
    def __init__(self, name="gene_expression",
                 mechanism_type="transcription"):
        """Initializes a OneStepGeneExpression instance.

        :param name: name of the Mechanism, default: gene_expression
        :param mechanism_type: type of the Mechanism, default: transcription

        """
        Mechanism.__init__(self, name=name, mechanism_type=mechanism_type)

    def update_species(self, dna, protein, transcript=None, **keywords):
        species = [dna]
        if protein is not None:
            species += [protein]

        return species

    def update_reactions(self, dna, component = None, kexpress = None,
                         protein=None, transcript = None, part_id = None, **keywords):

        if kexpress is None and component is not None:
            kexpress = component.get_parameter("kexpress", part_id = part_id, mechanism = self)
        elif component is None and kexpress is None:
            raise ValueError("Must pass in component or a value for kexpress")

        if protein is not None:
            return [Reaction.from_massaction(inputs=[dna], outputs=[dna, protein], k_forward=kexpress)]
        else:
            return []


class SimpleTranscription(Mechanism):
    """A Mechanism to model simple catalytic transcription.

    G --> G + T
    """
    def __init__(self, name="simple_transcription", mechanism_type="transcription"):
        """Initializes a SimpleTranscription instance.

        :param name: name of the Mechanism, default: simple_transcription
        :param mechanism_type: type of the Mechanism, default: transcription

        """
        Mechanism.__init__(self, name=name, mechanism_type=mechanism_type)

    def update_species(self, dna, transcript = None, protein = None, **keywords):

        species = [dna]
        if transcript is not None:
            species += [transcript]
        if protein is not None:
            species += [protein]

        return species

    def update_reactions(self, dna, component = None, ktx = None, part_id = None, transcript = None, protein = None, **keywords):

        if ktx == None and component != None:
            ktx = component.get_parameter("ktx", part_id = part_id, mechanism = self)
        elif component == None and ktx == None:
            raise ValueError("Must pass in component or a value for ktx")

        #First case only true in Mixtures without transcription (eg Expression Mixtures)
        if transcript is None and protein is not None:
            ktl = component.get_parameter("ktl", part_id = part_id, mechanism = self)
            rxns = [Reaction.from_massaction(inputs = [dna], outputs = [dna, protein], k_forward=ktx * ktl)]
        else:
            rxns = [Reaction.from_massaction(inputs = [dna], outputs = [dna, transcript], k_forward=ktx)]

        return rxns


class SimpleTranslation(Mechanism):
    """A mechanism to model simple catalytic translation.

    T --> T + P
    """
    def __init__(self, name="simple_translation", mechanism_type="translation"):
        """Initializes a SimpleTranslation instance.

        :param name: name of the Mechanism, default: simple_translation
        :param mechanism_type: type of the Mechanism, default: translation

        """
        Mechanism.__init__(self, name=name, mechanism_type=mechanism_type)

    def update_species(self, transcript, protein = None,  **keywords):
        if protein is None:
            protein = Species(transcript.name, material_type="protein")
        outlst = [transcript]
        if(type(protein)==list):
            outlst+=protein
        else:
            outlst+=[protein]
        return outlst

    def update_reactions(self, transcript, component = None, ktl = None, part_id = None, protein = None, **keywords):

        if ktl is None and component is not None:
            ktl = component.get_parameter("ktl", part_id = part_id, mechanism = self)
        elif component is None and ktl is None:
            raise ValueError("Must pass in component or a value for ktl")

        # First case only true in Mixtures without transcription (eg Expression Mixtures)
        if transcript is None and protein is not None:
            rxns = []
        else:
            rxns = [Reaction.from_massaction(inputs = [transcript], outputs = [transcript, protein], k_forward=ktl)]

        return rxns


class PositiveHillTranscription(Mechanism):
    """A mechanism to model transcription as a proprotional positive hill function:
    G --> G + P
    rate = k*G*(R^n)/(K+R^n)
    where R is a regulator (activator).
    Optionally includes a leak reaction
    G --> G + P @ rate kleak.
    """

    def __init__(self, name="positivehill_transcription", mechanism_type="transcription"):
        """Initializes a PositiveHillTranscription instance.

        :param name: name of the Mechanism, default: positivehill_transcription
        :param mechanism_type: type of the Mechanism, default: transcription

        """
        Mechanism.__init__(self, name=name, mechanism_type=mechanism_type)

    def update_species(self, dna, regulator, transcript = None, leak = False, protein = None, **keywords):

        species = [dna, regulator]
        if transcript is not None:
            species += [transcript]
        if protein is not None:
            species += [protein]

        return species  # it is best to return all species that will be involved in the reactions

    def update_reactions(self, dna, regulator, component, part_id, transcript = None, leak = False, protein = None, **keywords):
        """This always requires the inputs component and part_id to find the relevant parameters

        :param dna:
        :param regulator:
        :param component:
        :param part_id:
        :param transcript:
        :param leak:
        :param protein:
        :param keywords:
        :return:
        """

        ktx = component.get_parameter("k", part_id = part_id, mechanism = self)
        n = component.get_parameter("n", part_id = part_id, mechanism = self)
        K = component.get_parameter("K", part_id = part_id, mechanism = self)
        kleak = component.get_parameter("kleak", part_id = part_id, mechanism = self)

        prophill = ProportionalHillPositive(k=ktx, K=K, s1=regulator, n=n, d=dna)

        reactions = []

        #First case only true in Mixtures without transcription (eg Expression Mixtures)
        if transcript is None and protein is not None:
            tx_output = protein
        else:
            tx_output = transcript

        reactions.append(Reaction(inputs=[dna], outputs=[dna, tx_output], propensity_type=prophill))

        if leak:
            reactions.append(Reaction.from_massaction(inputs=[dna], outputs=[dna, tx_output], k_forward=kleak))

        #In this case, we just return one reaction
        return reactions


class NegativeHillTranscription(Mechanism):
    """A mechanism to model transcription as a proprotional negative hill function:
    G --> G + P
    rate = k*G*(1)/(K+R^n)
    where R is a regulator (repressor).
    Optionally includes a leak reaction
    G --> G + P @ rate kleak.
    """

    def __init__(self, name="negativehill_transcription", mechanism_type="transcription"):
        """Initializes a NegativeHillTranscription instance.

        :param name: name of the Mechanism, default: negativehill_transcription
        :param mechanism_type: type of the Mechanism, default: transcription

        """
        Mechanism.__init__(self, name=name, mechanism_type=mechanism_type)

    def update_species(self, dna, regulator, transcript = None, leak = False, protein = None, **keywords):

        species = [dna, regulator]
        if transcript is not None:
            species += [transcript]
        if protein is not None:
            species += [protein]

        return species  # it is best to return all species that will be involved in the reactions

    def update_reactions(self, dna, regulator, component, part_id, transcript = None, leak = False, protein = None, **keywords):
        """This always requires the inputs component and part_id to find the relevant parameters

        :param dna:
        :param regulator:
        :param component:
        :param part_id:
        :param transcript:
        :param leak:
        :param protein:
        :param keywords:
        :return:
        """

        ktx = component.get_parameter("k", part_id = part_id, mechanism = self)
        n = component.get_parameter("n", part_id = part_id, mechanism = self)
        K = component.get_parameter("K", part_id = part_id, mechanism = self)
        kleak = component.get_parameter("kleak", part_id = part_id, mechanism = self)

        prop_hill = ProportionalHillNegative(k=ktx, K=K, n=n, s1=regulator, d=dna)

        reactions = []

        #First case only true in Mixtures without transcription (eg Expression Mixtures)
        if transcript is None and protein is not None:
            tx_output = protein
        else:
            tx_output = transcript

        reactions.append(Reaction(inputs=[dna], outputs=[dna, tx_output], propensity_type=prop_hill))

        if leak:
            reactions.append(Reaction.from_massaction(inputs = [dna], outputs = [dna, tx_output], k_forward=kleak))

        #In this case, we just return one reaction
        return reactions


class Transcription_MM(MichaelisMentenCopy):
    """Michaelis Menten Transcription.

        G + RNAP <--> G:RNAP --> G+RNAP+mRNA
    """

    def __init__(self, rnap: Species, name="transcription_mm", **keywords):
        """Initializes a Transcription_MM instance.

        :param rnap: Species instance that is representing an RNA polymerase
        :param name: name of the Mechanism, default: transcription_mm
        """
        if isinstance(rnap, Species):
            self.rnap = rnap
        else:
            raise ValueError("'rnap' parameter must be a Species.")

        MichaelisMentenCopy.__init__(self=self, name=name,
                                     mechanism_type="transcription")

    def update_species(self, dna, transcript=None, protein = None, **keywords):
        species = [dna]

        if transcript is None and protein is not None:
            tx_output = protein
        else:
            tx_output = transcript

        species += MichaelisMentenCopy.update_species(self, Enzyme = self.rnap, Sub = dna, Prod = tx_output)

        return species

    def update_reactions(self, dna, component, part_id = None, complex=None, transcript=None, protein = None,
                         **keywords):

        #Get Parameters
        if part_id == None and component != None:
            part_id = component.name

        ktx = component.get_parameter("ktx", part_id = part_id, mechanism = self)
        kb = component.get_parameter("kb", part_id = part_id, mechanism = self)
        ku = component.get_parameter("ku", part_id = part_id, mechanism = self)

        rxns = []

        if transcript is None and protein is not None:
            tx_output = protein
        else:
            tx_output = transcript

        rxns += MichaelisMentenCopy.update_reactions(self, Enzyme = self.rnap, Sub = dna, Prod = tx_output, complex=complex, kb=kb, ku=ku, kcat=ktx)

        return rxns


class Translation_MM(MichaelisMentenCopy):
    """Michaelis Menten Translation.

        mRNA + Rib <--> mRNA:Rib --> mRNA + Rib + Protein
    """

    def __init__(self, ribosome: Species, name="translation_mm", **keywords):
        """Initializes a Translation_MM instance.

        :param rnap: Species instance that is representing a ribosome
        :param name: name of the Mechanism, default: translation_mm
        """
        if isinstance(ribosome, Species):
            self.ribosome = ribosome
        else:
            raise ValueError("ribosome must be a Species!")
        MichaelisMentenCopy.__init__(self=self, name=name,
                                     mechanism_type="translation")

    def update_species(self, transcript, protein, **keywords):
        species = []

        #This can only occur in expression mixtures
        if transcript is None and protein is not None:
            species += Species.flatten_list([protein])
        else:
            species += MichaelisMentenCopy.update_species(self, Enzyme = self.ribosome, Sub = transcript, Prod = protein)

        return species

    def update_reactions(self, transcript, protein, component, part_id = None, complex=None, **keywords):
        rxns = []

        #Get Parameters
        if part_id == None and component != None:
            part_id = component.name

        ktl = component.get_parameter("ktl", part_id = part_id, mechanism = self)
        kb = component.get_parameter("kb", part_id = part_id, mechanism = self)
        ku = component.get_parameter("ku", part_id = part_id, mechanism = self)


        #This can only occur in expression mixtures
        if transcript is None and protein is not None:
            pass
        else:
            rxns += MichaelisMentenCopy.update_reactions(self, Enzyme = self.ribosome, Sub = transcript, Prod = protein, complex=complex, kb=kb, ku=ku, kcat=ktl)
        return rxns


<<<<<<< HEAD
class Degredation_mRNA_MM(MichaelisMenten):
    """Michaelis Menten mRNA Degredation by Endonucleases.

       mRNA + Endo <--> mRNA:Endo --> Endo
    """
    def __init__(self, nuclease: Species, name="rna_degredation_mm", **keywords):
        """Initializes a Degredation_mRNA_MM instance.

        :param nuclease: Species instance that is representing a nuclease
        :param name: name of the Mechanism, default: rna_degredation_mm
        """
        if isinstance(nuclease, Species):
            self.nuclease = nuclease
        else:
            raise ValueError("'nuclease' must be a Species.")
        MichaelisMenten.__init__(self=self, name=name,
                                 mechanism_type="rna_degredation")

    def update_species(self, rna, return_nuclease=True, **keywords):
        species = [rna]
        if return_nuclease:
            species += [self.nuclease]
        species += MichaelisMenten.update_species(self, Enzyme = self.nuclease, Sub = rna, Prod = None)
        return species

    def update_reactions(self, rna, component, part_id = None, complex=None, **keywords):

        #Get Parameters
        if part_id == None and component != None:
            part_id = component.name

        kdeg = component.get_parameter("kdeg", part_id = part_id, mechanism = self)
        kb = component.get_parameter("kb", part_id = part_id, mechanism = self)
        ku = component.get_parameter("ku", part_id = part_id, mechanism = self)

        rxns = []
        rxns += MichaelisMenten.update_reactions(self, Enzyme = self.nuclease, Sub = rna, Prod=None, complex=complex, kb=kb, ku=ku, kcat=kdeg)
        return rxns


=======
>>>>>>> c2103fbd
class multi_tx(Mechanism):
    """Multi-RNAp Transcription w/ Isomerization.

    Detailed transcription mechanism accounting for each individual
    RNAp occupancy states of gene.

    n ={0, max_occ}
    DNA:RNAp_n + RNAp <--> DNA:RNAp_n_c --> DNA:RNAp_n+1
    DNA:RNAp_n --> DNA:RNAp_0 + n RNAp + n mRNA
    DNA:RNAp_n_c --> DNA:RNAp_0_c + n RNAp + n mRNA

    n --> number of open configuration RNAp on DNA
    max_occ --> Physical maximum number of RNAp on DNA (based on RNAp and DNA dimensions)
    DNA:RNAp_n --> DNA with n open configuration RNAp on it
    DNA:RNAp_n_c --> DNA with n open configuration RNAp and 1 closed configuration RNAp on it

    For more details, see examples/MultiTX_Demo.ipynb
    """

    def __init__(self, pol: Species, name: str='multi_tx', mechanism_type: str='transcription', **keywords):
        """Initializes a multi_tx instance.

        :param pol: reference to a species instance that represents a polymerase
        :param name: name of the Mechanism, default: multi_tx
        :param mechanism_type: type of the mechanism, default: transcription
        :param keywords:
        """
        if isinstance(pol, Species):
            self.pol = pol
        else:
            raise ValueError("'pol' must be a Species")

        Mechanism.__init__(self, name=name, mechanism_type=mechanism_type)

    # species update
    def update_species(self, dna, transcript, component, part_id, protein = None, **keywords):
        max_occ = int(component.get_parameter("max_occ", part_id = part_id, mechanism = self, return_numerical = True))
        cp_open = []
        cp_closed = []
        for n in range(0,max_occ):
            cp_open.append(Complex([dna]+[self.pol for i in range(n+1)], attributes = ["open"]))
            cp_closed.append(Complex([dna]+[self.pol for i in range(n+1)], attributes = ["closed"]))

        cp_misc = [self.pol,dna,transcript]

        return cp_open + cp_closed + cp_misc

    def update_reactions(self, dna, transcript, component, part_id, protein = None, **keywords):
        """It sets up the following reactions.

        DNA:RNAp_n + RNAp <--> DNA:RNAp_n_c --> DNA:RNAp_n+1
        kf1 = k1, kr1 = k2, kf2 = k_iso
        DNA:RNAp_n --> DNA:RNAp_0 + n RNAp + n mRNA
        kf = ktx_solo
        DNA:RNAp_n_c --> DNA:RNAp_0_c + n RNAp + n mRNA
        kf = ktx_solo

        max_occ =  maximum occupancy of gene (physical limit)
        """

        # parameter loading
        kb = component.get_parameter("kb", part_id = part_id, mechanism = self)
        ku = component.get_parameter("ku", part_id = part_id, mechanism = self)
        k_iso = component.get_parameter("k_iso", part_id = part_id, mechanism = self)
        ktx = component.get_parameter("ktx", part_id = part_id, mechanism = self)
        max_occ = int(component.get_parameter("max_occ", part_id = part_id, mechanism = self, return_numerical = True))

        # complex species instantiation
        cp_open = []
        cp_closed = []
        for n in range(0,max_occ):
            cp_open.append(Complex([dna]+[self.pol for i in range(n+1)], attributes = ["open"])) #has n polymerases all open
            cp_closed.append(Complex([dna]+[self.pol for i in range(n+1)], attributes = ["closed"])) #has n-1 open polymerases and 1 closed polymerase


        # Reactions
        # polymerase + complex(n) <--> complex(n+1)_closed
        rxn_open_p = [Reaction.from_massaction(inputs=[self.pol, cp_open[n]], outputs=[cp_closed[n+1]], k_forward=kb, k_reverse = ku) for n in range(0, max_occ-1)]
        #rxn_open_pr = [Reaction.from_massaction(inputs=[cp_closed[n + 1]], outputs=[self.pol, cp_open[n], ], k_forward=k2) for n in range(0, max_occ - 1)]

        # isomerization
        #complex(n)_closes --> complex(n)
        rxn_iso = [Reaction.from_massaction(inputs=[cp_closed[n]], outputs=[cp_open[n]], k_forward=k_iso) for n in range(0, max_occ)]

        # release/transcription from open and closed states
        rxn_release_open =  []
        rxn_release_closed = []
        for n in range(0,max_occ):
            rxn_temp1 = Reaction.from_massaction(inputs= [cp_open[n]], outputs=[self.pol for i in range(n+1)] +
                                                                               [transcript for i in range(n+1)] + [dna], k_forward=ktx)
            rxn_release_open.append(rxn_temp1)

        for n in range(1,max_occ):
            rxn_temp2 = Reaction.from_massaction(inputs= [cp_closed[n]], outputs=[self.pol for i in range(n)] +
                                                                                 [transcript for i in range(n)] + [cp_closed[0]], k_forward=ktx)
            rxn_release_closed.append(rxn_temp2)

        # base case pol + dna <--> complex(n=1)_open
        rxn_m1 = Reaction.from_massaction(inputs=[dna, self.pol], outputs=[cp_closed[0]], k_forward=kb, k_reverse = ku)

        rxn_all = rxn_open_p + rxn_iso + rxn_release_open + rxn_release_closed + [rxn_m1]

        return rxn_all


class multi_tl(Mechanism):
    """Multi-RBZ Translation w/ Isomerization.

    Detailed translation mechanism accounting for each individual
    RBZ occupancy states of mRNA. Still needs some work, so use with caution,
    read all warnings and consult the example notebook.

    n ={0, max_occ}
    mRNA:RBZ_n + RBZ <--> mRNA:RBZ_n_c --> mRNA:RBZ_n+1
    mRNA:RBZ_n --> mRNA:RBZ_0 + n RBZ + n Protein
    mRNA:RBZ_n_c --> mRNA:RBZ_0_c + n RBZ + n Protein

    n --> number of open configuration RBZ on mRNA
    max_occ --> Physical maximum number of RBZ on mRNA (based on RBZ and mRNA dimensions)
    mRNA:RBZ_n --> mRNA with n open configuration RBZ on it
    mRNA:RBZ_n_c --> mRNA with n open configuration RBZ and 1 closed configuration RBZ on it

    For more details, see examples/MultiTX_Demo.ipynb
    """

    def __init__(self, ribosome: Species, name: str='multi_tl', mechanism_type: str='translation', **keywords):
        """Initializes a multi_tl instance.

        :param ribosome: a Species instance that represents a ribosome
        :param name: name of the Mechanism, default: multi_tl
        :param mechanism_type: type of the Mechanism, default: translation

        """
        if isinstance(ribosome, Species):
            self.ribosome = ribosome
        else:
            raise ValueError("'ribosome' must be a Species.")

        Mechanism.__init__(self, name=name, mechanism_type=mechanism_type)

    # species update
    def update_species(self, transcript, protein, component, part_id, **keywords):
        max_occ = int(component.get_parameter("max_occ", part_id = part_id, mechanism = self, return_numerical = True))
        cp_open = []
        cp_closed = []
        for n in range(0, max_occ):
            cp_open.append(Complex([transcript]+[self.ribosome for i in range(n+1)], attributes = ["open"]))
            cp_closed.append(Complex([transcript]+[self.ribosome for i in range(n+1)], attributes = ["closed"]))

<<<<<<< HEAD
        cp_misc = [self.ribosome,transcript,protein]
=======
        cp_misc = [self.ribosome, transcript, protein]
>>>>>>> c2103fbd

        return cp_open + cp_closed + cp_misc

    def update_reactions(self, transcript, protein, component, part_id, **keywords):
        """It sets up the following reactions.

        mRNA:RBZ_n + RBZ <--> mRNA:RBZ_n_c --> mRNA:RBZ_n+1
        kf1 = kbr, kr1 = kur, kf2 = k_iso_r
        mRNA:RBZ_n --> mRNA:RBZ_0 + n RBZ + n Protein
        kf = ktl_solo
        mRNA:RBZ_n_c --> mRNA:RBZ_0_c + n RBZ + n Protein
        kf = ktl_solo
        """

        # parameter loading
        kb = component.get_parameter("kb", part_id = part_id, mechanism = self)
        ku = component.get_parameter("ku", part_id = part_id, mechanism = self)
        k_iso = component.get_parameter("k_iso", part_id = part_id, mechanism = self)
        ktl = component.get_parameter("ktl", part_id = part_id, mechanism = self)
        max_occ = int(component.get_parameter("max_occ", part_id = part_id, mechanism = self, return_numerical = True))

        # complex species instantiation
        cp_open = []
        cp_closed = []
        for n in range(0,max_occ):
            cp_open.append(Complex([transcript]+[self.ribosome for i in range(n+1)], attributes = ["open"]))
            cp_closed.append(Complex([transcript]+[self.ribosome for i in range(n+1)], attributes = ["closed"]))

        # Reactions
        # ribosome + complex(n) <--> complex(n+1)_closed
        rxn_open_p = [Reaction.from_massaction(inputs=[self.ribosome, cp_open[n]], outputs=[cp_closed[n+1]], k_forward=kb, k_reverse = ku) for n in range(0, max_occ-1)]

        # isomerization
        # complex(n)_closed --> complex(n)
        rxn_iso = [Reaction.from_massaction(inputs=[cp_closed[n]], outputs=[cp_open[n]], k_forward=k_iso) for n in range(0, max_occ)]

        # release/translation from open and closed states
        rxn_release_open =  []
        rxn_release_closed = []
        for n in range(0,max_occ):
            rxn_temp1 = Reaction.from_massaction(inputs= [cp_open[n]], outputs=[self.ribosome for i in range(n+1)] +
                                                                               [protein for i in range(n+1)] + [transcript], k_forward=ktl)
            rxn_release_open.append(rxn_temp1)

        for n in range(1,max_occ):
            rxn_temp2 = Reaction.from_massaction(inputs= [cp_closed[n]], outputs=[self.ribosome for i in range(n)] +
                                                                                 [protein for i in range(n)] + [cp_closed[0]], k_forward=ktl)
            rxn_release_closed.append(rxn_temp2)

        # missing reactions (0 --> 0_closed and v.v. 0_closed --> 0)
        rxn_m1 = Reaction.from_massaction(inputs=[transcript, self.ribosome], outputs=[cp_closed[0]], k_forward=kb, k_reverse = ku)
        #rxn_m2 = Reaction.from_massaction(inputs=[cp_closed[0]], outputs=[transcript, self.ribosome], k_forward=kur)

        rxn_all = [rxn_m1] + rxn_iso + rxn_open_p + rxn_release_open + rxn_release_closed

        return rxn_all<|MERGE_RESOLUTION|>--- conflicted
+++ resolved
@@ -359,49 +359,6 @@
         return rxns
 
 
-<<<<<<< HEAD
-class Degredation_mRNA_MM(MichaelisMenten):
-    """Michaelis Menten mRNA Degredation by Endonucleases.
-
-       mRNA + Endo <--> mRNA:Endo --> Endo
-    """
-    def __init__(self, nuclease: Species, name="rna_degredation_mm", **keywords):
-        """Initializes a Degredation_mRNA_MM instance.
-
-        :param nuclease: Species instance that is representing a nuclease
-        :param name: name of the Mechanism, default: rna_degredation_mm
-        """
-        if isinstance(nuclease, Species):
-            self.nuclease = nuclease
-        else:
-            raise ValueError("'nuclease' must be a Species.")
-        MichaelisMenten.__init__(self=self, name=name,
-                                 mechanism_type="rna_degredation")
-
-    def update_species(self, rna, return_nuclease=True, **keywords):
-        species = [rna]
-        if return_nuclease:
-            species += [self.nuclease]
-        species += MichaelisMenten.update_species(self, Enzyme = self.nuclease, Sub = rna, Prod = None)
-        return species
-
-    def update_reactions(self, rna, component, part_id = None, complex=None, **keywords):
-
-        #Get Parameters
-        if part_id == None and component != None:
-            part_id = component.name
-
-        kdeg = component.get_parameter("kdeg", part_id = part_id, mechanism = self)
-        kb = component.get_parameter("kb", part_id = part_id, mechanism = self)
-        ku = component.get_parameter("ku", part_id = part_id, mechanism = self)
-
-        rxns = []
-        rxns += MichaelisMenten.update_reactions(self, Enzyme = self.nuclease, Sub = rna, Prod=None, complex=complex, kb=kb, ku=ku, kcat=kdeg)
-        return rxns
-
-
-=======
->>>>>>> c2103fbd
 class multi_tx(Mechanism):
     """Multi-RNAp Transcription w/ Isomerization.
 
@@ -551,11 +508,7 @@
             cp_open.append(Complex([transcript]+[self.ribosome for i in range(n+1)], attributes = ["open"]))
             cp_closed.append(Complex([transcript]+[self.ribosome for i in range(n+1)], attributes = ["closed"]))
 
-<<<<<<< HEAD
-        cp_misc = [self.ribosome,transcript,protein]
-=======
         cp_misc = [self.ribosome, transcript, protein]
->>>>>>> c2103fbd
 
         return cp_open + cp_closed + cp_misc
 
