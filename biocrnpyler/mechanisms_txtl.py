<<<<<<< HEAD
from .mechanism import *
from .species import Species, Complex
from .reaction import Reaction
from .propensities import ProportionalHillPositive, ProportionalHillNegative
from .mechanisms_enzyme import *
=======
from .mechanism import Mechanism
from .mechanisms_enzyme import MichaelisMentenCopy
from .propensities import ProportionalHillNegative, ProportionalHillPositive
from .reaction import Reaction
from .species import Complex, Species
>>>>>>> 2a66ce0f


class OneStepGeneExpression(Mechanism):
    """A mechanism to model gene expression without transcription or translation.

    G --> G + P
    """
    def __init__(self, name="gene_expression",
                 mechanism_type="transcription"):
        """Initializes a OneStepGeneExpression instance.

        :param name: name of the Mechanism, default: gene_expression
        :param mechanism_type: type of the Mechanism, default: transcription

        """
        Mechanism.__init__(self, name=name, mechanism_type=mechanism_type)

    def update_species(self, dna, protein, transcript=None, **keywords):
        species = [dna]
        if protein is not None:
            species += [protein]

        return species

    def update_reactions(self, dna, component = None, kexpress = None,
                         protein=None, transcript = None, part_id = None, **keywords):

        if kexpress is None and component is not None:
            kexpress = component.get_parameter("kexpress", part_id = part_id, mechanism = self)
        elif component is None and kexpress is None:
            raise ValueError("Must pass in component or a value for kexpress")

        if protein is not None:
            return [Reaction.from_massaction(inputs=[dna], outputs=[dna, protein], k_forward=kexpress)]
        else:
            return []


class SimpleTranscription(Mechanism):
    """A Mechanism to model simple catalytic transcription.

    G --> G + T
    """
    def __init__(self, name="simple_transcription", mechanism_type="transcription"):
        """Initializes a SimpleTranscription instance.

        :param name: name of the Mechanism, default: simple_transcription
        :param mechanism_type: type of the Mechanism, default: transcription

        """
        Mechanism.__init__(self, name=name, mechanism_type=mechanism_type)

    def update_species(self, dna, transcript = None, protein = None, **keywords):

        species = [dna]
        if transcript is not None:
            species += [transcript]
        if protein is not None:
            species += [protein]

        return species

    def update_reactions(self, dna, component = None, ktx = None, part_id = None, transcript = None, protein = None, **keywords):

        if ktx == None and component != None:
            ktx = component.get_parameter("ktx", part_id = part_id, mechanism = self)
        elif component == None and ktx == None:
            raise ValueError("Must pass in component or a value for ktx")

        #First case only true in Mixtures without transcription (eg Expression Mixtures)
        if transcript is None and protein is not None:
            ktl = component.get_parameter("ktl", part_id = part_id, mechanism = self)
            rxns = [Reaction.from_massaction(inputs = [dna], outputs = [dna, protein], k_forward=ktx * ktl)]
        else:
            rxns = [Reaction.from_massaction(inputs = [dna], outputs = [dna, transcript], k_forward=ktx)]

        return rxns


class SimpleTranslation(Mechanism):
    """A mechanism to model simple catalytic translation.

    T --> T + P
    """
    def __init__(self, name="simple_translation", mechanism_type="translation"):
        """Initializes a SimpleTranslation instance.

        :param name: name of the Mechanism, default: simple_translation
        :param mechanism_type: type of the Mechanism, default: translation

        """
        Mechanism.__init__(self, name=name, mechanism_type=mechanism_type)

    def update_species(self, transcript, protein = None,  **keywords):
        if protein is None:
            protein = Species(transcript.name, material_type="protein")
        outlst = [transcript]
        if(type(protein)==list):
            outlst+=protein
        else:
            outlst+=[protein]
        return outlst

    def update_reactions(self, transcript, component = None, ktl = None, part_id = None, protein = None, **keywords):

        if ktl is None and component is not None:
            ktl = component.get_parameter("ktl", part_id = part_id, mechanism = self)
        elif component is None and ktl is None:
            raise ValueError("Must pass in component or a value for ktl")

        # First case only true in Mixtures without transcription (eg Expression Mixtures)
        if transcript is None and protein is not None:
            rxns = []
        else:
            rxns = [Reaction.from_massaction(inputs = [transcript], outputs = [transcript, protein], k_forward=ktl)]

        return rxns


class PositiveHillTranscription(Mechanism):
    """A mechanism to model transcription as a proprotional positive hill function:
    G --> G + P
    rate = k*G*(R^n)/(K+R^n)
    where R is a regulator (activator).
    Optionally includes a leak reaction
    G --> G + P @ rate kleak.
    """

    def __init__(self, name="positivehill_transcription", mechanism_type="transcription"):
        """Initializes a PositiveHillTranscription instance.

        :param name: name of the Mechanism, default: positivehill_transcription
        :param mechanism_type: type of the Mechanism, default: transcription

        """
        Mechanism.__init__(self, name=name, mechanism_type=mechanism_type)

    def update_species(self, dna, regulator, transcript = None, leak = False, protein = None, **keywords):

        species = [dna, regulator]
        if transcript is not None:
            species += [transcript]
        if protein is not None:
            species += [protein]

        return species  # it is best to return all species that will be involved in the reactions

    def update_reactions(self, dna, regulator, component, part_id, transcript = None, leak = False, protein = None, **keywords):
        """This always requires the inputs component and part_id to find the relevant parameters

        :param dna:
        :param regulator:
        :param component:
        :param part_id:
        :param transcript:
        :param leak:
        :param protein:
        :param keywords:
        :return:
        """

        ktx = component.get_parameter("k", part_id = part_id, mechanism = self)
        n = component.get_parameter("n", part_id = part_id, mechanism = self)
        K = component.get_parameter("K", part_id = part_id, mechanism = self)
        kleak = component.get_parameter("kleak", part_id = part_id, mechanism = self)

        prophill = ProportionalHillPositive(k=ktx, K=K, s1=regulator, n=n, d=dna)

        reactions = []

        #First case only true in Mixtures without transcription (eg Expression Mixtures)
        if transcript is None and protein is not None:
            tx_output = protein
        else:
            tx_output = transcript

        reactions.append(Reaction(inputs=[dna], outputs=[dna, tx_output], propensity_type=prophill))

        if leak:
            reactions.append(Reaction.from_massaction(inputs=[dna], outputs=[dna, tx_output], k_forward=kleak))

        #In this case, we just return one reaction
        return reactions


class NegativeHillTranscription(Mechanism):
    """A mechanism to model transcription as a proprotional negative hill function:
    G --> G + P
    rate = k*G*(1)/(K+R^n)
    where R is a regulator (repressor).
    Optionally includes a leak reaction
    G --> G + P @ rate kleak.
    """

    def __init__(self, name="negativehill_transcription", mechanism_type="transcription"):
        """Initializes a NegativeHillTranscription instance.

        :param name: name of the Mechanism, default: negativehill_transcription
        :param mechanism_type: type of the Mechanism, default: transcription

        """
        Mechanism.__init__(self, name=name, mechanism_type=mechanism_type)

    def update_species(self, dna, regulator, transcript = None, leak = False, protein = None, **keywords):

        species = [dna, regulator]
        if transcript is not None:
            species += [transcript]
        if protein is not None:
            species += [protein]

        return species  # it is best to return all species that will be involved in the reactions

    def update_reactions(self, dna, regulator, component, part_id, transcript = None, leak = False, protein = None, **keywords):
        """This always requires the inputs component and part_id to find the relevant parameters

        :param dna:
        :param regulator:
        :param component:
        :param part_id:
        :param transcript:
        :param leak:
        :param protein:
        :param keywords:
        :return:
        """

        ktx = component.get_parameter("k", part_id = part_id, mechanism = self)
        n = component.get_parameter("n", part_id = part_id, mechanism = self)
        K = component.get_parameter("K", part_id = part_id, mechanism = self)
        kleak = component.get_parameter("kleak", part_id = part_id, mechanism = self)

        prop_hill = ProportionalHillNegative(k=ktx, K=K, n=n, s1=regulator, d=dna)

        reactions = []

        #First case only true in Mixtures without transcription (eg Expression Mixtures)
        if transcript is None and protein is not None:
            tx_output = protein
        else:
            tx_output = transcript

        reactions.append(Reaction(inputs=[dna], outputs=[dna, tx_output], propensity_type=prop_hill))

        if leak:
            reactions.append(Reaction.from_massaction(inputs = [dna], outputs = [dna, tx_output], k_forward=kleak))

        #In this case, we just return one reaction
        return reactions


class Transcription_MM(MichaelisMentenCopy):
    """Michaelis Menten Transcription.

        G + RNAP <--> G:RNAP --> G+RNAP+mRNA
    """

    def __init__(self, rnap: Species, name="transcription_mm", **keywords):
        """Initializes a Transcription_MM instance.

        :param rnap: Species instance that is representing an RNA polymerase
        :param name: name of the Mechanism, default: transcription_mm
        """
        if isinstance(rnap, Species):
            self.rnap = rnap
        else:
            raise ValueError("'rnap' parameter must be a Species.")

        MichaelisMentenCopy.__init__(self=self, name=name,
                                     mechanism_type="transcription")

    def update_species(self, dna, transcript=None, protein = None, **keywords):
        species = [dna]

        if transcript is None and protein is not None:
            tx_output = protein
        else:
            tx_output = transcript

        species += MichaelisMentenCopy.update_species(self, Enzyme = self.rnap, Sub = dna, Prod = tx_output)

        return species

    def update_reactions(self, dna, component, part_id = None, complex=None, transcript=None, protein = None,
                         **keywords):

        #Get Parameters
        if part_id == None and component != None:
            part_id = component.name

        ktx = component.get_parameter("ktx", part_id = part_id, mechanism = self)
        kb = component.get_parameter("kb", part_id = part_id, mechanism = self)
        ku = component.get_parameter("ku", part_id = part_id, mechanism = self)

        rxns = []

        if transcript is None and protein is not None:
            tx_output = protein
        else:
            tx_output = transcript

        rxns += MichaelisMentenCopy.update_reactions(self, Enzyme = self.rnap, Sub = dna, Prod = tx_output, complex=complex, kb=kb, ku=ku, kcat=ktx)

        return rxns


class Translation_MM(MichaelisMentenCopy):
    """Michaelis Menten Translation.

        mRNA + Rib <--> mRNA:Rib --> mRNA + Rib + Protein
    """

    def __init__(self, ribosome: Species, name="translation_mm", **keywords):
        """Initializes a Translation_MM instance.

        :param rnap: Species instance that is representing a ribosome
        :param name: name of the Mechanism, default: translation_mm
        """
        if isinstance(ribosome, Species):
            self.ribosome = ribosome
        else:
            raise ValueError("ribosome must be a Species!")
        MichaelisMentenCopy.__init__(self=self, name=name,
                                     mechanism_type="translation")

    def update_species(self, transcript, protein, **keywords):
        species = []

        #This can only occur in expression mixtures
        if transcript is None and protein is not None:
            species += Species.flatten_list([protein])
        else:
            species += MichaelisMentenCopy.update_species(self, Enzyme = self.ribosome, Sub = transcript, Prod = protein)

        return species

    def update_reactions(self, transcript, protein, component, part_id = None, complex=None, **keywords):
        rxns = []

        #Get Parameters
        if part_id == None and component != None:
            part_id = component.name

        ktl = component.get_parameter("ktl", part_id = part_id, mechanism = self)
        kb = component.get_parameter("kb", part_id = part_id, mechanism = self)
        ku = component.get_parameter("ku", part_id = part_id, mechanism = self)


        #This can only occur in expression mixtures
        if transcript is None and protein is not None:
            pass
        else:
            rxns += MichaelisMentenCopy.update_reactions(self, Enzyme = self.ribosome, Sub = transcript, Prod = protein, complex=complex, kb=kb, ku=ku, kcat=ktl)
        return rxns


class multi_tx(Mechanism):
    """Multi-RNAp Transcription w/ Isomerization.

    Detailed transcription mechanism accounting for each individual
    RNAp occupancy states of gene.

    n ={0, max_occ}
    DNA:RNAp_n + RNAp <--> DNA:RNAp_n_c --> DNA:RNAp_n+1
    DNA:RNAp_n --> DNA:RNAp_0 + n RNAp + n mRNA
    DNA:RNAp_n_c --> DNA:RNAp_0_c + n RNAp + n mRNA

    n --> number of open configuration RNAp on DNA
    max_occ --> Physical maximum number of RNAp on DNA (based on RNAp and DNA dimensions)
    DNA:RNAp_n --> DNA with n open configuration RNAp on it
    DNA:RNAp_n_c --> DNA with n open configuration RNAp and 1 closed configuration RNAp on it

    For more details, see examples/MultiTX_Demo.ipynb
    """

    def __init__(self, pol: Species, name: str='multi_tx', mechanism_type: str='transcription', **keywords):
        """Initializes a multi_tx instance.

        :param pol: reference to a species instance that represents a polymerase
        :param name: name of the Mechanism, default: multi_tx
        :param mechanism_type: type of the mechanism, default: transcription
        :param keywords:
        """
        if isinstance(pol, Species):
            self.pol = pol
        else:
            raise ValueError("'pol' must be a Species")

        Mechanism.__init__(self, name=name, mechanism_type=mechanism_type)

    # species update
    def update_species(self, dna, transcript, component, part_id, protein = None, **keywords):
        max_occ = int(component.get_parameter("max_occ", part_id = part_id, mechanism = self, return_numerical = True))
        cp_open = []
        cp_closed = []
        for n in range(0,max_occ):
            cp_open.append(Complex([dna]+[self.pol for i in range(n+1)], attributes = ["open"]))
            cp_closed.append(Complex([dna]+[self.pol for i in range(n+1)], attributes = ["closed"]))

        cp_misc = [self.pol,dna,transcript]

        return cp_open + cp_closed + cp_misc

    def update_reactions(self, dna, transcript, component, part_id, protein = None, **keywords):
        """It sets up the following reactions.

        DNA:RNAp_n + RNAp <--> DNA:RNAp_n_c --> DNA:RNAp_n+1
        kf1 = k1, kr1 = k2, kf2 = k_iso
        DNA:RNAp_n --> DNA:RNAp_0 + n RNAp + n mRNA
        kf = ktx_solo
        DNA:RNAp_n_c --> DNA:RNAp_0_c + n RNAp + n mRNA
        kf = ktx_solo

        max_occ =  maximum occupancy of gene (physical limit)
        """

        # parameter loading
        kb = component.get_parameter("kb", part_id = part_id, mechanism = self)
        ku = component.get_parameter("ku", part_id = part_id, mechanism = self)
        k_iso = component.get_parameter("k_iso", part_id = part_id, mechanism = self)
        ktx = component.get_parameter("ktx", part_id = part_id, mechanism = self)
        max_occ = int(component.get_parameter("max_occ", part_id = part_id, mechanism = self, return_numerical = True))

        # complex species instantiation
        cp_open = []
        cp_closed = []
        for n in range(0,max_occ):
            cp_open.append(Complex([dna]+[self.pol for i in range(n+1)], attributes = ["open"])) #has n polymerases all open
            cp_closed.append(Complex([dna]+[self.pol for i in range(n+1)], attributes = ["closed"])) #has n-1 open polymerases and 1 closed polymerase


        # Reactions
        # polymerase + complex(n) <--> complex(n+1)_closed
        rxn_open_p = [Reaction.from_massaction(inputs=[self.pol, cp_open[n]], outputs=[cp_closed[n+1]], k_forward=kb, k_reverse = ku) for n in range(0, max_occ-1)]
        #rxn_open_pr = [Reaction.from_massaction(inputs=[cp_closed[n + 1]], outputs=[self.pol, cp_open[n], ], k_forward=k2) for n in range(0, max_occ - 1)]

        # isomerization
        #complex(n)_closes --> complex(n)
        rxn_iso = [Reaction.from_massaction(inputs=[cp_closed[n]], outputs=[cp_open[n]], k_forward=k_iso) for n in range(0, max_occ)]

        # release/transcription from open and closed states
        rxn_release_open =  []
        rxn_release_closed = []
        for n in range(0,max_occ):
            rxn_temp1 = Reaction.from_massaction(inputs= [cp_open[n]], outputs=[self.pol for i in range(n+1)] +
                                                                               [transcript for i in range(n+1)] + [dna], k_forward=ktx)
            rxn_release_open.append(rxn_temp1)

        for n in range(1,max_occ):
            rxn_temp2 = Reaction.from_massaction(inputs= [cp_closed[n]], outputs=[self.pol for i in range(n)] +
                                                                                 [transcript for i in range(n)] + [cp_closed[0]], k_forward=ktx)
            rxn_release_closed.append(rxn_temp2)

        # base case pol + dna <--> complex(n=1)_open
        rxn_m1 = Reaction.from_massaction(inputs=[dna, self.pol], outputs=[cp_closed[0]], k_forward=kb, k_reverse = ku)

        rxn_all = rxn_open_p + rxn_iso + rxn_release_open + rxn_release_closed + [rxn_m1]

        return rxn_all


class multi_tl(Mechanism):
    """Multi-RBZ Translation w/ Isomerization.

    Detailed translation mechanism accounting for each individual
    RBZ occupancy states of mRNA. Still needs some work, so use with caution,
    read all warnings and consult the example notebook.

    n ={0, max_occ}
    mRNA:RBZ_n + RBZ <--> mRNA:RBZ_n_c --> mRNA:RBZ_n+1
    mRNA:RBZ_n --> mRNA:RBZ_0 + n RBZ + n Protein
    mRNA:RBZ_n_c --> mRNA:RBZ_0_c + n RBZ + n Protein

    n --> number of open configuration RBZ on mRNA
    max_occ --> Physical maximum number of RBZ on mRNA (based on RBZ and mRNA dimensions)
    mRNA:RBZ_n --> mRNA with n open configuration RBZ on it
    mRNA:RBZ_n_c --> mRNA with n open configuration RBZ and 1 closed configuration RBZ on it

    For more details, see examples/MultiTX_Demo.ipynb
    """

    def __init__(self, ribosome: Species, name: str='multi_tl', mechanism_type: str='translation', **keywords):
        """Initializes a multi_tl instance.

        :param ribosome: a Species instance that represents a ribosome
        :param name: name of the Mechanism, default: multi_tl
        :param mechanism_type: type of the Mechanism, default: translation

        """
        if isinstance(ribosome, Species):
            self.ribosome = ribosome
        else:
            raise ValueError("'ribosome' must be a Species.")

        Mechanism.__init__(self, name=name, mechanism_type=mechanism_type)

    # species update
    def update_species(self, transcript, protein, component, part_id, **keywords):
        max_occ = int(component.get_parameter("max_occ", part_id = part_id, mechanism = self, return_numerical = True))
        cp_open = []
        cp_closed = []
        for n in range(0, max_occ):
            cp_open.append(Complex([transcript]+[self.ribosome for i in range(n+1)], attributes = ["open"]))
            cp_closed.append(Complex([transcript]+[self.ribosome for i in range(n+1)], attributes = ["closed"]))

        cp_misc = [self.ribosome, transcript, protein]

        return cp_open + cp_closed + cp_misc

    def update_reactions(self, transcript, protein, component, part_id, **keywords):
        """It sets up the following reactions.

        mRNA:RBZ_n + RBZ <--> mRNA:RBZ_n_c --> mRNA:RBZ_n+1
        kf1 = kbr, kr1 = kur, kf2 = k_iso_r
        mRNA:RBZ_n --> mRNA:RBZ_0 + n RBZ + n Protein
        kf = ktl_solo
        mRNA:RBZ_n_c --> mRNA:RBZ_0_c + n RBZ + n Protein
        kf = ktl_solo
        """

        # parameter loading
        kb = component.get_parameter("kb", part_id = part_id, mechanism = self)
        ku = component.get_parameter("ku", part_id = part_id, mechanism = self)
        k_iso = component.get_parameter("k_iso", part_id = part_id, mechanism = self)
        ktl = component.get_parameter("ktl", part_id = part_id, mechanism = self)
        max_occ = int(component.get_parameter("max_occ", part_id = part_id, mechanism = self, return_numerical = True))

        # complex species instantiation
        cp_open = []
        cp_closed = []
        for n in range(0,max_occ):
            cp_open.append(Complex([transcript]+[self.ribosome for i in range(n+1)], attributes = ["open"]))
            cp_closed.append(Complex([transcript]+[self.ribosome for i in range(n+1)], attributes = ["closed"]))

        # Reactions
        # ribosome + complex(n) <--> complex(n+1)_closed
        rxn_open_p = [Reaction.from_massaction(inputs=[self.ribosome, cp_open[n]], outputs=[cp_closed[n+1]], k_forward=kb, k_reverse = ku) for n in range(0, max_occ-1)]

        # isomerization
        # complex(n)_closed --> complex(n)
        rxn_iso = [Reaction.from_massaction(inputs=[cp_closed[n]], outputs=[cp_open[n]], k_forward=k_iso) for n in range(0, max_occ)]

        # release/translation from open and closed states
        rxn_release_open =  []
        rxn_release_closed = []
        for n in range(0,max_occ):
            rxn_temp1 = Reaction.from_massaction(inputs= [cp_open[n]], outputs=[self.ribosome for i in range(n+1)] +
                                                                               [protein for i in range(n+1)] + [transcript], k_forward=ktl)
            rxn_release_open.append(rxn_temp1)

        for n in range(1,max_occ):
            rxn_temp2 = Reaction.from_massaction(inputs= [cp_closed[n]], outputs=[self.ribosome for i in range(n)] +
                                                                                 [protein for i in range(n)] + [cp_closed[0]], k_forward=ktl)
            rxn_release_closed.append(rxn_temp2)

        # missing reactions (0 --> 0_closed and v.v. 0_closed --> 0)
        rxn_m1 = Reaction.from_massaction(inputs=[transcript, self.ribosome], outputs=[cp_closed[0]], k_forward=kb, k_reverse = ku)
        #rxn_m2 = Reaction.from_massaction(inputs=[cp_closed[0]], outputs=[transcript, self.ribosome], k_forward=kur)

        rxn_all = [rxn_m1] + rxn_iso + rxn_open_p + rxn_release_open + rxn_release_closed

        return rxn_all<|MERGE_RESOLUTION|>--- conflicted
+++ resolved
@@ -1,16 +1,8 @@
-<<<<<<< HEAD
-from .mechanism import *
-from .species import Species, Complex
-from .reaction import Reaction
-from .propensities import ProportionalHillPositive, ProportionalHillNegative
-from .mechanisms_enzyme import *
-=======
 from .mechanism import Mechanism
 from .mechanisms_enzyme import MichaelisMentenCopy
 from .propensities import ProportionalHillNegative, ProportionalHillPositive
 from .reaction import Reaction
 from .species import Complex, Species
->>>>>>> 2a66ce0f
 
 
 class OneStepGeneExpression(Mechanism):
