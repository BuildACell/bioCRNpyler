# mechanism.py - mechanism class for implementing TX-TL mechanisms
# RMM, 16 Aug 2018
#
# Mechanisms the means by which all reactions in a TX-TL reaction are
# established.  Mechanisms can be overridden to allow specialized
# processing of core reactions (eg, adding additional detail, using
# simplified models, etc.
#
# Mechanisms are established in the following order (lower levels
# override higher levels):
#
# Default extract mechanisms
#   Default mechanisms
#       Mechanisms passed to Component() [eg DNA Assembly]
#         Mechanisms based to Sub) [eg, DNA elements]
#
# This hierarchy allows reactions to be created without the user
# having to specify any alternative mechanisms (defaults will be
# used), but also allows the user to override all mechanisms used for
# every (e.g, by giving an alternative transcription
# mechanisms when setting up an extract) or individual mechanisms for
# a given (by passing an alternative mechanism just to that
# .
#
# Copyright (c) 2018, Build-A-Cell. All rights reserved.
# See LICENSE file in the project root directory for details.


from warnings import warn
from .chemical_reaction_network import Species, Reaction, ComplexSpecies
from .component import Component


class Mechanism(object):
    """Mechanism class for core mechanisms

    Core mechanisms within a mixture (transcription, translation, etc)

    The Mechanism class is used to implement different core
    mechanisms in TX-TL.  All specific core mechanisms should be
    derived from this class.

    """
    def __init__(self, name, mechanism_type=""):
        self.name = name
        self.mechanism_type = mechanism_type
        if mechanism_type == "" or mechanism_type is None:
            warn(f"Mechanism {name} instantiated without a type. This could "
                 "prevent the mechanism from being inherited properly.")

    def update_species(self):
        """
        the child class should implement this method
        :return: empty list
        """
        warn(f"Default Update Species Called for Mechanism = {self.name}.")
        return []

    def update_reactions(self, component = None, part_id = None):
        """
        the child class should implement this method
        :return: empty list
        """
        warn(f"Default Update Species Called for Mechanism = {self.name}.")
        return []

    def __repr__(self):
        return self.name


class MichalisMentenRXN(Mechanism):
    """Helper class to automatically generate Michalis-Menten Type Reactions
       In the Copy RXN version, the Substrate is not Consumed
       Sub+Enz <--> Sub:Enz --> Enz+Prod
    """

    def __init__(self, name, enzyme, mechanism_type, **keywords):
        if isinstance(enzyme, Species):
            self.Enzyme = enzyme
        else:
            raise ValueError("MichalisMentenRXN takes a species object for its "
                             "enzyme argument.")

        Mechanism.__init__(self, name, mechanism_type)

    def update_species(self, Sub, **keywords):
        complex = ComplexSpecies([Sub, self.Enzyme])
        return [complex]

    def update_reactions(self, Sub, Prod, component = None, part_id = None, complex=None, kb=None, ku=None,
                         kcat=None, **keywords):
        #Get Parameters
        if part_id == None and component != None:
            part_id = component.name

        if kb == None:
            kb = component.get_parameter("kb", part_id = part_id, mechanism = self)
        if ku == None:
            ku = component.get_parameter("ku", part_id = part_id, mechanism = self)
        if kcat == None:
            kcat = component.get_parameter("kcat", part_id = component.name, mechanism = self)
        if component == None and (kb == None or ku == None or kcat == None):
            raise ValueError("Must pass in a Component or values for kb, ku, and kcat.")

        if complex == None:
            complex = ComplexSpecies([Sub, self.Enzyme])

        # Sub + Enz <--> Sub:Enz
        binding_rxn = Reaction(inputs=[Sub, self.Enzyme], outputs=[complex],
                               k=kb, k_rev=ku)
        if Prod is not None:
            # Sub:Enz --> Enz + Prod
            cat_rxn = Reaction(inputs=[complex],
                               outputs=[Prod, self.Enzyme], k=kcat)
        else:  # Degradation Reaction
            # Sub:Enz --> Enz
            cat_rxn = Reaction(inputs=[complex], outputs=[self.Enzyme],
                               k=kcat)
        return [binding_rxn, cat_rxn]


class MichalisMentenCopyRXN(Mechanism):
    """In the Copy RXN version, the Substrate is not Consumed
       Sub+Enz <--> Sub:Enz --> Sub+Enz+Prod
    """
    def __init__(self, name, enzyme, mechanism_type, **keywords):
        if isinstance(enzyme, Species):
            self.Enzyme = enzyme
        else:
            raise ValueError("MichalisMentenCopyRXN takes a species object "
                             "for its enzyme argument")

        Mechanism.__init__(self, name, mechanism_type)

    def update_species(self, Sub, **keywords):
        complex = ComplexSpecies([Sub, self.Enzyme])
        return [complex]

    def update_reactions(self, Sub, Prod, component = None, part_id = None, complex=None, kb=None, ku=None,
                         kcat=None, **keywords):
        if complex == None:
            complex = ComplexSpecies([Sub, self.Enzyme])

        #Get Parameters
        if part_id == None and component != None:
            part_id = component.name

        if kb == None and component != None:
            kb = component.get_parameter("kb", part_id = part_id, mechanism = self)
        if ku == None and component != None:
            ku = component.get_parameter("ku", part_id = part_id, mechanism = self)
        if kcat == None and component != None:
            kcat = component.get_parameter("kcat", part_id = part_id, mechanism = self)
        if component == None and (kb == None or ku == None or kcat == None):
            raise ValueError("Must pass in a Component or values for kb, ku, and kcat.")
        # Sub + Enz <--> Sub:Enz
        binding_rxn = Reaction(inputs=[Sub, self.Enzyme], outputs=[complex],
                               k=kb, k_rev=ku)

        # Sub:Enz --> Enz + Prod + Sub
        cat_rxn = Reaction(inputs=[complex], outputs=[Sub, Prod, self.Enzyme],
                           k=kcat)

        return [binding_rxn, cat_rxn]


class Transcription_MM(MichalisMentenCopyRXN):
    """Michalis Menten Transcription
        G + RNAP <--> G:RNAP --> G+RNAP+mRNA
    """

    def __init__(self, name="transcription_mm", rnap="RNAP", **keywords):
        if isinstance(rnap, Species):
            self.rnap = rnap
        elif isinstance(rnap, str):
            self.rnap = Species(name=rnap, material_type="protein")
        elif isinstance(rnap, Component) and rnap.get_species() != None:
            self.rnap = rnap.get_species()
        else:
            raise ValueError(
                "'rnap' parameter must be a string or a Component with defined "
                "get_species(), or a chemical_reaction_network.Species object")

        MichalisMentenCopyRXN.__init__(self=self, name=name, enzyme=self.rnap,
                                       mechanism_type="transcription")

    def update_species(self, dna, transcript=None, return_rnap=True,
                       **keywords):
        species = [dna]
        if return_rnap:
            species += [self.rnap]

        species += MichalisMentenCopyRXN.update_species(self, dna)
        if transcript is None:
            transcript = Species(dna.name, material_type="rna")
        
        species += [transcript]

        return species

    def update_reactions(self, dna, component, part_id = None, complex=None, transcript=None,
                         **keywords):

        #Get Parameters
        if part_id == None and component != None:
            part_id = component.name

        ktx = component.get_parameter("ktx", part_id = part_id, mechanism = self)
        kb = component.get_parameter("kb", part_id = part_id, mechanism = self)
        ku = component.get_parameter("ku", part_id = part_id, mechanism = self)

        rxns = []
        if transcript is None:
            transcript = Species(dna.name, material_type="rna")
        rxns += MichalisMentenCopyRXN.update_reactions(self, dna, transcript,
                                                       complex=complex, kb=kb,
                                                       ku=ku, kcat=ktx)

        return rxns


class Translation_MM(MichalisMentenCopyRXN):
    """ Michalis Menten Translation
        mRNA + Rib <--> mRNA:Rib --> mRNA + Rib + Protein
    """

    def __init__(self, name="translation_mm", ribosome="Ribo", **keywords):
        if isinstance(ribosome, Species):
            self.ribosome = ribosome
        elif isinstance(ribosome, str):
            self.ribosome = Species(name=ribosome, material_type="ribosome")
        elif isinstance(ribosome, Component) and ribosome.get_species() != None:
            self.ribosome = ribosome.get_species()
        else:
            raise ValueError(
                "'ribosome' parameter must be a string, a Component with defined "
                "get_species, or a chemical_reaction_network.species")
        MichalisMentenCopyRXN.__init__(self=self, name=name,
                                       enzyme=self.ribosome,
                                       mechanism_type="translation")

    def update_species(self, transcript, protein=None,
                       return_ribosome=True, **keywords):
        species = [transcript]
        if return_ribosome:
            species += [self.ribosome]
        if protein is None:
            protein = Species(transcript.name, material_type="protein")
        species += [protein]

        species += MichalisMentenCopyRXN.update_species(self, transcript)

        return species

    def update_reactions(self, transcript, component, part_id = None, complex=None,
                         protein=None, **keywords):
        rxns = []

        #Get Parameters
        if part_id == None and component != None:
            part_id = component.name

        ktl = component.get_parameter("ktl", part_id = part_id, mechanism = self)
        kb = component.get_parameter("kb", part_id = part_id, mechanism = self)
        ku = component.get_parameter("ku", part_id = part_id, mechanism = self)

        if protein is None:
            protein = Species(transcript.name, material_type="protein")
        rxns += MichalisMentenCopyRXN.update_reactions(self, transcript,
                                                       protein, complex=complex,
                                                       kb=kb, ku=ku,
                                                       kcat=ktl)
        return rxns


class Degredation_mRNA_MM(MichalisMentenRXN):
    """Michalis Menten mRNA Degredation by Endonucleases
       mRNA + Endo <--> mRNA:Endo --> Endo
    """
    def __init__(self, name="rna_degredation_mm", nuclease="RNAase",
                 **keywords):
        if isinstance(nuclease, Species):
            self.nuclease = nuclease
        elif isinstance(nuclease, str):
            self.nuclease = Species(name=nuclease, material_type="protein")
        else:
            raise ValueError("'nuclease' parameter requires a "
                             "chemical_reaction_network.species or a string")
        MichalisMentenRXN.__init__(self=self, name=name, enzyme=self.nuclease,
                                   mechanism_type="rna_degredation")

    def update_species(self, rna, return_nuclease=True, **keywords):
        species = [rna]
        if return_nuclease:
            species += [self.nuclease]
        species += MichalisMentenRXN.update_species(self, rna)
        return species

    def update_reactions(self, rna, component, part_id = None, complex=None, **keywords):

        #Get Parameters
        if part_id == None and component != None:
            part_id = component.name

        kdeg = component.get_parameter("kdeg", part_id = part_id, mechanism = self)
        kb = component.get_parameter("kb", part_id = part_id, mechanism = self)
        ku = component.get_parameter("ku", part_id = part_id, mechanism = self)

        rxns = []
        rxns += MichalisMentenRXN.update_reactions(self, rna, Prod=None, complex=complex, kb=kb, ku=ku, kcat=kdeg)
        return rxns


class Reversible_Bimolecular_Binding(Mechanism):
    def __init__(self, name="reversible_bimolecular_binding",
                 mechanism_type="bimolecular_binding"):
        Mechanism.__init__(self, name=name, mechanism_type=mechanism_type)

    def update_species(self, s1, s2, **keywords):
        complex = ComplexSpecies([s1, s2])
        return [complex]

    def update_reactions(self, s1, s2, component = None, kb = None, ku = None, \
                                              part_id = None,complex=None, **keywords):

        #Get Parameters
        if part_id == None:
            repr(s1)+"-"+repr(s2)
        if kb == None and component != None:
            kb = component.get_parameter("kb", part_id = part_id, mechanism = self)
        if ku == None and component != None:
            ku = component.get_parameter("ku", part_id = part_id, mechanism = self)
        if component == None and (kb == None or ku == None):
            raise ValueError("Must pass in a Component or values for kb, ku.")
        if(complex==None):
            complex = ComplexSpecies([s1, s2])
        rxns = [Reaction([s1, s2], [complex], k=kb, k_rev=ku)]
        return rxns


class One_Step_Cooperative_Binding(Mechanism):
    """A reaction where n binders (A) bind to 1 bindee (B) in one step
       n A + B <--> nA:B
    """
    def __init__(self, name="one_step_cooperative_binding",
                 mechanism_type="cooperative_binding"):
        Mechanism.__init__(self, name, mechanism_type)

<<<<<<< HEAD
    def update_species(self, s1, s2, component=None,part_id = None, cooperativity=None, **kwords):
        binder, bindee = s1, s2
        if cooperativity == None and component != None:
            search_id = part_id+"_"+str(s1.name) #cooperativity could be different
                                        #depending on who's binding!!
            cooperativity = component.get_parameter("cooperativity", \
                                  part_id = search_id, mechanism = self)
        if cooperativity == None and component == None:
            raise ValueError("Must pass in a Component or a value for cooperativity")
        complex_name = (f"{binder.material_type}_{cooperativity}x{binder.name}_"
                       f"{bindee.material_type}_{bindee.name}")
        complex = ComplexSpecies([binder, bindee], name = complex_name)
        return [complex]

    def update_reactions(self, s1, s2, component = None, kb = None, ku = None, \
                               part_id = None, cooperativity=None,complex=None, **kwords):
=======
    def update_species(self, s1, s2, complex_species = None, cooperativity=None, component = None, part_id = None, **kwords):
        binder, bindee = s1, s2

        if cooperativity == None and component != None:
            cooperativity = component.get_parameter("cooperativity", part_id = part_id, mechanism = self)
        elif component == None and cooperativity == None:
            raise ValueError("Must pass in a Component or values for cooperativity")

        complex = None
        if complex_species is None:
            if cooperativity > 1:
                complex_name = (f"{binder.material_type}_{cooperativity}x{binder.name}_"f"{bindee.material_type}_{bindee.name}")
            else:
                complex_name = (f"{binder.material_type}_{binder.name}_"f"{bindee.material_type}_{bindee.name}")
        elif isInstance(complex_species, str):
            complex_name = complex_species
        elif isInstance(complex_species, Species):
            complex = complex_species
        else:
            raise TypeError("complex_species keyword must be a str, Species, or None.")

        if complex == None:
            complex = ComplexSpecies([binder, bindee], name = complex_name)

        
        return [complex]

    def update_reactions(self, s1, s2, complex_species = None, component = None, kb = None, ku = None, part_id = None, cooperativity=None, **kwords):
>>>>>>> 438bea0b

        #Get Parameters
        if part_id == None:
            part_id = repr(s1)+"-"+repr(s2)
        if kb == None and component != None:
            kb = component.get_parameter("kb", part_id = part_id, mechanism = self)
        if ku == None and component != None:
            ku = component.get_parameter("ku", part_id = part_id, mechanism = self)
        if cooperativity == None and component != None:
<<<<<<< HEAD
            cooperativity = component.get_parameter("cooperativity", \
                                  part_id = part_id, mechanism = self)
        if component == None and (kb == None or ku == None or cooperativity):
            raise ValueError("Must pass in a Component or values for kb, ku.")

        binder, bindee = s1, s2
        
        if(complex == None):
            complex_name = (f"{binder.material_type}_{cooperativity}x{binder.name}_"
                        f"{bindee.material_type}_{bindee.name}")
            complex = ComplexSpecies([binder, bindee], name = complex_name)
=======
            cooperativity = component.get_parameter("cooperativity", part_id = part_id, mechanism = self)
        if component == None and (kb == None or ku == None or cooperativity == None):
            raise ValueError("Must pass in a Component or values for kb, ku, and coopertivity.")

        binder, bindee = s1, s2

        complex = None
        if complex_species is None:
            if cooperativity > 1:
                complex_name = (f"{binder.material_type}_{cooperativity}x{binder.name}_"f"{bindee.material_type}_{bindee.name}")
            else:
                complex_name = (f"{binder.material_type}_{binder.name}_"f"{bindee.material_type}_{bindee.name}")
        elif isInstance(complex_species, str):
            complex_name = complex_species
        elif isInstance(complex_species, Species):
            complex = complex_species
        else:
            raise TypeError("complex_species keyword must be a str, Species, or None.")

        if complex == None:
            complex = ComplexSpecies([binder, bindee], name = complex_name)

>>>>>>> 438bea0b
        rxns = []
        rxns += [
            Reaction(inputs=[binder, bindee], outputs=[complex],
                     input_coefs=[cooperativity, 1], output_coefs=[1], k=kb,
                     k_rev=ku)]
        return rxns


class Two_Step_Cooperative_Binding(Mechanism):
    """A reaction where n binders (s1) bind to 1 bindee (s2) in two steps
       n A <--> nx_A
       nx_A <--> nx_A:B
    """
    def __init__(self, name="two_step_cooperative_binding",
                 mechanism_type="cooperative_binding"):
        Mechanism.__init__(self, name, mechanism_type)

<<<<<<< HEAD
    def update_species(self, s1, s2, cooperativity=None,component=None,part_id = None,  **keywords):
        binder, bindee = s1, s2
        if cooperativity == None and component != None:
            cooperativity = component.get_parameter("cooperativity", \
                                  part_id = part_id, mechanism = self)
        if cooperativity == None and component == None:
            raise ValueError("Must pass in a Component or a value for cooperativity")
        n_mer_name = f"{cooperativity}x_{binder.material_type}_{binder.name}"
        n_mer = ComplexSpecies([binder], name = n_mer_name)
        complex = ComplexSpecies([n_mer, bindee])
        return [complex, n_mer]

    def update_reactions(self, s1, s2, kb = None, ku = None, component = None, \
                        part_id = None, cooperativity=None,complex=None, **keywords):
=======
    def update_species(self, s1, s2, component = None, complex_species = None, n_mer_species = None, cooperativity=None, part_id = None, **keywords):
        binder, bindee = s1, s2

        n_mer = None
        if cooperativity == None and component != None:
            cooperativity = component.get_parameter("cooperativity", part_id = part_id, mechanism = self)
        elif component == None and cooperativity == None:
            raise ValueError("Must pass in a Component or values for cooperativity")

        if n_mer_species is None:
            n_mer_name = f"{cooperativity}x_{binder.material_type}_{binder.name}"
        elif isInstance(n_mer_Species, str):
            n_mer_name = n_mer_species
        elif isInstance(n_mer_species, Species):
            n_mer = n_mer_species
        else:
            raise TypeError("n_mer_species keyword nust be a str, Species, or None. Not "+str(n_mer_species))

        if n_mer is None:
            n_mer = ComplexSpecies([binder], name = n_mer_name)

        complex = None
        if complex_species is None:
            if cooperativity > 1:
                complex_name = (f"{binder.material_type}_{cooperativity}x{binder.name}_"f"{bindee.material_type}_{bindee.name}")
            else:
                complex_name = (f"{binder.material_type}_{binder.name}_"f"{bindee.material_type}_{bindee.name}")
        elif isInstance(complex_species, str):
            complex_name = complex_species
        elif isInstance(complex_species, Species):
            complex = complex_species
        else:
            raise TypeError("complex_species keyword must be a str, Species, or None. Not "+str(complex_species))

        if complex == None:
            complex = ComplexSpecies([binder, bindee], name = complex_name)
        return [complex, n_mer]

    def update_reactions(self, s1, s2, kb = None, ku = None, component = None, part_id = None, cooperativity=None, complex_species = None, n_mer_species = None, **keywords):
>>>>>>> 438bea0b
        """
        Returns reactions:
        cooperativity binder <--> n_mer, kf = kb1, kr = ku1
        n_mer + bindee <--> complex, kf = kb2, kr = ku2
        :param s1:
        :param s2:
        :param kb:
        :param ku:
        :param cooperativity:
        :param keywords:
        :return:
        """
        binder, bindee = s1, s2
        if part_id == None:
            repr(s1)+"-"+repr(s2)
        if (kb == None or ku == None or cooperativity == None) and Component != None:
            kb1 = component.get_parameter("kb1", part_id = part_id, mechanism = self)
            kb2 = component.get_parameter("kb2", part_id = part_id, mechanism = self)
            ku1 = component.get_parameter("ku1", part_id = part_id, mechanism = self)
            ku2 = component.get_parameter("ku2", part_id = part_id, mechanism = self)
            cooperativity = component.get_parameter("cooperativity", part_id = part_id, mechanism = self)
        elif component == None and (kb == None or ku == None or cooperativity == None):
            raise ValueError("Must pass in a Component or values for kb, ku, and cooperativity")
        elif len(kb) != len(ku) != 2:
            raise ValueError("kb and ku must contain 2 values each for "
                             "two-step binding")
        else:
            kb1, kb2 = kb
            ku1, ku2 = ku
<<<<<<< HEAD
        n_mer_name = f"{cooperativity}x_{binder.material_type}_{binder.name}"
        n_mer = ComplexSpecies([binder], name = n_mer_name)
        if(complex == None):
            complex = ComplexSpecies([n_mer, bindee])
=======
>>>>>>> 438bea0b



        if n_mer_species is None:
            n_mer_name = f"{cooperativity}x_{binder.material_type}_{binder.name}"
        elif isInstance(n_mer_Species, str):
            n_mer_name = n_mer_species
        elif isInstance(n_mer_species, Species):
            n_mer = n_mer_species
        else:
            raise TypeError("n_mer_species keyword nust be a str, Species, or None. Not "+str(n_mer_species))

        if n_mer is None:
            n_mer = ComplexSpecies([binder], name = n_mer_name)

        complex = None
        if complex_species is None:
            if cooperativity > 1:
                complex_name = (f"{binder.material_type}_{cooperativity}x{binder.name}_"f"{bindee.material_type}_{bindee.name}")
            else:
                complex_name = (f"{binder.material_type}_{binder.name}_"f"{bindee.material_type}_{bindee.name}")
        elif isInstance(complex_species, str):
            complex_name = complex_species
        elif isInstance(complex_species, Species):
            complex = complex_species
        else:
            raise TypeError("complex_species keyword must be a str, Species, or None. Not "+str(complex_species))

        if complex == None:
            complex = ComplexSpecies([binder, bindee], name = complex_name)

        rxns = [
            Reaction(inputs=[binder], outputs=[n_mer],
                     input_coefs=[cooperativity], output_coefs=[1], k=kb1,
                     k_rev=ku1),
            Reaction(inputs=[n_mer, bindee], outputs=[complex], k=kb2,
                     k_rev=ku2)]

        return rxns


class SimpleTranscription(Mechanism):
    def __init__(self, name = "simple_transcription", mechanism_type = "transcription"):
        Mechanism.__init__(self, name=name, mechanism_type=mechanism_type)

    def update_species(self, dna, transcript = None, **keywords):
        if transcript is None:
            transcript = Species(dna.name, material_type="rna")

        return [dna, transcript]

    def update_reactions(self, dna, component = None, ktx = None, part_id = None, transcript = None, **keywords):

        if ktx == None and Component != None:
            ktx = component.get_parameter("ktx", part_id = part_id, mechanism = self)
        elif component == None and ktx == None:
            raise ValueError("Must pass in component or a value for ktx")

        if transcript is None:
            transcript = Species(dna.name, material_type="rna")

        rxns = [Reaction(inputs = [dna], outputs = [dna, transcript], k = ktx)]
        return rxns

class SimpleTranslation(Mechanism):
    def __init__(self, name = "simple_translation", mechanism_type = "translation"):
        Mechanism.__init__(self, name=name, mechanism_type=mechanism_type)

    def update_species(self, transcript, protein = None,  **keywords):
        if protein is None:
            protein = Species(transcript.name, material_type="protein")

        return [transcript, protein]

    def update_reactions(self, transcript, component = None, ktl = None, part_id = None, protein = None, **keywords):

        if ktl == None and Component != None:
            ktl = component.get_parameter("ktl", part_id = part_id, mechanism = self)
        elif component == None and ktl == None:
            raise ValueError("Must pass in component or a value for ktl")

        if protein is None:
            protein = Species(transcript.name, material_type="protein")

        rxns = [Reaction(inputs = [transcript], outputs = [transcript, protein], k = ktl)]
        return rxns

class OneStepGeneExpression(Mechanism):
    def __init__(self, name="gene_expression",
                 mechanism_type="transcription"):
        Mechanism.__init__(self, name=name, mechanism_type=mechanism_type)

    def update_species(self, dna, protein=None, transcript=None, **keywords):
        species = [dna]
        if protein == None:
            protein = Species(dna.name, material_type="protein")

        species += [protein]
        return species

    def update_reactions(self, dna, component = None, kexpress = None,
                         protein=None, transcript = None, part_id = None, **keywords):

        if kexpress == None and Component != None:
            kexpress = component.get_parameter("kexpress", part_id = part_id, mechanism = self)
        elif component == None and kexpress == None:
            raise ValueError("Must pass in component or a value for kexpress")

        if protein is None:
            protein = Species(dna.name, material_type="protein")
        rxns = [Reaction(inputs=[dna], outputs=[dna, protein], k = kexpress)]
        return rxns

class EmptyMechanism(Mechanism):
    def __init__(self, name, mechanism_type):
        Mechanism.__init__(self, name=name, mechanism_type=mechanism_type)

    def update_species(self, **keywords):
        return []

    def update_reactions(self, **keywords):
        return []<|MERGE_RESOLUTION|>--- conflicted
+++ resolved
@@ -346,24 +346,6 @@
                  mechanism_type="cooperative_binding"):
         Mechanism.__init__(self, name, mechanism_type)
 
-<<<<<<< HEAD
-    def update_species(self, s1, s2, component=None,part_id = None, cooperativity=None, **kwords):
-        binder, bindee = s1, s2
-        if cooperativity == None and component != None:
-            search_id = part_id+"_"+str(s1.name) #cooperativity could be different
-                                        #depending on who's binding!!
-            cooperativity = component.get_parameter("cooperativity", \
-                                  part_id = search_id, mechanism = self)
-        if cooperativity == None and component == None:
-            raise ValueError("Must pass in a Component or a value for cooperativity")
-        complex_name = (f"{binder.material_type}_{cooperativity}x{binder.name}_"
-                       f"{bindee.material_type}_{bindee.name}")
-        complex = ComplexSpecies([binder, bindee], name = complex_name)
-        return [complex]
-
-    def update_reactions(self, s1, s2, component = None, kb = None, ku = None, \
-                               part_id = None, cooperativity=None,complex=None, **kwords):
-=======
     def update_species(self, s1, s2, complex_species = None, cooperativity=None, component = None, part_id = None, **kwords):
         binder, bindee = s1, s2
 
@@ -392,7 +374,6 @@
         return [complex]
 
     def update_reactions(self, s1, s2, complex_species = None, component = None, kb = None, ku = None, part_id = None, cooperativity=None, **kwords):
->>>>>>> 438bea0b
 
         #Get Parameters
         if part_id == None:
@@ -402,19 +383,6 @@
         if ku == None and component != None:
             ku = component.get_parameter("ku", part_id = part_id, mechanism = self)
         if cooperativity == None and component != None:
-<<<<<<< HEAD
-            cooperativity = component.get_parameter("cooperativity", \
-                                  part_id = part_id, mechanism = self)
-        if component == None and (kb == None or ku == None or cooperativity):
-            raise ValueError("Must pass in a Component or values for kb, ku.")
-
-        binder, bindee = s1, s2
-        
-        if(complex == None):
-            complex_name = (f"{binder.material_type}_{cooperativity}x{binder.name}_"
-                        f"{bindee.material_type}_{bindee.name}")
-            complex = ComplexSpecies([binder, bindee], name = complex_name)
-=======
             cooperativity = component.get_parameter("cooperativity", part_id = part_id, mechanism = self)
         if component == None and (kb == None or ku == None or cooperativity == None):
             raise ValueError("Must pass in a Component or values for kb, ku, and coopertivity.")
@@ -437,7 +405,6 @@
         if complex == None:
             complex = ComplexSpecies([binder, bindee], name = complex_name)
 
->>>>>>> 438bea0b
         rxns = []
         rxns += [
             Reaction(inputs=[binder, bindee], outputs=[complex],
@@ -455,22 +422,6 @@
                  mechanism_type="cooperative_binding"):
         Mechanism.__init__(self, name, mechanism_type)
 
-<<<<<<< HEAD
-    def update_species(self, s1, s2, cooperativity=None,component=None,part_id = None,  **keywords):
-        binder, bindee = s1, s2
-        if cooperativity == None and component != None:
-            cooperativity = component.get_parameter("cooperativity", \
-                                  part_id = part_id, mechanism = self)
-        if cooperativity == None and component == None:
-            raise ValueError("Must pass in a Component or a value for cooperativity")
-        n_mer_name = f"{cooperativity}x_{binder.material_type}_{binder.name}"
-        n_mer = ComplexSpecies([binder], name = n_mer_name)
-        complex = ComplexSpecies([n_mer, bindee])
-        return [complex, n_mer]
-
-    def update_reactions(self, s1, s2, kb = None, ku = None, component = None, \
-                        part_id = None, cooperativity=None,complex=None, **keywords):
-=======
     def update_species(self, s1, s2, component = None, complex_species = None, n_mer_species = None, cooperativity=None, part_id = None, **keywords):
         binder, bindee = s1, s2
 
@@ -510,7 +461,6 @@
         return [complex, n_mer]
 
     def update_reactions(self, s1, s2, kb = None, ku = None, component = None, part_id = None, cooperativity=None, complex_species = None, n_mer_species = None, **keywords):
->>>>>>> 438bea0b
         """
         Returns reactions:
         cooperativity binder <--> n_mer, kf = kb1, kr = ku1
@@ -540,13 +490,10 @@
         else:
             kb1, kb2 = kb
             ku1, ku2 = ku
-<<<<<<< HEAD
         n_mer_name = f"{cooperativity}x_{binder.material_type}_{binder.name}"
         n_mer = ComplexSpecies([binder], name = n_mer_name)
         if(complex == None):
             complex = ComplexSpecies([n_mer, bindee])
-=======
->>>>>>> 438bea0b
 
 
 
