# parameter.py - parameter processing
# RMM, 19 Aug 2018
#
# This file contains the Parameter class that is used for representing
# parameters, as well as utility functions for manipulating
# parameters.
#
# Copyright (c) 2020, Build-A-Cell. All rights reserved.
# See LICENSE file in the project root directory for details.


"""
#### Parameter Value Defaulting:
Not all parameters need to have the required headings. 
    The only two required columns are "param_val" and "param_name". 
    BioCRNpyler uses a form of parameter name defaulting discussed below to find default parameters 
    if no exact match is in the config file. This makes it easy to set default parameters for things 
    like "ku" and "ktx" to quickly build models.

#### Parameters inside BioCRNpyler:
Inside of bioCRNpyler, parameters are stored as a dictionary key value pair: 
    (mechanism_name, part_id, param_name) --> param_val. If that particular parameter key cannot be found, 
    the software will default to the following keys: 
    (mechanism_type, part_id, param_name) >> (part_id, param_name) >> 
    (mechanism_name, param_name) >> (mechanism_type, param_name) >>
       (param_name) and give a warning. 
    As a note, mechanism_name refers to the .name variable of a Mechanism. mechanism_type refers to the .type variable of a Mechanism. 
    Either of these can be used as a mechanism_id. This allows for models to be constructed easily using default parameter values and 
    for parameters to be shared between different Mechanisms and/or Components.

#### Initial Conditions are also Parameters
The initial condition of any Species (or Component) will also be looked up as a parameters automatically.
    Initial conditions can be customized in through the custom_initial_condition keyword in the Mixture constructor.
    custom_initial_conditions will take precedent to parameter initial conditions.

    During compilation, Mixture.set_initial_condition() checks for parameters for all species in the following order:

    # First checks if (mixture.name, repr(species) is in the self.custom_initial_condition_dict
    # Then checks if (repr(species) is in the self.custom_initial_condition_dict
    # Then checks if (mixture.name, component.name) is in the self.custom_initial_condition_dictionary
    # Then checks if (component.name) is in the self.custom_initial_condition_dictionary

    # Then checks if (mixture.name, repr(species) is in the parameter dictionary
    # Then checks if repr(species) is in the parameter dictionary
    # Then checks if (mixture.name, component.name) is in the parameter dictionary
    # Then checks if component.name is in the parameter dictionary
    # Then defaults to 0
"""

import csv
import numbers
import re
from collections import namedtuple  # Used for the parameter keys
from typing import Dict, List, Union
from warnings import warn
<<<<<<< HEAD
from typing import List, Dict, Union
import numbers
import re
from collections import namedtuple  # Used for the parameter keys
=======
>>>>>>> 2a66ce0f

ParameterKey = namedtuple('ParameterKey', 'mechanism part_id name')  # This could later be extended


class Parameter(object):
    def __init__(self, parameter_name: str, parameter_value: Union[str, numbers.Real]):
        """A class for representing parameters in general. Only the below subclasses are ever used.

        :param parameter_name: is the name of the parameter
        :param parameter_value: is the value of the parameter
        """
        self.parameter_name = parameter_name
        self.value = parameter_value

    @property
    def parameter_name(self) -> str:
        return self._parameter_name

    @parameter_name.setter
    def parameter_name(self, new_parameter_name: str):
        if not isinstance(new_parameter_name, str):
            raise ValueError(f"parameter_name must be a string: received {type(new_parameter_name)}.")
        if not re.search('^[a-z]+', new_parameter_name, re.IGNORECASE):
            raise ValueError(f'parameter_name should be at least one character and cannot start with a number!')

        self._parameter_name = new_parameter_name

    @property
    def value(self) -> numbers.Real:
        return self._value

    @value.setter
    def value(self, new_parameter_value: Union[str, numbers.Real]):
        if not (isinstance(new_parameter_value, numbers.Real) or isinstance(new_parameter_value, str)):
            raise ValueError(f"parameter_value must be a float or int: received {type(new_parameter_value)}.")
        if isinstance(new_parameter_value, str):
            if re.search('[a-d-f-z]', new_parameter_value, re.I) \
                    or re.search('(^[1-9]+/[1-9]+)|(^[1-9]+e-?[0-9]+)|(^.?[0-9])', new_parameter_value, re.I) is None:
                raise ValueError(f'No valid parameter value! Accepted formats: 1.00 or 1e4 or 2/5, we got {new_parameter_value} ')

            self._value = Parameter._convert_rational(new_parameter_value)
        else:
            self._value = new_parameter_value

    @staticmethod
    def _convert_rational(p_value: str) -> numbers.Real:
        if '/' in p_value:
            nom, denom = p_value.split('/')
            return float(nom)/float(denom)
        else:
            return float(p_value)

    def __str__(self):
        return f"Parameter {self.parameter_name} = {self.value}"


class ParameterEntry(Parameter):
    """A class for representing parameters in a parameter stored the ParameterDatabase.

     parameter_keys is a dictionary {key:value} or named_tuple (type ParameterKey) of keys for looking up the parameter
     parameter_info is a dictionary {key:value} of additional information about the parameter. 
         For example: additional columns in the parameter file or the parameter file name.
    """
    def __init__(self, parameter_name: str, parameter_value: Union[str,numbers.Real], parameter_key=None, parameter_info=None):
        Parameter.__init__(self, parameter_name, parameter_value)

        self.parameter_key = parameter_key
        self.parameter_info = parameter_info

    # Helper function to create ParameterKeys
    @staticmethod
    def create_parameter_key(new_key: Union[Dict, ParameterKey, str], parameter_name=None) -> ParameterKey:
        # New Key can be a named_tuple
        if isinstance(new_key, dict):
            new_key = dict(new_key)
            if parameter_name is not None:
                new_key["name"] = parameter_name
            for k in ParameterKey._fields:
                if k not in new_key:
                    new_key[k] = None
            return ParameterKey(**new_key) #automatically unpack the keywords
        elif isinstance(new_key, ParameterKey):
            return new_key
        elif isinstance(new_key, tuple) and len(list(new_key)) == len(ParameterKey._fields):
            # make a dictionary assuming correct ordering
            keywords = {ParameterKey._fields[i]:new_key[i] for i in range(len(ParameterKey._fields))}
            return ParameterKey(**keywords) #automatically unpack the keywords
        elif isinstance(new_key, str):
            return ParameterKey(mechanism = None, part_id = None, name = new_key)
        elif new_key is None and parameter_name is not None:
            return ParameterKey(mechanism = None, part_id = None, name = parameter_name)
        else:
            raise ValueError(f"parameter_key must be None, a dictionary, a ParameterKey, a {len(ParameterKey._fields)}-tuple, or a string (parameter name): received {new_key}.")

    @property
    def parameter_key(self) -> ParameterKey:
        return self._parameter_key

    @parameter_key.setter
    def parameter_key(self, parameter_key: Union[Dict, ParameterKey, str]):
        self._parameter_key = self.create_parameter_key(parameter_key, self.parameter_name)

    @property
    def parameter_info(self) -> Dict:
        return self._parameter_info

    @parameter_info.setter
    def parameter_info(self, parameter_info: Dict):
        if parameter_info is None:
            self._parameter_info = {}
        elif isinstance(parameter_info, dict):
            self._parameter_info = dict(parameter_info)
        else:
            raise ValueError(f"parameter_info must be None or a dictionary: received {parameter_info}.")

    def get_sbml_id(self):
        sbml_id = self.parameter_key.name+"_"
        if self.parameter_key.part_id is not None:
            sbml_id += self.parameter_key.part_id
        sbml_id += "_"
        if self.parameter_key.mechanism is not None:
            sbml_id += self.parameter_key.mechanism
        return sbml_id

    def __str__(self):
        return f"ParameterEntry({self.parameter_key}) = {self.value}"


class ModelParameter(ParameterEntry):
    """A class for representing parameters used in the Model.

      search_key is a tuple searched for to find the parameter, eg (mech_id, part_id, param_name), :
      found_key is the tuple used after defaulting to find the parameter eg (param_name)
    """
    def __init__(self, parameter_name: str, parameter_value: Union[str, numbers.Real], search_key, found_key, parameter_key=None, parameter_info=None):

        ParameterEntry.__init__(self, parameter_name, parameter_value, parameter_key=parameter_key, parameter_info=parameter_info)
        self.search_key = search_key
        self.found_key = found_key

    @property
    def search_key(self):
        return self._search_key

    @search_key.setter
    def search_key(self, search_key):
        self._search_key = self.create_parameter_key(search_key, self.parameter_name)

    @property
    def found_key(self):
        return self._found_key

    @found_key.setter
    def found_key(self, found_key):
        self._found_key = self.create_parameter_key(found_key, self.parameter_name)

    def __str__(self):
        return f"ModelParameter({self.parameter_key}) = {self.value}\tsearch_key={self.search_key}"


class ParameterDatabase(object):
    def __init__(self, parameter_dictionary=None, parameter_file=None, overwrite_parameters=False):
        """A class for storing parameters in Components and Mixtures.

        :param parameter_dictionary:
        :param parameter_file:
        :param overwrite_parameters: whether to overwrite existing entries in the parameter database
        """

        self.parameters = {} #create an emtpy dictionary to get parameters.

        if isinstance(parameter_file, str):
            self.load_parameters_from_file(parameter_file, overwrite_parameters = overwrite_parameters)
        elif isinstance(parameter_file, list):
            for p in parameter_file:
                if isinstance(p, str):
                    self.load_parameters_from_file(p, overwrite_parameters = overwrite_parameters)
                else:
                    raise ValueError("parameter_file must be a string or list of strings representing file names and paths.")
        elif parameter_file is not None:
            raise ValueError("parameter_file must be a string representing a file name and path.")
            
        if isinstance(parameter_dictionary, dict):
            self.load_parameters_from_dictionary(parameter_dictionary, overwrite_parameters = overwrite_parameters)
        elif parameter_dictionary is not None:
            raise ValueError("parameter_dictionary must be None or a dictionary!")

    # To check if a key or ParameterEntry is in a the ParameterDatabase
    def __contains__(self, val):
        if isinstance(val, ParameterEntry):
            key = val.parameter_key
            if key in self.parameters and self.parameters[key] == val:
                return True
            else:
                return False
        else:
            try:
                key = ParameterEntry.create_parameter_key(val)
                return key in self.parameters
            except ValueError:
                return False

    # Ability to loop through parameters eg
    # for entry in ParameterDatabase: ...
    def __iter__(self):
        self.keys = list(self.parameters.keys())
        self.current_key_ind = 0
        return self

    def __next__(self):
        if self.current_key_ind < len(self.keys):
            key = self.keys[self.current_key_ind]
            entry = self.parameters[key]
            self.current_key_ind += 1
            return entry
        else:
            raise StopIteration

    # Length method
    def __len__(self):
        return len(self.parameters)

    # Gets a parameter from the database
    # Only returns exact matches.
    def __getitem__(self, key):
        param_key = ParameterEntry.create_parameter_key(key)
        return self.parameters[param_key]

    # Sets a parameter in the databases - useful for quickly changing parameters, but add_parameter is recommended.
    def __setitem__(self, parameter_key, value):

        key = ParameterEntry.create_parameter_key(parameter_key)
        
        if isinstance(value, ParameterEntry):
            if key != value.parameter_key:
                raise ValueError(f"Parameter Key does not match: ParameterDatabase key {key} is not the same as ParameterEntry Key {value.parameter_key}.")
            self.parameters[key] = value
        else:
            self.add_parameter(key.name, value, parameter_key = key, parameter_origin = "Set Manually", overwrite_parameters = True)

    def __str__(self):
        txt = "ParameterDatabase:"
        param_txt = "\n".join([repr(p) for p in self.parameters])
        return txt+param_txt

    def add_parameter(self, parameter_name: str, parameter_value: Union[str,numbers.Real], parameter_origin = None, parameter_key = None, parameter_info = None, overwrite_parameters = False):
        """Adds a parameter to the database with appropriate metadata

        :param parameter_name: the name of the parameter
        :param parameter_value: the value of the parameter
        :param parameter_origin:
        :param parameter_key:
        :param parameter_info:
        :param overwrite_parameters: whether to overwrite existing entries in the parameter database
        :return:
        """

        # Put parameter origin into parameter_info
        if parameter_info is None:
            parameter_info = {}
        if "parameter origin" not in parameter_info:
            parameter_info["parameter origin"] = parameter_origin

        # Create ParameterEntry
        param = ParameterEntry(parameter_name, parameter_value, parameter_key = parameter_key, parameter_info = parameter_info)
        key = param.parameter_key
        
        # Update parameter dictionary
        if key in self.parameters and not overwrite_parameters:
            raise ValueError(f"Duplicate parameter detected. Parameter with key = {key} is already in the ParameterDatabase. To Overwrite existing parameters, use overwrite_parameters = True.")
        else:
            self.parameters[key] = param

    def load_parameters_from_dictionary(self, parameter_dictionary: Dict[ParameterKey, Union[str,numbers.Real]], overwrite_parameters=False) -> None:
        """Loads Parameters from a parameter dictionary.

        :param parameter_dictionary: Dictionary with keys ParameterKey types and values with real numbers
        :param overwrite_parameters: whether to overwrite existing entries in the parameter database
        """
        for k in parameter_dictionary:
            key = ParameterEntry.create_parameter_key(k)
            self.add_parameter(key.name, parameter_dictionary[k], parameter_key = {"part_id":key.part_id, "mechanism":key.mechanism}, parameter_origin = "parameter_dictionary", overwrite_parameters = overwrite_parameters)

    def load_parameters_from_database(self, parameter_database, overwrite_parameters=False) -> None:
        """Loads parameters from another ParameterDatabase.

        :param parameter_database: instance of another ParameterDatabase
        :param overwrite_parameters:  whether to overwrite existing entries in the parameter database
        """

        if not isinstance(parameter_database, ParameterDatabase):
            raise TypeError(f"paramater_database must be a ParamaterDatabase: recievied {parameter_database}.")

        for k in parameter_database:
            if k not in self.parameters or overwrite_parameters:
                self.parameters[k.parameter_key] = parameter_database[k.parameter_key]
            else:
                raise ValueError(f"Duplicate parameter detected. Parameter with key = {k} is already in the ParameterDatabase. To Overwrite existing parameters, use overwrite_parameters = True.")

    def load_parameters_from_file(self, filename: str, overwrite_parameters=False) -> None:
        """Loads parameters from a file to the ParameterDatabase.

        Parameter files must be tab-separated (.tsv or .txt) or comma-separated (.csv) files!
        :param filename: name of the file (with valid file path)
        :param overwrite_parameters: whether to overwrite existing entries in the parameter database
        """

        # Figure out the format of the parameter file from the file extension
        with open(filename) as f:
            file_type = filename.split(".")[-1]
            if file_type in ["tsv", "txt"]:
                delimiter = '\t'
            elif file_type in ["csv"]:
                delimiter = ","
            else:
                raise ValueError("Parameter files must be tab-seperated (.tsv or .txt) or comma-seperated (.csv) files.")

            csvreader = csv.DictReader(f, delimiter=delimiter)
            # Used for flexible column headings
            accepted_field_names = {
                'mechanism': ['mechanism', 'mechanism_id'],
                'param_name': ["parameter_name", "parameter", "param", "param_name"],
                'part_id': ['part_id', 'part'],
                'param_val': ["val", "value", "param_val", "parameter_value"]
            }

            field_names = self._get_field_names(csvreader.fieldnames, accepted_field_names)

            # Determine which columns are in the CSV
            if field_names['param_name'] is None:
                warn('No param_name column was found, could not load parameter!')
            if field_names['mechanism'] is None:
                no_mechism_column = True
            else:
                no_mechism_column = False

            if field_names['part_id'] is None:
                no_part_id_column = True
            else:
                no_part_id_column = False

            #Load all parameters
            for row in csvreader:
                param_value = row[field_names['param_val']]
                field_columns = [field_names['param_name'], field_names['part_id'], field_names['mechanism'], field_names['param_val']]
                parameter_info = {k:row[k] for k in row if k not in field_columns}
                # TODO test all these cases!

                # Case 1: No Param Name so skip the row
                if row[field_names['param_name']] is None or len(row[field_names['param_name']]) == 0:
                    pass

                # Case 2: Just a Param Name
                elif no_mechism_column and no_part_id_column:
                    param_name = row[field_names['param_name']]
                    self.add_parameter(param_name, param_value, parameter_origin = filename, 
                        parameter_info = parameter_info, overwrite_parameters = overwrite_parameters)

                # Case 3: Part_id and Param Name
                elif no_mechism_column and no_part_id_column is False:
                    param_name = row[field_names['param_name']]
                    part_id = row[field_names['part_id']]

                    if part_id is not None and len(part_id) > 0:
                        self.add_parameter(param_name, param_value, parameter_key = {"part_id":part_id}, parameter_origin = filename, 
                            parameter_info = parameter_info, overwrite_parameters = overwrite_parameters)
                    else:
                        self.add_parameter(param_name, param_value, parameter_origin = filename, 
                            parameter_info = parameter_info , overwrite_parameters = overwrite_parameters)

                # Case 4: mechanism and param name
                elif no_part_id_column and no_mechism_column is False:
                    mech_name = row[field_names['mechanism']]
                    param_name = row[field_names['param_name']]
                    if mech_name is not None and len(mech_name) > 0:
                        self.add_parameter(param_name, param_value, parameter_key = {"mechanism":mech_name}, parameter_origin = filename, 
                        parameter_info = parameter_info, overwrite_parameters = overwrite_parameters)
                    else:
                        self.add_parameter(param_name, param_value, parameter_origin = filename, 
                            parameter_info = parameter_info, overwrite_parameters = overwrite_parameters)

                # Case 5: mechanism, part_id, and param name
                else:
                    part_id = row[field_names['part_id']]
                    mech_name = row[field_names['mechanism']]
                    param_name = row[field_names['param_name']]
                    if part_id is not None and len(part_id) > 0 and mech_name is not None and len(mech_name) >0:
                        self.add_parameter(param_name, param_value, parameter_key = {"part_id":part_id, "mechanism":mech_name}, parameter_origin = filename, 
                            parameter_info = parameter_info, overwrite_parameters = overwrite_parameters)
                    
                    elif part_id is not None and len(part_id) > 0:    
                        self.add_parameter(param_name, param_value, parameter_key = {"part_id":part_id}, parameter_origin = filename, 
                            parameter_info = parameter_info, overwrite_parameters = overwrite_parameters)

                    elif mech_name is not None and len(mech_name) >0:
                        self.add_parameter(param_name, param_value, parameter_key = {"mechanism":mech_name}, parameter_origin = filename, 
                            parameter_info = parameter_info, overwrite_parameters = overwrite_parameters)
                    else:
                        self.add_parameter(param_name, param_value, parameter_origin = filename, 
                            parameter_info = parameter_info, overwrite_parameters = overwrite_parameters)

    @staticmethod
    def _get_field_names(field_names: List[str], accepted_field_names: Dict[str, List[str]]) -> Dict[str, str]:
        """Searches through valid field names and finds the currently used one. It builds a dictionary of currently
            used field names.

        :param field_names: list of field names (columns) found in the csv file
        :param accepted_field_names: dictionary of possible field names and their valid aliases
        :return: dictionary of currently used field names (aliases)
        """
        if not isinstance(field_names, list):
            raise ValueError('field_names must be a list of strings')
        if isinstance(field_names, list) and len(field_names) == 0:
            raise ValueError('field_names cannot be empty list!')
        if not isinstance(accepted_field_names, dict):
            raise ValueError('accepted_field_names must be a dictionary')
        if isinstance(accepted_field_names, dict) and len(accepted_field_names) == 0:
            raise ValueError('accepted_field_names cannot be empty dictionary')

        return_field_names = dict.fromkeys(accepted_field_names.keys())
        for accepted_name in accepted_field_names:
            # try to find an possible accepted names in the field_names using a generator
            try:
                loc_gen = (idx for idx, name in enumerate(accepted_field_names[accepted_name]) if name in field_names)
                loc_idx = next(loc_gen)
            except StopIteration:
                # we have reached the end of the possible names
                return_field_names[accepted_name] = None
                warn(f"parameter file contains no {accepted_name} column! Please add a "
                     f"column named {accepted_field_names[accepted_name]}.")
            else:
                return_field_names[accepted_name] = accepted_field_names[accepted_name][loc_idx]

        return return_field_names

    def find_parameter(self, mechanism, part_id, param_name):
        """Searches the database for the best matching parameter. 
        
        Parameter defaulting hierarchy:
        (mechanism_name, part_id, param_name) --> param_val. If that particular parameter key cannot be found, 
        the software will default to the following keys: 
        (mechanism_type, part_id, param_name) >> (part_id, param_name) >> 
        (mechanism_name, param_name) >> (mechanism_type, param_name) >>
        (param_name) and give a warning. 
        As a note, mechanism_name refers to the .name variable of a Mechanism. mechanism_type refers to the .type variable of a Mechanism. 
        Either of these can be used as a mechanism_id. This allows for models to be constructed easily using default parameter values and 
        for parameters to be shared between different Mechanisms and/or Components.
        """

        #this is imported here because otherwise there are import loops
        from .mechanism import Mechanism

        found_entry = None

        if isinstance(mechanism, str):
            mech_name = mechanism
            mech_type = mechanism
        elif isinstance(mechanism, Mechanism):
            mech_name = mechanism.name
            mech_type = mechanism.mechanism_type
        elif mechanism is not None:
            raise ValueError(f"mechanism keyword must be or string or have name and mechanism_type attributes: recievied {mechanism}.")
        else:
            mech_name = None
            mech_type = None
        
        parameter_key_list = [
            ParameterKey(mechanism = mech_name, part_id = part_id, name = param_name), 
            ParameterKey(mechanism = mech_type, part_id = part_id, name = param_name),
            ParameterKey(mechanism = None, part_id = part_id, name = param_name),
            ParameterKey(mechanism = mech_name, part_id = None, name = param_name),
            ParameterKey(mechanism = mech_type, part_id = None, name = param_name),
            ParameterKey(mechanism = None, part_id = None, name = param_name),
            ]

        for key in parameter_key_list:
            if key in self.parameters and found_entry is None:
                found_entry = self.parameters[key]
                found_key = key
                break

        if found_entry is None:
            return None
        else:
            return_param = ModelParameter(found_entry.parameter_name,found_entry.value, (mech_name, part_id, param_name), found_key,
                parameter_key = found_entry.parameter_key, parameter_info = found_entry.parameter_info)
            return return_param<|MERGE_RESOLUTION|>--- conflicted
+++ resolved
@@ -53,13 +53,6 @@
 from collections import namedtuple  # Used for the parameter keys
 from typing import Dict, List, Union
 from warnings import warn
-<<<<<<< HEAD
-from typing import List, Dict, Union
-import numbers
-import re
-from collections import namedtuple  # Used for the parameter keys
-=======
->>>>>>> 2a66ce0f
 
 ParameterKey = namedtuple('ParameterKey', 'mechanism part_id name')  # This could later be extended
 
