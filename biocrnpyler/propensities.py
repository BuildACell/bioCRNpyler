#  Copyright (c) 2020, Build-A-Cell. All rights reserved.
#  See LICENSE file in the project root directory for details.

import copy
import numbers
from collections import defaultdict
from typing import List, Set, Union

import libsbml

from .parameter import ModelParameter, Parameter, ParameterEntry
from .sbmlutil import (_create_global_parameter, _create_local_parameter,
                       getSpeciesByName)
from .species import Species


class Propensity(object):
    def __init__(self):
        self.propensity_dict = {'species': {}, 'parameters': {}}
        self.name = None

    @staticmethod
    def is_valid_propensity(propensity_type) -> bool:
        """checks whether the given propensity_type is valid propensity.

        It recursively checks all subclasses of Propensity until it finds the
        propensity type. Otherwise raise a Type error

        :param propensity_type: Propensity
        :returns bool
        """
        for propensity in Propensity.get_available_propensities():
            if isinstance(propensity_type, propensity):
                return True
        return False

    @staticmethod
    def _all_subclasses(cls):
        """Returns a set of all subclasses of cls (recursively calculated).

        Source:
        https://stackoverflow.com/questions/3862310/how-to-find-all-the-subclasses-of-a-class-given-its-name
        :param cls: A class in the codebase, for example Propensity
        :return: set of all subclasses from cls
        """
        return set(cls.__subclasses__()).union(
            [s for c in cls.__subclasses__() for s in Propensity._all_subclasses(c)])

    @staticmethod
    def get_available_propensities() -> Set:
        return Propensity._all_subclasses(Propensity)

    def _create_sbml_parameter(self, parameter_name, sbml_model, ratelaw, rename_dict = None):
        """Creates an sbml parameter for a parameter of the given name.

        if self.propensity_dict["parameter"]["parameter_name"] is a Parameter,
            creates a global parameter "Parameter.name_Parameter.part_id_Parameter.mechanism"
            where part_id and mechanism can be empty (but _ will always be incldued for uniqueness).
        if self.propensity_dict["parameter"]["parameter_name"] is a Number,
            creates a local parameter "parameter_name".
        rename_dict allows for param.name to be changed to rename_dict[param.name]
        """
        p = self.propensity_dict["parameters"][parameter_name]
        if isinstance(p, ParameterEntry):
            v = p.value
            p_unit = p.unit
            if p_unit == "":
                p_unit = None
            m = p.parameter_key.mechanism 
            if m is None:
                m = ""
            pid = p.parameter_key.part_id
            if pid is None:
                pid = ""

            if rename_dict is None or p.parameter_name not in rename_dict:
                sbml_name = p.parameter_name+"_"+pid+"_"+m
            else:
                sbml_name = rename_dict[p.parameter_name]+"_"+pid+"_"+m

            return _create_global_parameter(sbml_model, sbml_name, v, p_unit)
            
        elif isinstance(p, int) or isinstance(p, float):
            v = p
            if rename_dict is None or parameter_name not in rename_dict:
                sbml_name = parameter_name
            else:
                sbml_name = rename_dict[parameter_name]

            return _create_local_parameter(ratelaw, sbml_name, v)

        else:
            raise TypeError(f"Invalid item in propensity_diction['parameter']: {p}. Only numbers of ParameterEntries accepted.")

    def _check_parameter(self, parameter, allow_None = False, positive = True):
        """A helper function used in setters to set parameters and do type checking."""
        if isinstance(parameter, Parameter) and (parameter.value > 0 or not positive):
            return parameter
        elif isinstance(parameter, numbers.Real) and (parameter > 0 or not positive):
            return parameter
        elif parameter is None and allow_None:
            return parameter
        else:
            if positive:
                raise ValueError(f"Propensity parameters must be Parameters or floats with positive values. Recieved {type(parameter)}.")
            else:
                raise ValueError(f"Propensity parameters must be Parameters or floats. Recieved {type(parameter)}.")

    def _check_species(self, species, allow_None=False):
        """A helper function used in setters to set species and do type checking."""
        if isinstance(species, Species):
            return species
        elif species is None and allow_None:
            return species
        else:
            raise TypeError(f"Propensity expected a Species: received {type(species)}.")

    def pretty_print(self, show_parameters=True, **kwargs):
        txt = self.pretty_print_rate(**kwargs)
        if show_parameters:
            txt += "\n"+self.pretty_print_parameters(**kwargs)
        return txt

    def pretty_print_rate(self, **kwargs):
        raise NotImplementedError("class Propensity is meant to be subclassed!")

    def pretty_print_parameters(self, show_keys = True, **kwargs):
        txt = ""
        for k in self.propensity_dict["parameters"]:
            p = self.propensity_dict["parameters"][k]
            if isinstance(p, Parameter):
                txt += f"  {k}={p.value}"#p.pretty_print(**kwargs)+"\n"
                if isinstance(p, ModelParameter) and show_keys:
                    txt+=f"\n  found_key=(mech={p.found_key.mechanism}, partid={p.found_key.part_id}, name={p.found_key.name}).\n  search_key=(mech={p.search_key.mechanism}, partid={p.search_key.part_id}, name={p.search_key.name})."
                txt+="\n"
            elif p is not None:
                txt += f"  {k}={p}\n"
        return txt

    @property
    def is_reversible(self):
        """By default, Propensities are assumed to NOT be reversible."""
        return False

    @property
    def k_forward(self):
        raise NotImplementedError

    @property
    def k_reverse(self):
        raise NotImplementedError

    def __eq__(self, other):
        if other.__class__ == self.__class__:
            return other.propensity_dict == self.propensity_dict

    @property
    def species(self) -> List:
        """returns the instance variables that are species type."""
        return list(self.propensity_dict['species'].values())

    def create_kinetic_law(self, reaction, reverse_reaction, stochastic, **kwargs):
        raise NotImplementedError("class Propensity is meant to be subclassed!")

    @classmethod
    def from_dict(cls, propensity_dict):
        merged = propensity_dict['parameters']
        merged.update(propensity_dict['species'])
        return cls(**merged)

    def _create_annotation(self, model, propensity_dict_in_sbml, **kwargs):
        """Create simulator specific annotations to write to Kinetic laws or any other
        part of the SBML model object.

        Annotations are used to take advantage of a simulator specific need/feature.
        """
        annotation_string = ''
        # Add your own simulator specific annotations here

        # For the bioscrape simulator:
        # Check if `for_bioscrape` keyword argument has been passed in **kwargs
        if 'for_bioscrape' in kwargs:
            for_bioscrape = kwargs.get('for_bioscrape')
        else:
            for_bioscrape = False

        if for_bioscrape:
            annotation_string = self._create_bioscrape_annotation(propensity_dict_in_sbml)

        return annotation_string

    def _create_bioscrape_annotation(self, propensity_dict_in_sbml):
        """Propensity Annotations are Used to take advantage of Bioscrape Propensity types
        for faster simulation."""
        annotation_dict = defaultdict()
        for param_name, param_value in propensity_dict_in_sbml['parameters'].items():
            annotation_dict[param_name] = param_value

        for species_name, species in propensity_dict_in_sbml['species'].items():
            annotation_dict[species_name] = species

        annotation_dict["type"] = self.name

        annotation_string = "<PropensityType>"
        for k in annotation_dict:
            annotation_string += " "+ str(k) + "=" + str(annotation_dict[k])
        annotation_string += "</PropensityType>"

        # replace strings to match with bioscrape naming convention
        annotation_string = annotation_string.replace('k_forward', 'k', 1)
        # Bioscrape doesn't have the concept of a reversible reaction - so for both the reverse and forward cases
        # we just make the annotation parameter be called 'k'
        annotation_string = annotation_string.replace('k_reverse', 'k', 1)
        return annotation_string

    def _translate_propensity_dict_to_sbml(self, model, ratelaw):
        # get copy of the propensity_dict and fill with sbml names
        propensity_dict_in_sbml = copy.deepcopy(self.propensity_dict)
        for param_name in propensity_dict_in_sbml['parameters'].keys():
            parameter_in_sbml  =self._create_sbml_parameter(param_name, model, ratelaw)
            propensity_dict_in_sbml['parameters'][param_name] = parameter_in_sbml.getId()

        for species_name, species in propensity_dict_in_sbml['species'].items():
            propensity_dict_in_sbml['species'][species_name] = str(species)

        return propensity_dict_in_sbml


class GeneralPropensity(Propensity):
    def __init__(self, propensity_function: str, propensity_species: List[Species], propensity_parameters: List[ParameterEntry]):
        """A class to define a general propensity.

        :param propensity_function: valid propensity formula defined as a string
        :param propensity_species: list of species that are part of the propensity_function
        :param propensity_parameters: list of parameters that are part of the propensity_function
        """
        super(GeneralPropensity, self).__init__()
        self.propensity_function = propensity_function

        if len(propensity_species) > 0 and not all(isinstance(s, Species) for s in propensity_species):
            raise TypeError('propensity_species must be a list of Species!')

        if len(propensity_parameters) > 0 and not all(isinstance(s, ParameterEntry) for s in propensity_parameters):
            raise TypeError('propensity_parameter must be a list of ParameterEntry!')

        for species in propensity_species:
            if str(species) not in self.propensity_function:
                raise ValueError(f'species: {species} must be part of the formula: {self.propensity_function}')

            self.propensity_dict['species'].update({str(species): species})

        for parameter in propensity_parameters:
            if parameter.parameter_name not in self.propensity_function:
                raise ValueError(f'species: {parameter.parameter_name} must be part of the formula: {self.propensity_function}')

            self.propensity_dict['parameters'].update({parameter.parameter_name: parameter.value})

        self.name = 'general'

    def pretty_print_rate(self, **kwargs):
        return self.propensity_function

    def create_kinetic_law(self, model, sbml_reaction, **kwargs):
        """Creates KineticLaw object for SBML using the propensity_function string."""
        ratelaw = sbml_reaction.createKineticLaw()

        propensity_dict_in_sbml = self._translate_propensity_dict_to_sbml(model=model, ratelaw=ratelaw)

        # replacing the species defined in CRN with valid SBML names
        for species_in_crn, species_in_sbml in propensity_dict_in_sbml['species'].items():
            self.propensity_function.replace(species_in_crn, species_in_sbml)

        # replacing the parameters defined in CRN with valid SBML names
        for parameter_in_crn, parameter_in_sbml in propensity_dict_in_sbml['parameters'].items():
            self.propensity_function.replace(parameter_in_crn, parameter_in_sbml)

        math_ast = libsbml.parseL3Formula(self.propensity_function)
        ratelaw.setMath(math_ast)
        return ratelaw 


class MassAction(Propensity):
    def __init__(self, k_forward: Union[float, ParameterEntry], k_reverse: Union[float, ParameterEntry] = None):
        super(MassAction, self).__init__()
        self.k_forward = k_forward
        self.k_reverse = k_reverse
        self.name = 'massaction'

    @property
    def k_forward(self):
        if isinstance(self._k_forward, Parameter):
            return self._k_forward.value
        else:
            return self._k_forward

    @k_forward.setter
    def k_forward(self, new_k_forward):
        self._k_forward = self._check_parameter(new_k_forward)
        self.propensity_dict['parameters']['k_forward'] = self._k_forward

    @property
    def k_reverse(self):
        if isinstance(self._k_reverse, Parameter):
            return self._k_reverse.value
        else:
            return self._k_reverse

    @k_reverse.setter
    def k_reverse(self, new_k_reverse):
        self._k_reverse = self._check_parameter(new_k_reverse, allow_None=True)
        if self._k_reverse is not None:
            self.propensity_dict['parameters']['k_reverse'] = self._k_reverse

    @property
    def is_reversible(self):
        if self.k_reverse is None:
            return False
        else:
            return True

    def pretty_print_rate(self, **kwargs):
        crn_reaction = kwargs["reaction"]
        reactant_species = {}
        for w_species in crn_reaction.inputs:
            reactant_species[str(w_species.species)] = w_species
        txt = " Kf="+self._get_rate_formula("k_forward", kwargs["stochastic"], reactant_species)
        if self.is_reversible:
            reactant_species = {}
            for w_species in crn_reaction.outputs:
                reactant_species[str(w_species.species)] = w_species
            txt += "\n Kr="+self._get_rate_formula("k_reverse", kwargs["stochastic"], reactant_species)
        return txt

    def create_kinetic_law(self, model, sbml_reaction, stochastic, reverse_reaction=False, **kwargs):

        if 'crn_reaction' in kwargs:
            crn_reaction = kwargs['crn_reaction']
        else:
            raise ValueError('crn_reaction reference is needed for Massaction kinetics!')

        # create a kinetic law for the sbml_reaction
        ratelaw = sbml_reaction.createKineticLaw()


        # translate the internal representation of a propensity to SBML format
        propensity_dict_in_sbml = self._translate_propensity_dict_to_sbml(model=model, ratelaw=ratelaw)

        # set up the forward sbml_reaction
        if not reverse_reaction:
            reactant_species = {}
            for w_species in crn_reaction.inputs:
                species_id = str(w_species.species)
                reactant_species[species_id] = w_species
            param = propensity_dict_in_sbml['parameters']['k_forward']
            propensity_dict_in_sbml['parameters'].pop('k_reverse', None) #remove the other parameter from the propensities
            ratelaw.removeLocalParameter("k_reverse") #if k_reverse is a local parameter, remove it
        # set up a reverse reaction
        elif reverse_reaction:
            reactant_species = {}
            for w_species in crn_reaction.outputs:
                species_id = str(w_species.species)
                reactant_species[species_id] = w_species
            param = propensity_dict_in_sbml['parameters']['k_reverse']
            propensity_dict_in_sbml['parameters'].pop('k_forward', None) #remove the other parameter from the propensities
            ratelaw.removeLocalParameter("k_forward") #if k_forward is a local parameter, remove it

        rate_formula = self._get_rate_formula(param, stochastic, reactant_species)
        print("mass action propensity rate formula:", rate_formula)
        # Set the ratelaw to the rateformula
        math_ast = libsbml.parseL3Formula(rate_formula)
        ratelaw.setMath(math_ast)
        annotation_string = self._create_annotation(model, propensity_dict_in_sbml=propensity_dict_in_sbml, **kwargs)
        sbml_reaction.appendAnnotation(annotation_string)
        return ratelaw

    def _get_rate_formula(self, rate_coeff_name, stochastic, reactant_species) -> str:

        # Create Rate-strings for massaction propensities
        ratestring = rate_coeff_name

        for species_id, weighted_species in reactant_species.items():
            if stochastic:
                ratestring += '*'
                ratestring += f"{species_id}"
                ratestring += '*'
                ratestring += '*'.join(f" ( {species_id} - {i} )" for i in range(1, weighted_species.stoichiometry))
                
                #Remove trailing *
                if ratestring[len(ratestring)-1] == "*":
                    ratestring = ratestring[:-1]
            else:
                if weighted_species.stoichiometry > 1:
                    ratestring += f" * {species_id}^{weighted_species.stoichiometry}"
                else:
                    ratestring += f" * {species_id}"
        return ratestring

class Hill(Propensity):
    def __init__(self, k: float, s1: Species, K: float, n: float, d: Species):
        Propensity.__init__(self)
        self.k = k
        self.s1 = s1
        self.K = K
        self.n = n
        if d is not None:
            self.d = d

    @property
    def k(self):
        if isinstance(self._k, Parameter):
            return self._k.value
        else:
            return self._k

    @k.setter
    def k(self, new_k):
        self._k = self._check_parameter(new_k)
        self.propensity_dict['parameters']['k'] = self._k

    @property
    def K(self):
        if isinstance(self._K, Parameter):
            return self._K.value
        else:
            return self._K

    @K.setter
    def K(self, new_K):
        self._K = self._check_parameter(new_K)
        self.propensity_dict['parameters']['K'] = self._K

    @property
    def n(self):
        if isinstance(self._n, Parameter):
            return self._n.value
        else:
            return self._n
    @n.setter
    def n(self, new_n):
        self._n = self._check_parameter(new_n)
        self.propensity_dict['parameters']['n'] = self._n

    @property
    def s1(self):
        return self._s1

    @s1.setter
    def s1(self, new_s1):
        self._s1 = self._check_species(new_s1)
        self.propensity_dict['species']['s1'] = self.s1

    @property
    def d(self):
        return self._d

    @d.setter
    def d(self, new_d):
        self._d = self._check_species(new_d, allow_None=True)
        self.propensity_dict['species']['d'] = self._d

    def pretty_print_rate(self, show_parameters = True, **kwargs):
        raise NotImplementedError("Propensity class Hill is meant to be subclassed: try HillPositive, HillNegative, ProportionalHillPositive, or ProportionalHillNegative.")

    def create_kinetic_law(self, model, sbml_reaction, stochastic, **kwargs):
        """This code is reused in all Hill Propensity subclasses."""
        if 'reverse_reaction' in kwargs and kwargs['reverse_reaction'] is True:
            raise ValueError('reverse reactions cannot exist for Hill type Propensities!')

        ratelaw = sbml_reaction.createKineticLaw()

        # translate the internal representation of a propensity to SBML format
        propensity_dict_in_sbml = self._translate_propensity_dict_to_sbml(model=model, ratelaw=ratelaw)

        rate_formula = self._get_rate_formula(propensity_dict=propensity_dict_in_sbml)
        # attach simulator specific annotations to the SBML model, if needed
        annotation_string = self._create_annotation(model, propensity_dict_in_sbml, **kwargs)
        sbml_reaction.appendAnnotation(annotation_string)
        # Set the ratelaw to the rateformula
        math_ast = libsbml.parseL3Formula(rate_formula)
        ratelaw.setMath(math_ast)

        return ratelaw

    def _get_rate_formula(self, propensity_dict):
        raise NotImplementedError('Hill does not have a rate formula! Check out the subclasses.')


class HillPositive(Hill):
    def __init__(self, k: float, s1: Species, K: float, n: float):
        """ Hill positive propensity is a nonlinear propensity with the following formula.

            p(s1; k, K, n) = k*s1^n/(s1^n + K)

        :param k: rate constant (float)
        :param s1: species (chemical_reaction_network.species)
        :param K: dissociation constant (float)
        """
        Hill.__init__(self=self, k=k, s1=s1, K=K, n=n, d=None)
        self.name = 'hillpositive'

    def pretty_print_rate(self, show_parameters = True, **kwargs):
<<<<<<< HEAD
        return f' Kf = k {self.s1.pretty_print(**kwargs)}^n / ( K^n + {self.s1.pretty_print(**kwargs)}^n )'
=======
        return f' Kf = k ({self.s1.pretty_print(**kwargs)}/K)^n / (1+({self.s1.pretty_print(**kwargs)}/K)^n)'
>>>>>>> f73e3bf2

    def _get_rate_formula(self, propensity_dict):
        k = propensity_dict['parameters']['k']
        n = propensity_dict['parameters']['n']
        K = propensity_dict['parameters']['K']
        s1 = propensity_dict['species']['s1']
<<<<<<< HEAD
        rate_formula = f"{k}*{s1}^{n} / ( {K}^{n} + {s1}^{n} )"
=======
        rate_formula = f"{k}*( {s1}/{K} )^{n} / ( 1 + ({s1}/{K})^{n} )"
>>>>>>> f73e3bf2
        return rate_formula


class HillNegative(Hill):
    def __init__(self, k: float, s1: Species, K: float, n: float):
        """ Hill negative propensity is a nonlinear propensity with the following formula.

            p(s1; k, K, n) = k*1/(s1^n + K)

        :param k: rate constant (float)
        :param s1: species (chemical_reaction_network.species)
        :param K: dissociation constant (float)
        :param n: cooperativity (float)
        """
        Hill.__init__(self = self, k=k, s1=s1, K=K, n=n, d=None)
        self.name = 'hillnegative'

    def pretty_print_rate(self, show_parameters = True, **kwargs):
<<<<<<< HEAD
        return f' Kf = k / ( K^n + {self.s1.pretty_print(**kwargs)}^n )'
=======
        return f' Kf = k / ((1+{self.s1.pretty_print(**kwargs)}/K)^n)'
>>>>>>> f73e3bf2

    def _get_rate_formula(self, propensity_dict):
        k = propensity_dict['parameters']['k']
        n = propensity_dict['parameters']['n']
        K = propensity_dict['parameters']['K']
        s1 = propensity_dict['species']['s1']
<<<<<<< HEAD
        rate_formula = f"{k} / ( {K}^{n} + {s1}^{n} )"
=======
        rate_formula = f"{k} / ( 1 + ({s1}/{K})^{n} )"
>>>>>>> f73e3bf2
        return rate_formula


class ProportionalHillPositive(HillPositive):
    def __init__(self, k: float, s1:Species, K: float, n: float, d:Species):
        """ proportional Hill positive propensity with the following formula.

            p(s1, d; k, K, n) = k*d*s1^n/(s1^n + K)

        :param k: rate constant (float)
        :param s1: species (chemical_reaction_network.species)
        :param K: dissociation constant (float)
        :param n: cooperativity (float)
        :param d: species (chemical_reaction_network.species)
        """
        Hill.__init__(self=self, k=k, s1=s1, K=K, n=n, d=d)
        self.name = 'proportionalhillpositive'

    def pretty_print_rate(self, show_parameters = True,  **kwargs):
<<<<<<< HEAD
        return f' Kf = k {self.d.pretty_print(**kwargs)} {self.s1.pretty_print(**kwargs)}^n / ( K^n + {self.s1.pretty_print(**kwargs)}^n )'
=======
        return f' Kf = k {self.d.pretty_print(**kwargs)} {self.s1.pretty_print(**kwargs)}^n/(1+({self.s1.pretty_print(**kwargs)}/K)^n)'
>>>>>>> f73e3bf2

    def _get_rate_formula(self, propensity_dict):
        k = propensity_dict['parameters']['k']
        n = propensity_dict['parameters']['n']
        K = propensity_dict['parameters']['K']
        s1 = propensity_dict['species']['s1']
        d = propensity_dict['species']['d']
<<<<<<< HEAD
        return f"{k}*{d}*{s1}^{n} / ( {K}^{n} + {s1}^{n} )"
=======
        return f"{k}*{d}*( {s1}/{K} )^{n} / ( 1 + ({s1}/{K})^{n} )"
>>>>>>> f73e3bf2


class ProportionalHillNegative(HillNegative):
    def __init__(self, k: float, s1: Species, K: float, n: float, d: Species):
        """ proportional Hill negative propensity with the following formula.

            p(s1, d; k, K, n) = k*d/(s1^n + K)

        :param k: rate constant (float)
        :param s1: species (chemical_reaction_network.species)
        :param K: dissociation constant (float)
        :param n: cooperativity (float)
        :param d: species (chemical_reaction_network.species)
        """
        Hill.__init__(self=self, k=k, s1=s1, K=K, n=n, d=d)
        self.name = 'proportionalhillnegative'

    def pretty_print_rate(self, show_parameters=True, **kwargs):
<<<<<<< HEAD
        return f' Kf = k {self.d.pretty_print(**kwargs)} / ( K^n + {self.s1.pretty_print(**kwargs)}^{self.n} )'
=======
        return f' Kf = k {self.d.pretty_print(**kwargs)} / ( 1 + ({self.s1.pretty_print(**kwargs)}/K)^{self.n} )'
>>>>>>> f73e3bf2

    def _get_rate_formula(self, propensity_dict):
        k = propensity_dict['parameters']['k']
        n = propensity_dict['parameters']['n']
        K = propensity_dict['parameters']['K']
        s1 = propensity_dict['species']['s1']
        d = propensity_dict['species']['d']
<<<<<<< HEAD
        return f"{k}*{d} / ( {K}^{n} + {s1}^{n} )"
=======
        return f"{k}*{d} / ( 1 + ({s1}/{K})^{n} )"
>>>>>>> f73e3bf2
<|MERGE_RESOLUTION|>--- conflicted
+++ resolved
@@ -499,22 +499,16 @@
         self.name = 'hillpositive'
 
     def pretty_print_rate(self, show_parameters = True, **kwargs):
-<<<<<<< HEAD
         return f' Kf = k {self.s1.pretty_print(**kwargs)}^n / ( K^n + {self.s1.pretty_print(**kwargs)}^n )'
-=======
-        return f' Kf = k ({self.s1.pretty_print(**kwargs)}/K)^n / (1+({self.s1.pretty_print(**kwargs)}/K)^n)'
->>>>>>> f73e3bf2
+
+
 
     def _get_rate_formula(self, propensity_dict):
         k = propensity_dict['parameters']['k']
         n = propensity_dict['parameters']['n']
         K = propensity_dict['parameters']['K']
         s1 = propensity_dict['species']['s1']
-<<<<<<< HEAD
         rate_formula = f"{k}*{s1}^{n} / ( {K}^{n} + {s1}^{n} )"
-=======
-        rate_formula = f"{k}*( {s1}/{K} )^{n} / ( 1 + ({s1}/{K})^{n} )"
->>>>>>> f73e3bf2
         return rate_formula
 
 
@@ -533,22 +527,14 @@
         self.name = 'hillnegative'
 
     def pretty_print_rate(self, show_parameters = True, **kwargs):
-<<<<<<< HEAD
         return f' Kf = k / ( K^n + {self.s1.pretty_print(**kwargs)}^n )'
-=======
-        return f' Kf = k / ((1+{self.s1.pretty_print(**kwargs)}/K)^n)'
->>>>>>> f73e3bf2
 
     def _get_rate_formula(self, propensity_dict):
         k = propensity_dict['parameters']['k']
         n = propensity_dict['parameters']['n']
         K = propensity_dict['parameters']['K']
         s1 = propensity_dict['species']['s1']
-<<<<<<< HEAD
         rate_formula = f"{k} / ( {K}^{n} + {s1}^{n} )"
-=======
-        rate_formula = f"{k} / ( 1 + ({s1}/{K})^{n} )"
->>>>>>> f73e3bf2
         return rate_formula
 
 
@@ -568,11 +554,8 @@
         self.name = 'proportionalhillpositive'
 
     def pretty_print_rate(self, show_parameters = True,  **kwargs):
-<<<<<<< HEAD
         return f' Kf = k {self.d.pretty_print(**kwargs)} {self.s1.pretty_print(**kwargs)}^n / ( K^n + {self.s1.pretty_print(**kwargs)}^n )'
-=======
-        return f' Kf = k {self.d.pretty_print(**kwargs)} {self.s1.pretty_print(**kwargs)}^n/(1+({self.s1.pretty_print(**kwargs)}/K)^n)'
->>>>>>> f73e3bf2
+
 
     def _get_rate_formula(self, propensity_dict):
         k = propensity_dict['parameters']['k']
@@ -580,11 +563,7 @@
         K = propensity_dict['parameters']['K']
         s1 = propensity_dict['species']['s1']
         d = propensity_dict['species']['d']
-<<<<<<< HEAD
         return f"{k}*{d}*{s1}^{n} / ( {K}^{n} + {s1}^{n} )"
-=======
-        return f"{k}*{d}*( {s1}/{K} )^{n} / ( 1 + ({s1}/{K})^{n} )"
->>>>>>> f73e3bf2
 
 
 class ProportionalHillNegative(HillNegative):
@@ -603,11 +582,7 @@
         self.name = 'proportionalhillnegative'
 
     def pretty_print_rate(self, show_parameters=True, **kwargs):
-<<<<<<< HEAD
         return f' Kf = k {self.d.pretty_print(**kwargs)} / ( K^n + {self.s1.pretty_print(**kwargs)}^{self.n} )'
-=======
-        return f' Kf = k {self.d.pretty_print(**kwargs)} / ( 1 + ({self.s1.pretty_print(**kwargs)}/K)^{self.n} )'
->>>>>>> f73e3bf2
 
     def _get_rate_formula(self, propensity_dict):
         k = propensity_dict['parameters']['k']
@@ -615,8 +590,4 @@
         K = propensity_dict['parameters']['K']
         s1 = propensity_dict['species']['s1']
         d = propensity_dict['species']['d']
-<<<<<<< HEAD
-        return f"{k}*{d} / ( {K}^{n} + {s1}^{n} )"
-=======
-        return f"{k}*{d} / ( 1 + ({s1}/{K})^{n} )"
->>>>>>> f73e3bf2
+        return f"{k}*{d} / ( {K}^{n} + {s1}^{n} )"