#  Copyright (c) 2020, Build-A-Cell. All rights reserved.
#  See LICENSE file in the project root directory for details.

from typing import Set, Union, Dict, List
import numbers
from .parameter import Parameter, ModelParameter, ParameterEntry
from .sbmlutil import getSpeciesByName, _create_local_parameter, _create_global_parameter
from .species import Species
import libsbml
import copy
from collections import defaultdict


class Propensity(object):
    def __init__(self):
        self.propensity_dict = {'species': {}, 'parameters': {}}
        self.name = None

    @staticmethod
    def is_valid_propensity(propensity_type) -> bool:
        """checks whether the given propensity_type is valid propensity.

        It recursively checks all subclasses of Propensity until it finds the
        propensity type. Otherwise raise a Type error

        :param propensity_type: Propensity
        :returns bool
        """
        for propensity in Propensity.get_available_propensities():
            if isinstance(propensity_type, propensity):
                return True
        return False

    @staticmethod
    def _all_subclasses(cls):
        """Returns a set of all subclasses of cls (recursively calculated).

        Source:
        https://stackoverflow.com/questions/3862310/how-to-find-all-the-subclasses-of-a-class-given-its-name
        :param cls: A class in the codebase, for example Propensity
        :return: set of all subclasses from cls
        """
        return set(cls.__subclasses__()).union(
            [s for c in cls.__subclasses__() for s in Propensity._all_subclasses(c)])

    @staticmethod
    def get_available_propensities() -> Set:
        return Propensity._all_subclasses(Propensity)

    def _create_sbml_parameter(self, parameter_name, sbml_model, ratelaw, rename_dict = None):
        """Creates an sbml parameter for a parameter of the given name.

        if self.propensity_dict["parameter"]["parameter_name"] is a Parameter,
            creates a global parameter "Parameter.name_Parameter.part_id_Parameter.mechanism"
            where part_id and mechanism can be empty (but _ will always be incldued for uniqueness).
        if self.propensity_dict["parameter"]["parameter_name"] is a Number,
            creates a local parameter "parameter_name".
        rname_dict allows for param.name to be changed to rename_dict[param.name]
        """
        p = self.propensity_dict["parameters"][parameter_name]
        if isinstance(p, ParameterEntry):
            v = p.value

            m = p.parameter_key.mechanism 
            if m is None:
                m = ""
            pid = p.parameter_key.part_id
            if pid is None:
                pid = ""

            if rename_dict is None or p.parameter_name not in rename_dict:
                sbml_name = p.parameter_name+"_"+pid+"_"+m
            else:
                sbml_name = rename_dict[p.parameter_name]+"_"+pid+"_"+m

            return _create_global_parameter(sbml_model, sbml_name, v)
            
        elif isinstance(p, int) or isinstance(p, float):
            v = p
            if rename_dict is None or parameter_name not in rename_dict:
                sbml_name = parameter_name
            else:
                sbml_name = rename_dict[parameter_name]

            return _create_local_parameter(ratelaw, sbml_name, v)

        else:
            raise TypeError(f"Invalid item in propensity_diction['parameter']: {p}. Only numbers of ParameterEntries accepted.")

    def _check_parameter(self, parameter, allow_None = False, positive = True):
        """A helper function used in setters to set parameters and do type checking."""
        if isinstance(parameter, Parameter) and (parameter.value > 0 or not positive):
            return parameter
        elif isinstance(parameter, numbers.Real) and (parameter > 0 or not positive):
            return parameter
        elif parameter is None and allow_None:
            return parameter
        else:
            if positive:
                raise ValueError(f"Propensity parameters must be Parameters or floats with positive values. Recieved {type(parameter)}.")
            else:
                raise ValueError(f"Propensity parameters must be Parameters or floats. Recieved {type(parameter)}.")

    def _check_species(self, species, allow_None=False):
        """A helper function used in setters to set species and do type checking."""
        if isinstance(species, Species):
            return species
        elif species is None and allow_None:
            return species
        else:
            raise TypeError(f"Propensity expected a Species: received {type(species)}.")

    def pretty_print(self, show_parameters=True, **kwargs):
        txt = self.pretty_print_rate(**kwargs)
        if show_parameters:
            txt += "\n"+self.pretty_print_parameters(**kwargs)
        return txt

    def pretty_print_rate(self, **kwargs):
        raise NotImplementedError("class Propensity is meant to be subclassed!")

    def pretty_print_parameters(self, show_keys = True, **kwargs):
        txt = ""
        for k in self.propensity_dict["parameters"]:
            p = self.propensity_dict["parameters"][k]
            if isinstance(p, Parameter):
                txt += f"  {k}={p.value}"#p.pretty_print(**kwargs)+"\n"
                if isinstance(p, ModelParameter) and show_keys:
                    txt+=f"\n  found_key=(mech={p.found_key.mechanism}, partid={p.found_key.part_id}, name={p.found_key.name}).\n  search_key=(mech={p.search_key.mechanism}, partid={p.search_key.part_id}, name={p.search_key.name})."
                txt+="\n"
            elif p is not None:
                txt += f"  {k}={p}\n"
        return txt

    @property
    def is_reversible(self):
        """By default, Propensities are assumed to NOT be reversible."""
        return False

    @property
    def k_forward(self):
        raise NotImplementedError

    @property
    def k_reverse(self):
        raise NotImplementedError

    def __eq__(self, other):
        if other.__class__ == self.__class__:
            return other.propensity_dict == self.propensity_dict

    @property
    def species(self) -> List:
        """returns the instance variables that are species type."""
        return list(self.propensity_dict['species'].values())

    def create_kinetic_law(self, reaction, reverse_reaction, stochastic, **kwargs):
        raise NotImplementedError("class Propensity is meant to be subclassed!")

    @classmethod
    def from_dict(cls, propensity_dict):
        merged = propensity_dict['parameters']
        merged.update(propensity_dict['species'])
        return cls(**merged)

    def _create_annotation(self, model, propensity_dict_in_sbml, **kwargs):
<<<<<<< HEAD
        """
        Create simulator specific annotations to write to Kinetic laws or any other 
        part of the SBML model object. 
        Annotations are used to take advantage of a simulator specific need/feature.
        """
        annotation_string = ''
        # Add your own simulator specific annotations here

        # For the bioscrape simulator:
        # Check if `for_bioscrape` keyword argument has been passed in **kwargs
        if 'for_bioscrape' in kwargs:
            for_bioscrape = kwargs.get('for_bioscrape')
        else:
            for_bioscrape = False

        if for_bioscrape:
            annotation_string = self._create_bioscrape_annotation(propensity_dict_in_sbml)

        return annotation_string

    def _create_bioscrape_annotation(self, propensity_dict_in_sbml):
        """
        Propensity Annotations are Used to take advantage of Bioscrape Propensity types
        for faster simulation
        """
=======
        """Create simulator specific annotations to write to Kinetic laws or any other
        part of the SBML model object.

        Annotations are used to take advantage of a simulator specific need/feature.
        """
        annotation_string = ''
        # Add your own simulator specific annotations here

        # For the bioscrape simulator:
        # Check if `for_bioscrape` keyword argument has been passed in **kwargs
        if 'for_bioscrape' in kwargs:
            for_bioscrape = kwargs.get('for_bioscrape')
        else:
            for_bioscrape = False

        if for_bioscrape:
            annotation_string = self._create_bioscrape_annotation(propensity_dict_in_sbml)

        return annotation_string

    def _create_bioscrape_annotation(self, propensity_dict_in_sbml):
        """Propensity Annotations are Used to take advantage of Bioscrape Propensity types
        for faster simulation."""
>>>>>>> e69d1756
        annotation_dict = defaultdict()
        for param_name, param_value in propensity_dict_in_sbml['parameters'].items():
            annotation_dict[param_name] = param_value

        for species_name, species in propensity_dict_in_sbml['species'].items():
            annotation_dict[species_name] = species

        annotation_dict["type"] = self.name

        annotation_string = "<PropensityType>"
        for k in annotation_dict:
            annotation_string += " "+ str(k) + "=" + str(annotation_dict[k])
        annotation_string += "</PropensityType>"

        # replace strings to match with bioscrape naming convention
        annotation_string = annotation_string.replace('k_forward', 'k', 1)
        # Bioscrape doesn't have the concept of a reversible reaction - so for both the reverse and forward cases
        # we just make the annotation parameter be called 'k'
        annotation_string = annotation_string.replace('k_reverse', 'k', 1)
        return annotation_string

    def _translate_propensity_dict_to_sbml(self, model, ratelaw):
        # get copy of the propensity_dict and fill with sbml names
        propensity_dict_in_sbml = copy.deepcopy(self.propensity_dict)
        for param_name in propensity_dict_in_sbml['parameters'].keys():
            parameter_in_sbml  =self._create_sbml_parameter(param_name, model, ratelaw)
            propensity_dict_in_sbml['parameters'][param_name] = parameter_in_sbml.getId()

        for species_name, species in propensity_dict_in_sbml['species'].items():
            propensity_dict_in_sbml['species'][species_name] = getSpeciesByName(model, str(species)).getId()

        return propensity_dict_in_sbml


class GeneralPropensity(Propensity):
    def __init__(self, propensity_function: str, propensity_species: List[Species], propensity_parameters: List[ParameterEntry]):
<<<<<<< HEAD
        """A class to define a general propensity
=======
        """A class to define a general propensity.
>>>>>>> e69d1756

        :param propensity_function: valid propensity formula defined as a string
        :param propensity_species: list of species that are part of the propensity_function
        :param propensity_parameters: list of parameters that are part of the propensity_function
        """
        super(GeneralPropensity, self).__init__()
        self.propensity_function = propensity_function

        if len(propensity_species) > 0 and not all(isinstance(s, Species) for s in propensity_species):
            raise TypeError('propensity_species must be a list of Species!')

        if len(propensity_parameters) > 0 and not all(isinstance(s, ParameterEntry) for s in propensity_parameters):
            raise TypeError('propensity_parameter must be a list of ParameterEntry!')

        for species in propensity_species:
            if str(species) not in self.propensity_function:
                raise ValueError(f'species: {species} must be part of the formula: {self.propensity_function}')

            self.propensity_dict['species'].update({str(species): species})

        for parameter in propensity_parameters:
            if parameter.parameter_name not in self.propensity_function:
                raise ValueError(f'species: {parameter.parameter_name} must be part of the formula: {self.propensity_function}')

            self.propensity_dict['parameters'].update({parameter.parameter_name: parameter.value})

        self.name = 'general'

    def create_kinetic_law(self, model, sbml_reaction, **kwargs):
<<<<<<< HEAD
        """
        Creates KineticLaw object for SBML using the propensity_function string
        """
=======
        """Creates KineticLaw object for SBML using the propensity_function string."""
>>>>>>> e69d1756
        ratelaw = sbml_reaction.createKineticLaw()

        propensity_dict_in_sbml = self._translate_propensity_dict_to_sbml(model=model, ratelaw=ratelaw)

        # replacing the species defined in CRN with valid SBML names
        for species_in_crn, species_in_sbml in propensity_dict_in_sbml['species'].items():
            self.propensity_function.replace(species_in_crn, species_in_sbml)

        # replacing the parameters defined in CRN with valid SBML names
        for parameter_in_crn, parameter_in_sbml in propensity_dict_in_sbml['parameters'].items():
            self.propensity_function.replace(parameter_in_crn, parameter_in_sbml)

        math_ast = libsbml.parseL3Formula(self.propensity_function)
        ratelaw.setMath(math_ast)
        return ratelaw 


class MassAction(Propensity):
    def __init__(self, k_forward: Union[float, ParameterEntry], k_reverse: Union[float, ParameterEntry] = None):
        super(MassAction, self).__init__()
        self.k_forward = k_forward
        self.k_reverse = k_reverse
        self.name = 'massaction'

    @property
    def k_forward(self):
        if isinstance(self._k_forward, Parameter):
            return self._k_forward.value
        else:
            return self._k_forward

    @k_forward.setter
    def k_forward(self, new_k_forward):
        self._k_forward = self._check_parameter(new_k_forward)
        self.propensity_dict['parameters']['k_forward'] = self._k_forward

    @property
    def k_reverse(self):
        if isinstance(self._k_reverse, Parameter):
            return self._k_reverse.value
        else:
            return self._k_reverse

    @k_reverse.setter
    def k_reverse(self, new_k_reverse):
        self._k_reverse = self._check_parameter(new_k_reverse, allow_None=True)
        if self._k_reverse is not None:
            self.propensity_dict['parameters']['k_reverse'] = self._k_reverse

    @property
    def is_reversible(self):
        if self.k_reverse is None:
            return False
        else:
            return True

    def pretty_print_rate(self, **kwargs):
        crn_reaction = kwargs["reaction"]
        reactant_species = {}
        for w_species in crn_reaction.inputs:
            reactant_species[str(w_species.species)] = w_species
        txt = " Kf="+self._get_rate_formula("k_forward", kwargs["stochastic"], reactant_species)
        if self.is_reversible:
            reactant_species = {}
            for w_species in crn_reaction.outputs:
                reactant_species[str(w_species.species)] = w_species
            txt += "\n Kr="+self._get_rate_formula("k_reverse", kwargs["stochastic"], reactant_species)
        return txt

    def create_kinetic_law(self, model, sbml_reaction, stochastic, reverse_reaction=False, **kwargs):

        if 'crn_reaction' in kwargs:
            crn_reaction = kwargs['crn_reaction']
        else:
            raise ValueError('crn_reaction reference is needed for Massaction kinetics!')

        # create a kinetic law for the sbml_reaction
        ratelaw = sbml_reaction.createKineticLaw()

        # translate the internal representation of a propensity to SBML format
        propensity_dict_in_sbml = self._translate_propensity_dict_to_sbml(model=model, ratelaw=ratelaw)

        # set up the forward sbml_reaction
        if not reverse_reaction:
            reactant_species = {}
            for w_species in crn_reaction.inputs:
                species_id = getSpeciesByName(model, str(w_species.species)).getId()
                reactant_species[species_id] = w_species

            param = propensity_dict_in_sbml['parameters']['k_forward']
        # set up a reverse reaction
        elif reverse_reaction:
            reactant_species = {}
            for w_species in crn_reaction.outputs:
                species_id = getSpeciesByName(model, str(w_species.species)).getId()
                reactant_species[species_id] = w_species
            param = propensity_dict_in_sbml['parameters']['k_reverse']

        rate_formula = self._get_rate_formula(param, stochastic, reactant_species)
        # Set the ratelaw to the rateformula
        math_ast = libsbml.parseL3Formula(rate_formula)
        ratelaw.setMath(math_ast)
        annotation_string = self._create_annotation(model, propensity_dict_in_sbml=propensity_dict_in_sbml, **kwargs)
        sbml_reaction.appendAnnotation(annotation_string)
        return ratelaw

    def _get_rate_formula(self, rate_coeff_name, stochastic, reactant_species) -> str:

        # Create Rate-strings for massaction propensities
        ratestring = rate_coeff_name

        for species_id, weighted_species in reactant_species.items():
            if stochastic:
                ratestring += '*'
                ratestring += f"{species_id}"
                ratestring += '*'
                ratestring += '*'.join(f" ( {species_id} - {i} )" for i in range(1, weighted_species.stoichiometry))
            else:
                if weighted_species.stoichiometry > 1:
                    ratestring += f" * {species_id}^{weighted_species.stoichiometry}"
                else:
                    ratestring += f" * {species_id}"
        return ratestring

class Hill(Propensity):
    def __init__(self, k: float, s1: Species, K: float, n: float, d: Species):
        Propensity.__init__(self)
        self.k = k
        self.s1 = s1
        self.K = K
        self.n = n
        if d is not None:
            self.d = d

    @property
    def k(self):
        if isinstance(self._k, Parameter):
            return self._k.value
        else:
            return self._k

    @k.setter
    def k(self, new_k):
        self._k = self._check_parameter(new_k)
        self.propensity_dict['parameters']['k'] = self.k

    @property
    def K(self):
        if isinstance(self._K, Parameter):
            return self._K.value
        else:
            return self._K

    @K.setter
    def K(self, new_K):
        self._K = self._check_parameter(new_K)
        self.propensity_dict['parameters']['K'] = self.K

    @property
    def n(self):
        if isinstance(self._n, Parameter):
            return self._n.value
        else:
            return self._n
    @n.setter
    def n(self, new_n):
        self._n = self._check_parameter(new_n)
        self.propensity_dict['parameters']['n'] = self.n

    @property
    def s1(self):
        return self._s1

    @s1.setter
    def s1(self, new_s1):
        self._s1 = self._check_species(new_s1)
        self.propensity_dict['species']['s1'] = self.s1

    @property
    def d(self):
        return self._d

    @d.setter
    def d(self, new_d):
        self._d = self._check_species(new_d, allow_None=True)
        self.propensity_dict['species']['d'] = self.d

    def pretty_print_rate(self, show_parameters = True, **kwargs):
        raise NotImplementedError("Propensity class Hill is meant to be subclassed: try HillPositive, HillNegative, ProportionalHillPositive, or ProportionalHillNegative.")

    def create_kinetic_law(self, model, sbml_reaction, stochastic, **kwargs):
<<<<<<< HEAD
        """This code is reused in all Hill Propensity subclasses
        """
=======
        """This code is reused in all Hill Propensity subclasses."""
>>>>>>> e69d1756
        if 'reverse_reaction' in kwargs and kwargs['reverse_reaction'] is True:
            raise ValueError('reverse reactions cannot exist for Hill type Propensities!')

        ratelaw = sbml_reaction.createKineticLaw()

        # translate the internal representation of a propensity to SBML format
        propensity_dict_in_sbml = self._translate_propensity_dict_to_sbml(model=model, ratelaw=ratelaw)

        rate_formula = self._get_rate_formula(propensity_dict=propensity_dict_in_sbml)
        # attach simulator specific annotations to the SBML model, if needed
        annotation_string = self._create_annotation(model, propensity_dict_in_sbml, **kwargs)
        sbml_reaction.appendAnnotation(annotation_string)
        # Set the ratelaw to the rateformula
        math_ast = libsbml.parseL3Formula(rate_formula)
        ratelaw.setMath(math_ast)

        return ratelaw

    def _get_rate_formula(self, propensity_dict):
        raise NotImplementedError('Hill does not have a rate formula! Check out the subclasses.')


class HillPositive(Hill):
    def __init__(self, k: float, s1: Species, K: float, n: float):
        """ Hill positive propensity is a nonlinear propensity with the following formula.

            p(s1; k, K, n) = k*s1^n/(s1^n + K)

        :param k: rate constant (float)
        :param s1: species (chemical_reaction_network.species)
        :param K: dissociation constant (float)
        """
        Hill.__init__(self=self, k=k, s1=s1, K=K, n=n, d=None)
        self.name = 'hillpositive'

    def pretty_print_rate(self, show_parameters = True, **kwargs):
        return f' Kf = k {self.s1.pretty_print(**kwargs)}^n / ({self.s1.pretty_print(**kwargs)}^n + K)'

    def _get_rate_formula(self, propensity_dict):
        k = propensity_dict['parameters']['k']
        n = propensity_dict['parameters']['n']
        K = propensity_dict['parameters']['K']
        s1 = propensity_dict['species']['s1']
        rate_formula = f"{k}*{s1}^{n}/({s1}^{n}+{K})"
        return rate_formula


class HillNegative(Hill):
    def __init__(self, k: float, s1: Species, K: float, n: float):
        """ Hill negative propensity is a nonlinear propensity with the following formula.

            p(s1; k, K, n) = k*1/(s1^n + K)

        :param k: rate constant (float)
        :param s1: species (chemical_reaction_network.species)
        :param K: dissociation constant (float)
        :param n: cooperativity (float)
        """
        Hill.__init__(self = self, k=k, s1=s1, K=K, n=n, d=None)
        self.name = 'hillnegative'

    def pretty_print_rate(self, show_parameters = True, **kwargs):
        return f' Kf = k / ({self.s1.pretty_print(**kwargs)}^n + K)'

    def _get_rate_formula(self, propensity_dict):
        k = propensity_dict['parameters']['k']
        n = propensity_dict['parameters']['n']
        K = propensity_dict['parameters']['K']
        s1 = propensity_dict['species']['s1']
        rate_formula = f"{k}/({s1}^{n}+{K})"
        return rate_formula


class ProportionalHillPositive(HillPositive):
    def __init__(self, k: float, s1:Species, K: float, n: float, d:Species):
        """ proportional Hill positive propensity with the following formula.

            p(s1, d; k, K, n) = k*d*s1^n/(s1^n + K)

        :param k: rate constant (float)
        :param s1: species (chemical_reaction_network.species)
        :param K: dissociation constant (float)
        :param n: cooperativity (float)
        :param d: species (chemical_reaction_network.species)
        """
        Hill.__init__(self=self, k=k, s1=s1, K=K, n=n, d=d)
        self.name = 'proportionalhillpositive'

    def pretty_print_rate(self, show_parameters = True,  **kwargs):
        return f' Kf = k {self.d.pretty_print(**kwargs)} {self.s1.pretty_print(**kwargs)}^n/({self.s1.pretty_print(**kwargs)}^n + K)'

    def _get_rate_formula(self, propensity_dict):
        k = propensity_dict['parameters']['k']
        n = propensity_dict['parameters']['n']
        K = propensity_dict['parameters']['K']
        s1 = propensity_dict['species']['s1']
        d = propensity_dict['species']['d']
        return f"{k}*{d}*{s1}^{n}/({s1}^{n}+{K})"


class ProportionalHillNegative(HillNegative):
    def __init__(self, k: float, s1: Species, K: float, n: float, d: Species):
        """ proportional Hill negative propensity with the following formula.

            p(s1, d; k, K, n) = k*d/(s1^n + K)

        :param k: rate constant (float)
        :param s1: species (chemical_reaction_network.species)
        :param K: dissociation constant (float)
        :param n: cooperativity (float)
        :param d: species (chemical_reaction_network.species)
        """
        Hill.__init__(self=self, k=k, s1=s1, K=K, n=n, d=d)
        self.name = 'proportionalhillnegative'

    def pretty_print_rate(self, show_parameters=True, **kwargs):
        return f' Kf = k {self.d.pretty_print(**kwargs)} /({self.s1.pretty_print(**kwargs)}^{self.n} + K)'

    def _get_rate_formula(self, propensity_dict):
        k = propensity_dict['parameters']['k']
        n = propensity_dict['parameters']['n']
        K = propensity_dict['parameters']['K']
        s1 = propensity_dict['species']['s1']
        d = propensity_dict['species']['d']
        return f"{k}*{d}/({s1}^{n}+{K})"<|MERGE_RESOLUTION|>--- conflicted
+++ resolved
@@ -164,10 +164,9 @@
         return cls(**merged)
 
     def _create_annotation(self, model, propensity_dict_in_sbml, **kwargs):
-<<<<<<< HEAD
-        """
-        Create simulator specific annotations to write to Kinetic laws or any other 
-        part of the SBML model object. 
+        """Create simulator specific annotations to write to Kinetic laws or any other
+        part of the SBML model object.
+
         Annotations are used to take advantage of a simulator specific need/feature.
         """
         annotation_string = ''
@@ -186,35 +185,8 @@
         return annotation_string
 
     def _create_bioscrape_annotation(self, propensity_dict_in_sbml):
-        """
-        Propensity Annotations are Used to take advantage of Bioscrape Propensity types
-        for faster simulation
-        """
-=======
-        """Create simulator specific annotations to write to Kinetic laws or any other
-        part of the SBML model object.
-
-        Annotations are used to take advantage of a simulator specific need/feature.
-        """
-        annotation_string = ''
-        # Add your own simulator specific annotations here
-
-        # For the bioscrape simulator:
-        # Check if `for_bioscrape` keyword argument has been passed in **kwargs
-        if 'for_bioscrape' in kwargs:
-            for_bioscrape = kwargs.get('for_bioscrape')
-        else:
-            for_bioscrape = False
-
-        if for_bioscrape:
-            annotation_string = self._create_bioscrape_annotation(propensity_dict_in_sbml)
-
-        return annotation_string
-
-    def _create_bioscrape_annotation(self, propensity_dict_in_sbml):
         """Propensity Annotations are Used to take advantage of Bioscrape Propensity types
         for faster simulation."""
->>>>>>> e69d1756
         annotation_dict = defaultdict()
         for param_name, param_value in propensity_dict_in_sbml['parameters'].items():
             annotation_dict[param_name] = param_value
@@ -251,11 +223,7 @@
 
 class GeneralPropensity(Propensity):
     def __init__(self, propensity_function: str, propensity_species: List[Species], propensity_parameters: List[ParameterEntry]):
-<<<<<<< HEAD
-        """A class to define a general propensity
-=======
         """A class to define a general propensity.
->>>>>>> e69d1756
 
         :param propensity_function: valid propensity formula defined as a string
         :param propensity_species: list of species that are part of the propensity_function
@@ -285,13 +253,7 @@
         self.name = 'general'
 
     def create_kinetic_law(self, model, sbml_reaction, **kwargs):
-<<<<<<< HEAD
-        """
-        Creates KineticLaw object for SBML using the propensity_function string
-        """
-=======
         """Creates KineticLaw object for SBML using the propensity_function string."""
->>>>>>> e69d1756
         ratelaw = sbml_reaction.createKineticLaw()
 
         propensity_dict_in_sbml = self._translate_propensity_dict_to_sbml(model=model, ratelaw=ratelaw)
@@ -483,12 +445,7 @@
         raise NotImplementedError("Propensity class Hill is meant to be subclassed: try HillPositive, HillNegative, ProportionalHillPositive, or ProportionalHillNegative.")
 
     def create_kinetic_law(self, model, sbml_reaction, stochastic, **kwargs):
-<<<<<<< HEAD
-        """This code is reused in all Hill Propensity subclasses
-        """
-=======
         """This code is reused in all Hill Propensity subclasses."""
->>>>>>> e69d1756
         if 'reverse_reaction' in kwargs and kwargs['reverse_reaction'] is True:
             raise ValueError('reverse reactions cannot exist for Hill type Propensities!')
 
