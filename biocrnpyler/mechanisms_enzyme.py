from warnings import warn
from .mechanism import *
<<<<<<< HEAD
from .chemical_reaction_network import Species, Reaction, ComplexSpecies, Multimer, Complex
=======
from .species import Species, Complex
from .reaction import Reaction
>>>>>>> 0ce49c54


class BasicCatalysis(Mechanism):
    """
    Mechanism for the schema S + C --> P + C
    """
    def __init__(self, name = "basic_catalysis", mechanism_type = "catalysis", **keywords):
        Mechanism.__init__(self, name, mechanism_type)

    def update_species(self, Enzyme, Sub, Prod = None, **keywords):
        if Prod is None:
            return [Enzyme, Sub]
        else:
            return [Enzyme, Sub, Prod]

    def update_reactions(self, Enzyme, Sub, Prod, component = None, part_id = None, kcat = None, **keywords):
        if part_id is None and component is not None:
            part_id = component.name

        if kcat is None and component is None:
            raise ValueError("Must pass in either a component or kcat.")
        elif kcat is None:
            kcat = component.get_parameter("kcat", part_id = part_id, mechanism = self)

        return [Reaction.from_massaction(inputs=[Enzyme, Sub], outputs=[Enzyme, Prod], k_forward=kcat)]


class BasicProduction(Mechanism):
    """
    Mechanism for the schema C --> P + C
    """
    def __init__(self, name = "basic_production", mechanism_type = "catalysis", **keywords):
        Mechanism.__init__(self, name, mechanism_type)

    def update_species(self, Enzyme, Sub = None, Prod = None, **keywords):
        species = [Enzyme]
        if Prod is not None:
            species += [Prod]
        if Sub is not None:
            species += [Sub]

        return species

    def update_reactions(self, Enzyme, Sub, Prod, component = None, part_id = None, kcat = None, **keywords):
        if part_id is None and component is not None:
            part_id = component.name

        if kcat is None and component is None:
            raise ValueError("Must pass in either a component or kcat.")
        elif kcat is None:
            kcat = component.get_parameter("kcat", part_id = part_id, mechanism = self)

        inputs = [Enzyme]
        outputs = [Enzyme]
        if Prod is not None:
            outputs += [Prod]
        if Sub is not None:
            inputs += [Sub]

        return [Reaction.from_massaction(inputs=inputs, outputs=outputs, k_forward=kcat)]


class MichaelisMenten(Mechanism):
    """Mechanism to automatically generate Michaelis-Menten Type Reactions
       In the Copy RXN version, the Substrate is not Consumed
       Sub+Enz <--> Sub:Enz --> Enz+Prod
    """

    def __init__(self, name = "michalis_menten", mechanism_type = "catalysis", **keywords):
        Mechanism.__init__(self, name, mechanism_type)

    def update_species(self, Enzyme, Sub, Prod = None, complex=None, **keywords):
        if complex is None:
            complexS = Complex([Sub, Enzyme])
        else:
            complexS = complex
        if Prod is None:
            return [Enzyme, Sub, complexS]
        else:
            return [Enzyme, Sub, Prod, complexS]

    def update_reactions(self, Enzyme, Sub, Prod, component = None, part_id = None, complex=None, kb=None, ku=None,
                         kcat=None, **keywords):
        #Get Parameters
        if part_id is None and component is not None:
            part_id = component.name

        if component is None and (kb is None or ku is None or kcat is None):
            raise ValueError("Must pass in a Component or values for kb, ku, and kcat.")
        if kb is None:
            kb = component.get_parameter("kb", part_id = part_id, mechanism = self)
        if ku is None:
            ku = component.get_parameter("ku", part_id = part_id, mechanism = self)
        if kcat is None:
            kcat = component.get_parameter("kcat", part_id = part_id, mechanism = self)
        

        if complex is None:
            complexS = Complex([Sub, Enzyme])
        else:
            complexS = complex

        # Sub + Enz <--> Sub:Enz
        binding_rxn = Reaction.from_massaction(inputs=[Sub, Enzyme],
                                               outputs=[complexS],
                                               k_forward=kb,
                                               k_reverse=ku)
        if Prod is not None:
            # Sub:Enz --> Enz + Prod
            cat_rxn = Reaction.from_massaction(inputs=[complexS],
                                               outputs=[Prod, Enzyme],
                                               k_forward=kcat)
        else:  # Degradation Reaction
            # Sub:Enz --> Enz
            cat_rxn = Reaction.from_massaction(inputs=[complexS],
                                               outputs=[Enzyme],
                                               k_forward=kcat)
        return [binding_rxn, cat_rxn]


class MichaelisMentenReversible(Mechanism):
    """Mechanism to automatically generate Michaelis-Menten Type Reactions with products that can bind to enzymes
       In the Copy RXN version, the Substrate is not Consumed
       Sub+Enz <--> Sub:Enz <--> Enz:Prod <--> Enz + Prod
    """

    def __init__(self, name = "michalis_menten_reverse_binding", mechanism_type = "catalysis", **keywords):
        Mechanism.__init__(self, name, mechanism_type)

    def update_species(self, Enzyme, Sub, Prod, complex=None, complex2 = None, **keywords):
        if complex is None:
            complex1 = Complex([Sub, Enzyme])
        else:
            complex1 = complex
        if complex2 is None:
            complex2 = Complex([Prod, Enzyme])
        else:
            complex2 = complex2
        return [Enzyme, Sub, Prod, complex1, complex2]

    def update_reactions(self, Enzyme, Sub, Prod, component = None, part_id = None, complex=None, complex2 = None, kb=None, ku=None,
                         kcat=None, **keywords):
        #Get Parameters
        if part_id is None and component is not None:
            part_id = component.name

        if component is None and (kb is None or ku is None or kcat is None):
            raise ValueError("Must pass in a Component or values for kb, ku, and kcat.")
        if kb is None:
            kb1 = component.get_parameter("kb1", part_id = part_id, mechanism = self)
            kb2 = component.get_parameter("kb2", part_id = part_id, mechanism = self)
        else:
            kb1, kb2 = kb
        if ku is None:
            ku1 = component.get_parameter("ku1", part_id = part_id, mechanism = self)
            ku2 = component.get_parameter("ku2", part_id = part_id, mechanism = self)
        else:
            ku1, ku2 = ku
        if kcat is None:
            kcat = component.get_parameter("kcat", part_id = part_id, mechanism = self)
            kcat_rev = component.get_parameter("kcat_rev", part_id = part_id, mechanism = self)
        else:
            kcat, kcat_rev = kcat
        

        if complex is None:
            complex1 = Complex([Sub, Enzyme])
        else:
            complex1 = complex
        if complex2 == None:
            complex2 = Complex([Prod, Enzyme])

        # Sub + Enz <--> Sub:Enz
        binding_rxn1 = Reaction.from_massaction(inputs=[Sub, Enzyme],
                                                outputs=[complex1],
                                                k_forward=kb1,
                                                k_reverse=ku1)

        binding_rxn2 = Reaction.from_massaction(inputs=[Prod, Enzyme],
                                                outputs=[complex2],
                                                k_forward=kb2,
                                                k_reverse=ku2)

        # Sub:Enz --> Enz:Prod
        cat_rxn = Reaction.from_massaction(inputs=[complex1],
                                           outputs=[complex2],
                                           k_forward=kcat,
                                           k_reverse=kcat_rev)
        
        return [binding_rxn1, binding_rxn2, cat_rxn]


class MichaelisMentenCopy(Mechanism):
    """In the Copy RXN version, the Substrate is not Consumed
       Sub+Enz <--> Sub:Enz --> Sub+Enz+Prod
    """
    def __init__(self, name = "michalis_menten_copy", mechanism_type = "copy", **keywords):
        Mechanism.__init__(self, name, mechanism_type)

    def update_species(self, Enzyme, Sub, complex=None, Prod = None, **keywords):
        if complex is None:
            complexS = Complex([Sub, Enzyme])
        else:
            complexS = complex
            
        if Prod is None:
            return [Enzyme, Sub, complexS]
        else:
            return [Enzyme, Sub, Prod, complexS]

    def update_reactions(self, Enzyme, Sub, Prod, component = None, part_id = None, complex=None, kb=None, ku=None,
                         kcat=None, **keywords):
        if complex is None:
            complexS = Complex([Sub, Enzyme])
        else:
            complexS = complex

        #Get Parameters
        if part_id is None and component is not None:
            part_id = component.name

        if kb is None and component is not None:
            kb = component.get_parameter("kb", part_id = part_id, mechanism = self)
        if ku is None and component is not None:
            ku = component.get_parameter("ku", part_id = part_id, mechanism = self)
        if kcat is None and component is not None:
            kcat = component.get_parameter("kcat", part_id = part_id, mechanism = self)
        if component is None and (kb is None or ku is None or kcat is None):
            raise ValueError("Must pass in a Component or values for kb, ku, and kcat.")
        # Sub + Enz <--> Sub:Enz
        binding_rxn = Reaction.from_massaction(inputs=[Sub, Enzyme],
                                               outputs=[complexS],
                                               k_forward=kb,
                                               k_reverse=ku)

        # Sub:Enz --> Enz + Prod + Sub
        cat_rxn = Reaction.from_massaction(inputs=[complexS],
                                           outputs=[Sub, Prod, Enzyme],
                                           k_forward=kcat)

        return [binding_rxn, cat_rxn]<|MERGE_RESOLUTION|>--- conflicted
+++ resolved
@@ -1,11 +1,7 @@
 from warnings import warn
 from .mechanism import *
-<<<<<<< HEAD
-from .chemical_reaction_network import Species, Reaction, ComplexSpecies, Multimer, Complex
-=======
 from .species import Species, Complex
 from .reaction import Reaction
->>>>>>> 0ce49c54
 
 
 class BasicCatalysis(Mechanism):
@@ -213,6 +209,8 @@
             
         if Prod is None:
             return [Enzyme, Sub, complexS]
+        elif(type(Prod)==list):
+            return [Enzyme,Sub,complexS]+Prod
         else:
             return [Enzyme, Sub, Prod, complexS]
 
