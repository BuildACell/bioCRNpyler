# sbmlutil.py - libsbml helper functions
# RMM, 14 Aug 2018
#
# Copyright (c) 2018, Build-A-Cell. All rights reserved.
# See LICENSE file in the project root directory for details.

import libsbml
from random import randint
import logging
from typing import List
from warnings import warn


# Reaction ID number (global)
reaction_id = 0

logger = logging.getLogger(__name__)


def create_sbml_model(compartment_id="default", time_units='second', extent_units='mole', substance_units='mole',
                      length_units='metre', area_units='square_metre', volume_units='litre', volume=1e-6, model_id=None, **kwargs):
    """Creates an SBML Level 3 Version 2 model with some fixed standard settings.

    Refer to python-libsbml for more information on SBML API.

    :param compartment_id:
    :param time_units:
    :param extent_units:
    :param substance_units:
    :param length_units:
    :param area_units:
    :param volume_units:
    :param volume:
    :param model_id:
    :return:  the SBMLDocument and the Model object as a tuple
    """
    document = libsbml.SBMLDocument(3, 2)
    model = document.createModel()
    if model_id is None:
        model_id = 'biocrnpyler_'+str(randint(1,1e6))
    model.setId(model_id)
    model.setName(model_id)
    # Define units for area (not used, but keeps COPASI from complaining)
    unitdef = model.createUnitDefinition()
    unitdef.setId('square_metre')
    unit = unitdef.createUnit()
    unit.setKind(libsbml.UNIT_KIND_METRE)
    unit.setExponent(2)
    unit.setScale(0)
    unit.setMultiplier(1)

    # Set up required units and containers
    model.setTimeUnits(time_units)  # set model-wide time units
    model.setExtentUnits(extent_units)  # set model units of extent
    model.setSubstanceUnits(substance_units)  # set model substance units
    model.setLengthUnits(length_units)  # area units (never used?)
    model.setAreaUnits(area_units)  # area units (never used?)
    model.setVolumeUnits(volume_units)  # default volume unit

    # Define the default compartment
    compartment = model.createCompartment()
    compartment.setId(compartment_id)
    compartment.setName(compartment_id)
    compartment.setConstant(True)  # keep compartment size constant
    compartment.setSpatialDimensions(3)  # 3 dimensional compartment
    compartment.setVolume(volume)  # 1 microliter
    return document, model


# Creates an SBML id from a chemical_reaction_network.species object
def species_sbml_id(species, document=None):
    # Construct the species ID
    all_ids = []
    if document:
        all_ids = getAllIds(document.getListOfAllElements())
    trans = SetIdFromNames(all_ids)
    species_id = trans.getValidIdForName(repr(species))
    return species_id


def add_all_species(model, species: List, compartment=None, **kwargs):
    """adds a list of Species to the SBML model.

    :param model: valid SBML model
    :param species: list of species to be added to the SBML model
    :param compartment: compartment id, if empty species go to the first compartment
    :return: None
    """

    if compartment is None:
        compartment = model.getCompartment(0)

    for s in species:
        add_species(model=model, compartment=compartment,
                    species=s, initial_concentration=s.initial_concentration)


def add_species(model, compartment, species, initial_concentration=None, **kwargs):
    """Helper function to add a species to the sbml model.

    :param model:
    :param compartment: a compartment in the SBML model
    :param species: must be chemical_reaction_network.species objects
    :param initial_concentration: initial concentration of the species in the SBML model
    :return: None
    """

    model = model  # Get the model where we will store results

    # Construct the species name
    species_name = repr(species)

    # Construct the species ID
    species_id = species_sbml_id(species, model.getSBMLDocument())

    logger.debug(f'Adding species: {species_name}, id: {species_id}')
    sbml_species = model.createSpecies()
    sbml_species.setName(species_name)
    sbml_species.setId(species_id)
    sbml_species.setCompartment(compartment.getId())
    sbml_species.setConstant(False)
    sbml_species.setBoundaryCondition(False)
    sbml_species.setHasOnlySubstanceUnits(False)
    if initial_concentration is None:
        initial_concentration = 0
    sbml_species.setInitialConcentration(initial_concentration)

    return sbml_species


# Helper function to add a parameter to the model
def add_parameter(mixture, name, value=0, debug=False):
    model = mixture.model  # Get the model where we will store results

    # Check to see if this parameter is already present
    parameter = find_parameter(mixture, name)  # ! TODO: add error checking
    if parameter is None:
        if debug: print("Adding parameter %s" % name)
        parameter = model.createParameter()
        all_ids = getAllIds(model.getSBMLDocument().getListOfAllElements())
        trans = SetIdFromNames(all_ids)
        parameter.setId(trans.getValidIdForName(name))  # ! TODO: add error checking

    else:
        if debug: print("add_parameter: %s already exists", parameter.getId())

    # Set the value of the parameter
    parameter.setValue(float(value))
    parameter.setConstant(True)

    return parameter


# Look for a parameter in the current model
def find_parameter(mixture, id):
    model = mixture.model  # Get model where parameters are stored
    return model.getParameter(id)  # ! TODO: add error checking


def add_all_reactions(model, reactions: List, stochastic=False, **kwargs):
<<<<<<< HEAD
    """adds a list of reactions to the SBML model
=======
    """adds a list of reactions to the SBML model.
>>>>>>> e69d1756

    :param model: an sbml model created by create_sbml_model()
    :param reactions: list of Reactions
    :param stochastic: binary flag for stochastic models
    :return: None
    """

    for rxn_count, r in enumerate(reactions):
        rxn_id = f'r{rxn_count}'
        add_reaction(model=model, crn_reaction=r, reaction_id=rxn_id, stochastic=stochastic, **kwargs)

        #Reversible reactions are always seperated into two seperate reactions
        if r.is_reversible:
            rxn_id = f'r{rxn_count}rev'
            add_reaction(model=model, crn_reaction=r, reaction_id=rxn_id, stochastic=stochastic, reverse_reaction = True, **kwargs)


def add_reaction(model, crn_reaction, reaction_id: str, stochastic: bool=False, reverse_reaction: bool=False, **kwargs):
<<<<<<< HEAD
    """adds a sbml_reaction to an sbml model
=======
    """adds a sbml_reaction to an sbml model.
>>>>>>> e69d1756

    :param model: an sbml model created by create_sbml_model()
    :param crn_reaction: must be a chemical_reaction_network.reaction object
    :param reaction_id: unique id of the reaction
    :param stochastic: stochastic model flag
    :param reverse_reaction: 
    :return: SBML Reaction object
    """

    # Create the sbml_reaction in SBML
    sbml_reaction = model.createReaction()
    all_ids = getAllIds(model.getSBMLDocument().getListOfAllElements())
    trans = SetIdFromNames(all_ids)
    sbml_reaction.setId(trans.getValidIdForName(reaction_id))
    sbml_reaction.setName(sbml_reaction.getId())
    #all reactions are set to be non-reversible in BioCRNpyler because this is correct in deterministic and stochastic simulation.
    sbml_reaction.setReversible(False)

    # Create the reactants and products for the sbml_reaction
    if not reverse_reaction:
        _create_reactants(reactant_list=crn_reaction.inputs, sbml_reaction=sbml_reaction, model=model)
        _create_products(product_list=crn_reaction.outputs, sbml_reaction=sbml_reaction, model=model)
    else:
        _create_reactants(reactant_list=crn_reaction.outputs, sbml_reaction=sbml_reaction, model=model)
        _create_products(product_list=crn_reaction.inputs, sbml_reaction=sbml_reaction, model=model)

    # Create the kinetic law and corresponding local propensity parameters
    crn_reaction.propensity_type.create_kinetic_law(model=model,
                                                    sbml_reaction=sbml_reaction,
                                                    stochastic=stochastic,
                                                    crn_reaction=crn_reaction,
                                                    reverse_reaction=reverse_reaction,
                                                    **kwargs)
    # Create SpeciesModifierReference in SBML for species that are referred by the 
    # KineticLaw but not in reactants or products
    _create_modifiers(crn_reaction = crn_reaction, sbml_reaction = sbml_reaction, model = model)

    return sbml_reaction


def _create_reactants(reactant_list, sbml_reaction, model):
    for input in reactant_list:
        # What to do when there are multiple species with same name?
        species_id = getSpeciesByName(model, str(input.species)).getId()
        reactant = sbml_reaction.createReactant()
        reactant.setSpecies(species_id)  
        reactant.setConstant(False)
        reactant.setStoichiometry(input.stoichiometry)

def _create_products(product_list, sbml_reaction, model):
    for output in product_list:
        species_id = getSpeciesByName(model, str(output.species)).getId()
        product = sbml_reaction.createProduct()
        product.setSpecies(species_id)
        product.setStoichiometry(output.stoichiometry)
        product.setConstant(False)

def _create_modifiers(crn_reaction, sbml_reaction, model):
    reactants_list = [i.species.name for i in crn_reaction.inputs]
    products_list = [i.species.name for i in crn_reaction.outputs]
    modifier_species = [i.name for i in crn_reaction.propensity_type.propensity_dict['species'].values()]
    for modifier_id in modifier_species:
        modifier_id = str(modifier_id)
        if modifier_id not in reactants_list and modifier_id not in products_list:
            modifier = sbml_reaction.createModifier()
            modifier.setSpecies(modifier_id)
    
#Creates a local parameter SBML kinetic rate law
def _create_local_parameter(ratelaw, name, value, constant = True):
    param = ratelaw.createParameter()
    param.setId(name)
    param.setConstant(constant)
    param.setValue(value)

    return param

#Creates a global parameter SBML model
def _create_global_parameter(model, name, value, constant = True):
    if model.getParameter(name) is None:
        param = model.createParameter()
        param.setId(name)
        param.setConstant(constant)
        param.setValue(value)
    else:
        param = model.getParameter(name)

    return param

##
## @file    setIdFromNames.py
## @brief   Utility program, renaming all SIds that also has
##          names specified. The new id will be derived from
##          the name, with all invalid characters removed.
##
## @author  Frank T. Bergmann
##
##
## <!--------------------------------------------------------------------------
## This sample program is distributed under a different license than the rest
## of libSBML.  This program uses the open-source MIT license, as follows:
##
## Copyright (c) 2013-2017 by the California Institute of Technology
## (California, USA), the European Bioinformatics Institute (EMBL-EBI, UK)
## and the University of Heidelberg (Germany), with support from the National
## Institutes of Health (USA) under grant R01GM070923.  All rights reserved.
##
## Permission is hereby granted, free of charge, to any person obtaining a
## copy of this software and associated documentation files (the "Software"),
## to deal in the Software without restriction, including without limitation
## the rights to use, copy, modify, merge, publish, distribute, sublicense,
## and/or sell copies of the Software, and to permit persons to whom the
## Software is furnished to do so, subject to the following conditions:
##
## The above copyright notice and this permission notice shall be included in
## all copies or substantial portions of the Software.
##
## THE SOFTWARE IS PROVIDED "AS IS", WITHOUT WARRANTY OF ANY KIND, EXPRESS OR
## IMPLIED, INCLUDING BUT NOT LIMITED TO THE WARRANTIES OF MERCHANTABILITY,
## FITNESS FOR A PARTICULAR PURPOSE AND NONINFRINGEMENT. IN NO EVENT SHALL
## THE AUTHORS OR COPYRIGHT HOLDERS BE LIABLE FOR ANY CLAIM, DAMAGES OR OTHER
## LIABILITY, WHETHER IN AN ACTION OF CONTRACT, TORT OR OTHERWISE, ARISING
## FROM, OUT OF OR IN CONNECTION WITH THE SOFTWARE OR THE USE OR OTHER
## DEALINGS IN THE SOFTWARE.
##
## Neither the name of the California Institute of Technology (Caltech), nor
## of the European Bioinformatics Institute (EMBL-EBI), nor of the University
## of Heidelberg, nor the names of any contributors, may be used to endorse
## or promote products derived from this software without specific prior
## written permission.
## ------------------------------------------------------------------------ -->
##
##

# This class implements an identifier transformer, that means it can be used
# to rename all sbase elements.
class SetIdFromNames(libsbml.IdentifierTransformer):
    def __init__(self, ids):
        # call the constructor of the base class
        libsbml.IdentifierTransformer.__init__(self)
        # remember existing ids ...
        self.existingIds = ids

        # The function actually doing the transforming. This function is called

    # once for each SBase element in the model.
    def transform(self, element):
        # return in case we don't have a valid element
        if (element is None \
           or element.getTypeCode() == libsbml.SBML_LOCAL_PARAMETER):
            return libsbml.LIBSBML_OPERATION_SUCCESS

            # or if there is nothing to do
        if (element.isSetName() == False \
           or element.getId() == element.getName()):
            return libsbml.LIBSBML_OPERATION_SUCCESS

            # find the new id
        newId = self.getValidIdForName(element.getName())

        # set it
        element.setId(newId)

        # remember it
        self.existingIds.append(newId)

        return libsbml.LIBSBML_OPERATION_SUCCESS

    def nameToSbmlId(self, name):
        IdStream = []
        count = 0
        end = len(name)

        if '0' <= name[count] and name[count] <= '9':
            IdStream.append('x_')
        if '*' in name:
            IdStream.append('xx')
        for count in range(0, end):
            if (('0' <= name[count] and name[count] <= '9') or
                    ('a' <= name[count] and name[count] <= 'z') or
                    ('A' <= name[count] and name[count] <= 'Z')):
                IdStream.append(name[count])
            else:
                IdStream.append('_')
        Id = ''.join(IdStream)
        if (Id[len(Id) - 1] != '_'):
            return Id

        return Id
        #return Id[:-1] #this code was removing underscores at the end of ComplexSpecies needed for imbedded ComplexSpecies.

    #
    # Generates the id out of the name, and ensures it is unique.
    # It does so by appending numbers to the original name.
    #
    def getValidIdForName(self, name):
        baseString = self.nameToSbmlId(name)
        id = baseString
        count = 1
        while (self.existingIds.count(id) != 0):
            id = "{0}_{1}".format(baseString, count)
            count = count + 1
        return id

    #  #


#  # Returns a list of all ids from the given list of elements
#  #
def getAllIds(allElements):
    result = []
    if allElements is None or allElements.getSize() == 0:
        return result

    for i in range(0, allElements.getSize()):
        current = allElements.get(i)
        if (current.isSetId() \
           and current.getTypeCode() != libsbml.SBML_LOCAL_PARAMETER):
            result.append(current.getId())
    return result


def getSpeciesByName(model, name, compartment=''):
    '''
    Returns a list of species in the Model with the given name
    compartment : (Optional) argument to specify the compartment name in which
    to look for the species.
    '''
    if type(name) is not str:
        raise ValueError(f'"name" must be a string. Recievied {name} type={type(name)}.')
    species_found = []
    for species in model.getListOfSpecies():
        if species.getName() == name:
            if compartment != '':
                comp_elem = species.getCompartment()
                comp_name = model.getElementBySId(comp_elem).getName()
                if comp_name == compartment:
                    species_found.append(species)
                else:
                    continue
            else:
                species_found.append(species)

    if len(species_found) == 1:
        return species_found[0]
    elif not species_found:
        raise ValueError('The species ' + name + ' not found.')
    else:
        warn('Multiple species with name ' + name + ' found. Returning a list')
        return species_found


## Validate SBML


class validateSBML(object):
    '''
    libSBML class to validate the generated SBML models
    ## @brief   Validates SBMLDocument
    ## @author  Akiya Jouraku (translated from libSBML C++ examples)
    ## @author  Ben Bornstein
    ## @author  Michael Hucka
    '''
    def __init__(self, ucheck):
        self.reader    = libsbml.SBMLReader()
        self.ucheck    = ucheck

    def validate(self, sbml_document, print_results = False):
<<<<<<< HEAD
        """
        sbml_document: libSBML SBMLDocument object.
=======
        """sbml_document: libSBML SBMLDocument object.

>>>>>>> e69d1756
        print_results: Print toggle for validation warnings.
        """
        sbmlDoc  = sbml_document
        errors   = sbmlDoc.getNumErrors()
        if print_results:
            print("Validating SBML model with ID: {0}...".format(sbmlDoc.getModel().getId()))
        seriousErrors = False

        numReadErr  = 0
        numReadWarn = 0
        errMsgRead  = ""

        if errors > 0:
            for i in range(errors):
                severity = sbmlDoc.getError(i).getSeverity()
                if (severity == libsbml.LIBSBML_SEV_ERROR) or (severity == libsbml.LIBSBML_SEV_FATAL):
                    seriousErrors = True
                    numReadErr += 1
                else:
                    numReadWarn += 1
            errMsgRead = sbmlDoc.getErrorLog().toString()

        # If serious errors are encountered while reading an SBML document, it
        # does not make sense to go on and do full consistency checking because
        # the model may be nonsense in the first place.

        numCCErr  = 0
        numCCWarn = 0
        errMsgCC  = ""

        if seriousErrors:
            errMsgRead += "Further consistency checking and validation aborted."
        else:
            sbmlDoc.setConsistencyChecks(libsbml.LIBSBML_CAT_UNITS_CONSISTENCY, self.ucheck)
            failures = sbmlDoc.checkConsistency()
            if failures > 0:
                isinvalid = False
                for i in range(failures):
                    severity = sbmlDoc.getError(i).getSeverity()
                    if (severity == libsbml.LIBSBML_SEV_ERROR) or (severity == libsbml.LIBSBML_SEV_FATAL):
                        numCCErr += 1
                        isinvalid = True
                    else:
                        numCCWarn += 1
                if isinvalid:
                    errMsgCC = sbmlDoc.getErrorLog().toString()
        if errMsgRead or errMsgCC: 
            if print_results:
                print()
                print( "===== validation error/warning messages =====\n")
            if errMsgRead : 
                if print_results:
                    print( errMsgRead)
            if errMsgCC : 
                if print_results:
                    print( "*** consistency check ***\n")
                    print( errMsgCC)
        if not (numReadErr + numCCErr):
            print('Successful!')
        return numReadErr + numCCErr
        

def validate_sbml(sbml_document, enable_unit_check = False, print_results = True):
<<<<<<< HEAD
    """
    Validates the generated SBML model by using libSBML SBML validation code
    """
=======
    """Validates the generated SBML model by using libSBML SBML validation code."""
>>>>>>> e69d1756
    validator = validateSBML(enable_unit_check)
    validation_result = validator.validate(sbml_document, print_results = print_results)
    if validation_result > 0:
        warn('SBML model invalid. Run with print_results = False to hide print statements')
    return validation_result<|MERGE_RESOLUTION|>--- conflicted
+++ resolved
@@ -158,11 +158,7 @@
 
 
 def add_all_reactions(model, reactions: List, stochastic=False, **kwargs):
-<<<<<<< HEAD
-    """adds a list of reactions to the SBML model
-=======
     """adds a list of reactions to the SBML model.
->>>>>>> e69d1756
 
     :param model: an sbml model created by create_sbml_model()
     :param reactions: list of Reactions
@@ -181,11 +177,7 @@
 
 
 def add_reaction(model, crn_reaction, reaction_id: str, stochastic: bool=False, reverse_reaction: bool=False, **kwargs):
-<<<<<<< HEAD
-    """adds a sbml_reaction to an sbml model
-=======
     """adds a sbml_reaction to an sbml model.
->>>>>>> e69d1756
 
     :param model: an sbml model created by create_sbml_model()
     :param crn_reaction: must be a chemical_reaction_network.reaction object
@@ -453,13 +445,8 @@
         self.ucheck    = ucheck
 
     def validate(self, sbml_document, print_results = False):
-<<<<<<< HEAD
-        """
-        sbml_document: libSBML SBMLDocument object.
-=======
         """sbml_document: libSBML SBMLDocument object.
 
->>>>>>> e69d1756
         print_results: Print toggle for validation warnings.
         """
         sbmlDoc  = sbml_document
@@ -523,13 +510,7 @@
         
 
 def validate_sbml(sbml_document, enable_unit_check = False, print_results = True):
-<<<<<<< HEAD
-    """
-    Validates the generated SBML model by using libSBML SBML validation code
-    """
-=======
     """Validates the generated SBML model by using libSBML SBML validation code."""
->>>>>>> e69d1756
     validator = validateSBML(enable_unit_check)
     validation_result = validator.validate(sbml_document, print_results = print_results)
     if validation_result > 0:
