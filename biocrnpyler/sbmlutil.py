# sbmlutil.py - libsbml helper functions
# RMM, 14 Aug 2018
#
# Copyright (c) 2018, Build-A-Cell. All rights reserved.
# See LICENSE file in the project root directory for details.

import libsbml
import numpy as np
import logging
from typing import List
from warnings import warn


# Reaction ID number (global)
reaction_id = 0

logger = logging.getLogger(__name__)


def create_sbml_model(for_bioscrape = False, compartment_id="default", time_units='second', extent_units='mole', substance_units='mole',
                      length_units='metre', area_units='square_metre', volume_units='litre', volume=1e-6, model_id=None, **kwargs):
    """Creates an SBML Level 3 Version 2 model with some fixed standard settings.

    Refer to python-libsbml for more information on SBML API.

    :param compartment_id:
    :param time_units:
    :param extent_units:
    :param substance_units:
    :param length_units:
    :param area_units:
    :param volume_units:
    :param volume:
    :param model_id:
    :return:  the SBMLDocument and the Model object as a tuple
    """

<<<<<<< HEAD
# Create an SBML model
def create_sbml_model(compartment_id="default", time_units='second', extent_units='mole', substance_units='mole',
                      length_units='metre', area_units='square_metre', volume_units='litre', volume = 1e-6, model_id = None):
    '''
    Creates an SBML Level 3 Version 2 model with some fixed standard settings.
    Returns the SBMLDocument and the Model object as a tuple.
    Refer to python-libsbml for more information on SBML API.
    '''
=======
>>>>>>> 860fb673
    document = libsbml.SBMLDocument(3, 2)
    model = document.createModel()
    if model_id is None:
        model_id = 'biocrnpyler_'+str(np.random.randint(1e6))
    model.setId(model_id)
    model.setName(model_id)
    # Define units for area (not used, but keeps COPASI from complaining)
    unitdef = model.createUnitDefinition()
    unitdef.setId('square_metre')
    unit = unitdef.createUnit()
    unit.setKind(libsbml.UNIT_KIND_METRE)
    unit.setExponent(2)
    unit.setScale(0)
    unit.setMultiplier(1)

    # Set up required units and containers
    model.setTimeUnits(time_units)  # set model-wide time units
    model.setExtentUnits(extent_units)  # set model units of extent
    model.setSubstanceUnits(substance_units)  # set model substance units
    model.setLengthUnits(length_units)  # area units (never used?)
    model.setAreaUnits(area_units)  # area units (never used?)
    model.setVolumeUnits(volume_units)  # default volume unit

    # Define the default compartment
    compartment = model.createCompartment()
    compartment.setId(compartment_id)
    compartment.setName(compartment_id)
    compartment.setConstant(True)  # keep compartment size constant
    compartment.setSpatialDimensions(3)  # 3 dimensional compartment
    compartment.setVolume(volume)  # 1 microliter

    # Returning document is enough. document.getModel() gives the model, and model.getCompartment(0) gives the compartment.
    return document, model


# Creates an SBML id from a chemical_reaction_network.species object
def species_sbml_id(species, document=None):
    # Construct the species ID
    all_ids = []
    if document:
        all_ids = getAllIds(document.getListOfAllElements())
    trans = SetIdFromNames(all_ids)
    species_id = trans.getValidIdForName(repr(species))
    return species_id


def add_all_species(model, species: List, compartment=None, **kwargs):
    """ adds a list of Species to the SBML model

    :param model: valid SBML model
    :param species: list of species to be added to the SBML model
    :param compartment: compartment id, if empty species go to the first compartment
    :return: None
    """

    if compartment is None:
        compartment = model.getCompartment(0)

    for s in species:
        add_species(model=model, compartment=compartment,
                    species=s, initial_concentration=s.initial_concentration)


def add_species(model, compartment, species, initial_concentration=None, **kwargs):
    """Helper function to add a species to the sbml model

    :param model:
    :param compartment: a compartment in the SBML model
    :param species: must be chemical_reaction_network.species objects
    :param initial_concentration: initial concentration of the species in the SBML model
    :return: None
    """

    model = model  # Get the model where we will store results

    # Construct the species name
    species_name = repr(species)

    # Construct the species ID
    species_id = species_sbml_id(species, model.getSBMLDocument())

    logger.debug(f'Adding species: {species_name}, id: {species_id}')
    sbml_species = model.createSpecies()
    sbml_species.setName(species_name)
    sbml_species.setId(species_id)
    sbml_species.setCompartment(compartment.getId())
    sbml_species.setConstant(False)
    sbml_species.setBoundaryCondition(False)
    sbml_species.setHasOnlySubstanceUnits(False)
    if initial_concentration is None:
        initial_concentration = 0
    sbml_species.setInitialConcentration(initial_concentration)

    return sbml_species


# Helper function to add a parameter to the model
def add_parameter(mixture, name, value=0, debug=False):
    model = mixture.model  # Get the model where we will store results

    # Check to see if this parameter is already present
    parameter = find_parameter(mixture, name)  # ! TODO: add error checking
    if parameter is None:
        if debug: print("Adding parameter %s" % name)
        parameter = model.createParameter()
        all_ids = getAllIds(model.getSBMLDocument().getListOfAllElements())
        trans = SetIdFromNames(all_ids)
        parameter.setId(trans.getValidIdForName(name))  # ! TODO: add error checking

    else:
        if debug: print("add_parameter: %s already exists", parameter.getId())

    # Set the value of the parameter
    parameter.setValue(float(value))
    parameter.setConstant(True)

    return parameter


# Look for a parameter in the current model
def find_parameter(mixture, id):
    model = mixture.model  # Get model where parameters are stored
    return model.getParameter(id)  # ! TODO: add error checking


def add_all_reactions(model, reactions: List, stochastic=False, for_bioscrape = False, **kwargs):
    """adds a list of reactions to the SBML model

    :param model: an sbml model created by create_sbml_model()
    :param reactions: list of Reactions
    :param stochastic: binary flag for stochastic models
    :return: None
    """

    for rxn_count, r in enumerate(reactions):
        rxn_id = f'r{rxn_count}'
        add_reaction(model=model, crn_reaction=r, reaction_id=rxn_id, stochastic=stochastic,  for_bioscrape = for_bioscrape, **kwargs)

        #Reversible reactions are always seperated into two seperate reactions
        if r.is_reversible:
            rxn_id = f'r{rxn_count}rev'
            add_reaction(model=model, crn_reaction=r, reaction_id=rxn_id, stochastic=stochastic, reverse_reaction = True, for_bioscrape = for_bioscrape,**kwargs)


def add_reaction(model, crn_reaction, reaction_id: str, stochastic: bool=False, reverse_reaction: bool=False, for_bioscrape = False, **kwargs):
    """adds a sbml_reaction to an sbml model

    :param model: an sbml model created by create_sbml_model()
    :param crn_reaction: must be a chemical_reaction_network.reaction object
    :param reaction_id: unique id of the reaction
    :param stochastic: stochastic model flag
    :param reverse_reaction:
    :return: SBML sbml_reaction object
    """

    # Create the sbml_reaction in SBML
    sbml_reaction = model.createReaction()
    all_ids = getAllIds(model.getSBMLDocument().getListOfAllElements())
    trans = SetIdFromNames(all_ids)
    sbml_reaction.setId(trans.getValidIdForName(reaction_id))
    sbml_reaction.setName(sbml_reaction.getId())
    #all reactions are set to be non-reversible in BioCRNpyler because this is correct in deterministic and stochastic simulation.
    sbml_reaction.setReversible(False)

    # Create the kinetic law and corresponding local propensity parameters
    crn_reaction.propensity_type.create_kinetic_law(model=model,
                                                    sbml_reaction=sbml_reaction,
                                                    stochastic=stochastic,
                                                    crn_reaction=crn_reaction,
                                                    reverse_reaction=reverse_reaction,
                                                    for_bioscrape=for_bioscrape,
                                                    **kwargs)

    # Create the reactants and products for the sbml_reaction
    if not reverse_reaction:
        _create_reactants(reactant_list=crn_reaction.inputs, sbml_reaction=sbml_reaction, model=model)
        _create_products(product_list=crn_reaction.outputs, sbml_reaction=sbml_reaction, model=model)

    else:
        _create_reactants(reactant_list=crn_reaction.outputs, sbml_reaction=sbml_reaction, model=model)
        _create_products(product_list=crn_reaction.inputs, sbml_reaction=sbml_reaction, model=model)

    return sbml_reaction


def _create_reactants(reactant_list, sbml_reaction, model):
    for input in reactant_list:
        # What to do when there are multiple species with same name?
        species_id = getSpeciesByName(model, str(input.species)).getId()
        reactant = sbml_reaction.createReactant()
        reactant.setSpecies(species_id)  # ! TODO: add error checking
        reactant.setConstant(False)
        reactant.setStoichiometry(input.stoichiometry)

def _create_products(product_list, sbml_reaction, model):
    for output in product_list:
        product = sbml_reaction.createProduct()
        species_id = getSpeciesByName(model, str(output.species)).getId()
        product.setSpecies(species_id)
        product.setStoichiometry(output.stoichiometry)
        product.setConstant(False)

#Creates a local parameter SBML kinetic rate law
def _create_local_parameter(ratelaw, name, value, constant = True):
    param = ratelaw.createParameter()
    param.setId(name)
    param.setConstant(constant)
    param.setValue(value)

    return param

#Creates a global parameter SBML model
def _create_global_parameter(model, name, value, constant = True):
    if model.getParameter(name) is None:
        param = model.createParameter()
        param.setId(name)
        param.setConstant(constant)
        param.setValue(value)
    else:
        param = model.getParameter(name)

    return param

# !/usr/bin/env python
##
## @file    setIdFromNames.py
## @brief   Utility program, renaming all SIds that also has
##          names specified. The new id will be derived from
##          the name, with all invalid characters removed.
##
## @author  Frank T. Bergmann
##
##
## <!--------------------------------------------------------------------------
## This sample program is distributed under a different license than the rest
## of libSBML.  This program uses the open-source MIT license, as follows:
##
## Copyright (c) 2013-2017 by the California Institute of Technology
## (California, USA), the European Bioinformatics Institute (EMBL-EBI, UK)
## and the University of Heidelberg (Germany), with support from the National
## Institutes of Health (USA) under grant R01GM070923.  All rights reserved.
##
## Permission is hereby granted, free of charge, to any person obtaining a
## copy of this software and associated documentation files (the "Software"),
## to deal in the Software without restriction, including without limitation
## the rights to use, copy, modify, merge, publish, distribute, sublicense,
## and/or sell copies of the Software, and to permit persons to whom the
## Software is furnished to do so, subject to the following conditions:
##
## The above copyright notice and this permission notice shall be included in
## all copies or substantial portions of the Software.
##
## THE SOFTWARE IS PROVIDED "AS IS", WITHOUT WARRANTY OF ANY KIND, EXPRESS OR
## IMPLIED, INCLUDING BUT NOT LIMITED TO THE WARRANTIES OF MERCHANTABILITY,
## FITNESS FOR A PARTICULAR PURPOSE AND NONINFRINGEMENT. IN NO EVENT SHALL
## THE AUTHORS OR COPYRIGHT HOLDERS BE LIABLE FOR ANY CLAIM, DAMAGES OR OTHER
## LIABILITY, WHETHER IN AN ACTION OF CONTRACT, TORT OR OTHERWISE, ARISING
## FROM, OUT OF OR IN CONNECTION WITH THE SOFTWARE OR THE USE OR OTHER
## DEALINGS IN THE SOFTWARE.
##
## Neither the name of the California Institute of Technology (Caltech), nor
## of the European Bioinformatics Institute (EMBL-EBI), nor of the University
## of Heidelberg, nor the names of any contributors, may be used to endorse
## or promote products derived from this software without specific prior
## written permission.
## ------------------------------------------------------------------------ -->
##
##

# This class implements an identifier transformer, that means it can be used
# to rename all sbase elements.
class SetIdFromNames(libsbml.IdentifierTransformer):
    def __init__(self, ids):
        # call the constructor of the base class
        libsbml.IdentifierTransformer.__init__(self)
        # remember existing ids ...
        self.existingIds = ids

        # The function actually doing the transforming. This function is called

    # once for each SBase element in the model.
    def transform(self, element):
        # return in case we don't have a valid element
        if (element is None \
           or element.getTypeCode() == libsbml.SBML_LOCAL_PARAMETER):
            return libsbml.LIBSBML_OPERATION_SUCCESS

            # or if there is nothing to do
        if (element.isSetName() == False \
           or element.getId() == element.getName()):
            return libsbml.LIBSBML_OPERATION_SUCCESS

            # find the new id
        newId = self.getValidIdForName(element.getName())

        # set it
        element.setId(newId)

        # remember it
        self.existingIds.append(newId)

        return libsbml.LIBSBML_OPERATION_SUCCESS

    def nameToSbmlId(self, name):
        IdStream = []
        count = 0
        end = len(name)

        if '0' <= name[count] and name[count] <= '9':
            IdStream.append('x_')
        if '*' in name:
            IdStream.append('xx')
        for count in range(0, end):
            if (('0' <= name[count] and name[count] <= '9') or
                    ('a' <= name[count] and name[count] <= 'z') or
                    ('A' <= name[count] and name[count] <= 'Z')):
                IdStream.append(name[count])
            else:
                IdStream.append('_')
        Id = ''.join(IdStream)
        if (Id[len(Id) - 1] != '_'):
            return Id

        return Id[:-1]

    #
    # Generates the id out of the name, and ensures it is unique.
    # It does so by appending numbers to the original name.
    #
    def getValidIdForName(self, name):
        baseString = self.nameToSbmlId(name)
        id = baseString
        count = 1
        while (self.existingIds.count(id) != 0):
            id = "{0}_{1}".format(baseString, count)
            count = count + 1
        return id

    #  #


#  # Returns a list of all ids from the given list of elements
#  #
def getAllIds(allElements):
    result = []
    if allElements is None or allElements.getSize() == 0:
        return result

    for i in range(0, allElements.getSize()):
        current = allElements.get(i)
        if (current.isSetId() \
           and current.getTypeCode() != libsbml.SBML_LOCAL_PARAMETER):
            result.append(current.getId())
    return result


def getSpeciesByName(model, name, compartment=''):
    '''
    Returns a list of species in the Model with the given name
    compartment : (Optional) argument to specify the compartment name in which
    to look for the species.
    '''
    if type(name) is not str:
        raise ValueError(f'"name" must be a string. Recievied {name} type={type(name)}.')
    species_found = []
    for species in model.getListOfSpecies():
        if species.getName() == name:
            if compartment != '':
                comp_elem = species.getCompartment()
                comp_name = model.getElementBySId(comp_elem).getName()
                if comp_name == compartment:
                    species_found.append(species)
                else:
                    continue
            else:
                species_found.append(species)

    if len(species_found) == 1:
        return species_found[0]
    elif not species_found:
        raise ValueError('The species ' + name + ' not found.')
    else:
        warn('Multiple species with name ' + name + ' found. Returning a list')
        return species_found<|MERGE_RESOLUTION|>--- conflicted
+++ resolved
@@ -35,17 +35,6 @@
     :return:  the SBMLDocument and the Model object as a tuple
     """
 
-<<<<<<< HEAD
-# Create an SBML model
-def create_sbml_model(compartment_id="default", time_units='second', extent_units='mole', substance_units='mole',
-                      length_units='metre', area_units='square_metre', volume_units='litre', volume = 1e-6, model_id = None):
-    '''
-    Creates an SBML Level 3 Version 2 model with some fixed standard settings.
-    Returns the SBMLDocument and the Model object as a tuple.
-    Refer to python-libsbml for more information on SBML API.
-    '''
-=======
->>>>>>> 860fb673
     document = libsbml.SBMLDocument(3, 2)
     model = document.createModel()
     if model_id is None:
