"""The classes OrderedPolymer and OrderedMonomer are datastructures used to represent Polymers and their associatd components.

These classes are used by Chemical Reaction Network Species as well as certain Components such as DNA_construct.
"""
import copy
from warnings import warn

class MonomerCollection:
    """
    A class used to represent a collection of OrderedMonomers without any particular structure
    """
    def __init__(self, monomers):
        self.monomers = monomers

    @property
    def monomers(self):
        return self._monomers

    @monomers.setter
    def monomers(self, monomers):
        mon_list = []
        for monomer in monomers:
            assert isinstance(monomer, OrderedMonomer)
            mon_copy = copy.copy(monomer)
            mon_copy.parent = self
            mon_list.append(mon_copy)
        self._monomers = tuple(mon_list)

    
class OrderedPolymer(MonomerCollection):

    """a polymer made up of OrderedMonomers that has a specific order"""
    def __init__(self,parts,default_direction=None):
        """parts can be a list of lists containing 
        [[OrderedMonomer,direction],[OrderedMonomer,direction],...]
        alternatively, you can have a regular list, and the direcitons
        will end up being None"""
        self.default_direction = default_direction
        self.polymer = parts

    @property
    def polymer(self):
        return self._monomers

    @polymer.setter
    def polymer(self, parts):
        polymer = []
        assert(type(parts)==list or type(parts)==tuple), "OrderedPolymer must be instantiated with a list"
        for item in parts:
            if(isinstance(item,list) or isinstance(item,tuple)):
                part = item[0]
                if(len(item)>1):
                    partdir = item[1]
                else:
                    partdir = None
            elif(isinstance(item,OrderedMonomer)):
                part = item
                partdir = item.direction
            else:
                raise ValueError("{} is not an OrderedMonomer or a list of the form [OrderedMonomer,direction]".format(str(item)))
            part_copy = copy.copy(part) #OrderedMonomers are always copied when inserted into an OrderedPolymer
            polymer += [part_copy]
            position = len(polymer)-1
            if(partdir==None):
                partdir = self.default_direction
            part_copy.monomer_insert(self,position,partdir)

        self._monomers = tuple(polymer)


    def __hash__(self):
        hval = 0
        if(not hasattr(self,"_polymer") or len(self._polymer)==0):
            hval = 0
        else:
            hval = sum([a.subhash() for a in self._polymer])
        if(hasattr(self,"name")):
            hval += hash(self.name)

        return hval

    def changed(self):
        #runs whenever anything changed
        pass

    def insert(self,position,part,direction=None):
        part_copy = copy.copy(part) #OrderedMonomers are always copied when inserted into an OrderedPolymer

        if(direction is None):
            direction = part.direction
            
        part_copy.monomer_insert(self,position,direction)
        for subsequent_part in self.polymer[position:]:
            subsequent_part.position += 1
        self.polymer = self.polymer[:position]+(part_copy,)+self.polymer[position:]
        self.changed()

    def replace(self,position,part,direction=None):
        part_copy = copy.copy(part) #OrderedMonomers are always copied when inserted into an OrderedPolymer

        if(direction is None):
            direction = part.direction

        self.polymer[position].remove()
        part_copy.monomer_insert(self,position,direction)
        self.polymer = self.polymer[:position]+(part_copy,)+self.polymer[position+1:]
        self.changed()


    def append(self,part,direction=None):
        part_copy = copy.copy(part) #OrderedMonomers are always copied when inserted into an OrderedPolymer

        if(direction is None):
            if(hasattr(part,"direction")):
                direction = part_copy.direction
            else:
                direction = None
        pos = len(self.polymer)
        self.insert(pos,part_copy,direction)

    def __repr__(self):
        outstr = "polymer("
        for part in self.polymer:
            outstr += str(part)+", direction = "+str(part.direction)+","
        if(outstr[:-1]==","):
            outstr = outstr[:-1]
        outstr += ")"
        return outstr

    def direction_invert(self,dirname):
        if(dirname == "forward"):
            return "reverse"
        elif(dirname == "reverse"):
            return "forward"
        elif(dirname == 0):
            return 1
        elif(dirname == 1):
            return 0
        elif(dirname is None):
            return None
        else:
            warn("didn't know how to invert {}".format(str(dirname)))
            return dirname

    def __len__(self):
        return len(self.polymer)

    def __getitem__(self,ii):
        return self.polymer[ii]

    def __setitem__(self,ii,val):
        self.replace(ii,val,val.direction)

    def __eq__(self,other):
        if(isinstance(other,OrderedPolymer)):
            for item1,item2 in zip(self.polymer,other.polymer):
                if(item1.direction==item2.direction and item1.position==item2.position and type(item1)==type(item2)):
                    pass
                else:
                    return False
            if(len(self.polymer)==len(other.polymer)):
                return True
        return False

    def __contains__(self,item):
        if(item in self.polymer):
            return True
        else:
            return False

    def delpart(self,position):
        part = self.polymer[position]
        part.remove()
        for subsequent_part in self.polymer[position+1:]:
            subsequent_part.position -= 1
        self.polymer = self.polymer[:position] + self.polymer[position+1:]
        self.changed()
        if(hasattr(self,"name") and hasattr(self,"make_name")):
            self.name = self.make_name()

    def reverse(self):
        self.polymer = self.polymer[::-1]
        for ind,part in enumerate(self.polymer):
            part.position = ind
            part.direction = self.direction_invert(part.direction)
        self.changed()

class NamedPolymer(OrderedPolymer):
    """The same as an OrderedPolymer but it has a name"""
<<<<<<< HEAD
    def __init__(self,parts,name,default_direction=None):
        self.name = name
=======
    def __init__(self,parts,name,default_direction=None,circular=False):
        self.name = name
        self.circular = circular
>>>>>>> 11b77cf2
        OrderedPolymer.__init__(self=self,parts=parts,default_direction=default_direction)
        
class OrderedMonomer:
    """a unit that belongs to an OrderedPolymer. Each unit has a direction, a location, and a link back to its parent"""
    def __init__(self,direction=None,position=None,parent=None):
        """the default is that the monomer is not part of a polymer"""

        self.parent = None; self.direction = None; self.position = None #Prevents weird testing errors of not having attributes
        self.is_polymer_component = False #by default, we assume that an orderedmonomer is not part of a polymer
        #Set properties correctly
        self.parent = parent
        self.direction = direction
        self.position = position

    @property
    def parent(self):
        return self._parent

    @parent.setter
    def parent(self, parent):
        if parent is None or isinstance(parent, MonomerCollection):
            self._parent = parent
        else:
            raise ValueError(f"parent must be an MonomerCollection. Recieved {parent}")

    @property
    def direction(self):
        return self._direction
        
    @direction.setter
    def direction(self, direction):
        self._direction = direction

    @property
    def position(self):
        return self._position

    @position.setter
    def position(self, position):
        if self.parent is not None and position is None:
            raise ValueError("{} is part of a polymer with no position!".format(self))
        else:
            self._position = position
    def find_polymer_component(self):
        from .species import ComplexSpecies
        outpolymer = None
        if(isinstance(self,ComplexSpecies)):
            for specie in self.species:
                if(specie.is_polymer_component):
                    if(outpolymer is not None):
                        raise ValueError("multiple species are part of the polymer in the same place!!")
                    else:
                        outpolymer = specie
        if(self.is_polymer_component):
            if(outpolymer is not None):
                raise ValueError("multiple species are part of the polymer in the same place!!")
            else:
                outpolymer = self
        return outpolymer
    def monomer_insert(self,parent:OrderedPolymer,position:int,direction=None):
        if(position is None):
            raise ValueError("{} has no position to be inserted at!".format(self))
        if(direction is None):
            if(self.direction is not None):
                direction  = self.direction
        if(parent is None):
            raise ValueError("{} is trying to be inserted into nothing!".format(self))
        if(self.is_polymer_component is False):
            if(self.find_polymer_component() is None):
                self.is_polymer_component = True
        self.parent = parent
        self.position = position
        self.direction = direction

    def set_dir(self,direction):
        self.direction = direction
        return(self)

    def remove(self):
        self.parent = None
        self.position = None
        self.direction = None
        
        return(self)
    def get_orphan(self):
        """returns a copy of this monomer, except with no parent. But it still has a position and direction"""
        copied_monomer = copy.copy(self)
        copied_monomer.parent = None
        return(copied_monomer)
<<<<<<< HEAD
=======
    def get_removed(self):
        copied_part = copy.copy(self)
        copied_part.parent = None
        copied_part.direction = None
        copied_part.position = None
        if(hasattr(copied_part,"_attributes")):
            copied_part.remove_attribute("forward")
            copied_part.remove_attribute("reverse")
        return copied_part
>>>>>>> 11b77cf2
    def __repr__(self):
        txt = "OrderedMonomer(direction="+str(self.direction)+",position="+\
                                str(self.position)+")"
        return txt

    def __eq__(self,other):
        if(isinstance(other,OrderedMonomer)):
            if(self.direction == other.direction and self.position == other.position and self.parent == other.parent):
                return True
        return False

    def __hash__(self):
        hval = 0
        hval += self.subhash()

        if(self.parent is not None):
            hval+= hash(self.parent)

        return hval

    def subhash(self):
        hval = 0
        hval+= hash(self.position)
        hval += hash(self.direction)
        if(hasattr(self,"name")):
            hval += hash(self.name)
        return hval<|MERGE_RESOLUTION|>--- conflicted
+++ resolved
@@ -187,14 +187,9 @@
 
 class NamedPolymer(OrderedPolymer):
     """The same as an OrderedPolymer but it has a name"""
-<<<<<<< HEAD
-    def __init__(self,parts,name,default_direction=None):
-        self.name = name
-=======
     def __init__(self,parts,name,default_direction=None,circular=False):
         self.name = name
         self.circular = circular
->>>>>>> 11b77cf2
         OrderedPolymer.__init__(self=self,parts=parts,default_direction=default_direction)
         
 class OrderedMonomer:
@@ -284,8 +279,6 @@
         copied_monomer = copy.copy(self)
         copied_monomer.parent = None
         return(copied_monomer)
-<<<<<<< HEAD
-=======
     def get_removed(self):
         copied_part = copy.copy(self)
         copied_part.parent = None
@@ -295,7 +288,6 @@
             copied_part.remove_attribute("forward")
             copied_part.remove_attribute("reverse")
         return copied_part
->>>>>>> 11b77cf2
     def __repr__(self):
         txt = "OrderedMonomer(direction="+str(self.direction)+",position="+\
                                 str(self.position)+")"
