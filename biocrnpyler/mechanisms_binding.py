--- conflicted
+++ resolved
@@ -7,13 +7,8 @@
         Mechanism.__init__(self, name=name, mechanism_type=mechanism_type)
 
     def update_species(self, s1, s2, **keywords):
-<<<<<<< HEAD
         complex = make_complex([s1, s2])
-        return [complex]
-=======
-        complexS = ComplexSpecies([s1, s2])
-        return [s1, s2, complexS]
->>>>>>> 67b6c80d
+        return [s1, s2,complex]
 
     def update_reactions(self, s1, s2, component = None, kb = None, ku = None, \
                                               part_id = None,complex=None, **keywords):
@@ -28,15 +23,8 @@
         if component is None and (kb is None or ku is None):
             raise ValueError("Must pass in a Component or values for kb, ku.")
         if(complex==None):
-<<<<<<< HEAD
             complex = make_complex([s1, s2])
         rxns = [Reaction([s1, s2], [complex], k=kb, k_rev=ku)]
-=======
-            complexS = ComplexSpecies([s1, s2])
-        else:
-            complexS = complex
-        rxns = [Reaction([s1, s2], [complexS], k=kb, k_rev=ku)]
->>>>>>> 67b6c80d
         return rxns
 
 
@@ -71,13 +59,8 @@
         else:
             raise TypeError("complex_species keyword must be a str, Species, or None.")
 
-<<<<<<< HEAD
-        if complex is None:
-            complex = make_complex([binder]*int(cooperativity)+[bindee], name = complex_name, material_type = material_type)
-=======
         if complexS is None:
-            complexS = ComplexSpecies([binder]*int(cooperativity)+[bindee], name = complex_name, material_type = material_type)
->>>>>>> 67b6c80d
+            complexS = make_complex([binder]*int(cooperativity)+[bindee], name = complex_name, material_type = material_type)
 
         
         return [binder, bindee, complexS]
@@ -139,6 +122,7 @@
             raise TypeError("n_mer_species keyword nust be a str, Species, or None. Not "+str(n_mer_species))
 
         if n_mer is None:
+            #TODO does this need to be a make_complex?
             n_mer = Multimer(binder, cooperativity, name = n_mer_name, material_type = n_mer_material)
 
         complexS = None
@@ -153,15 +137,9 @@
         else:
             raise TypeError("complex_species keyword must be a str, Species, or None. Not "+str(complex_species))
 
-<<<<<<< HEAD
-        if complex is None:
-            complex = make_complex([n_mer, bindee], name = complex_name)
-        return [complex, n_mer]
-=======
         if complexS is None:
-            complexS = ComplexSpecies([n_mer, bindee], name = complex_name)
+            complexS = make_complex([n_mer, bindee], name = complex_name)
         return [binder, bindee, complexS, n_mer]
->>>>>>> 67b6c80d
 
     def update_reactions(self, binder, bindee, kb = None, ku = None, component = None, part_id = None, cooperativity=None, complex_species = None, n_mer_species = None, **keywords):
         """
@@ -193,14 +171,11 @@
         else:
             kb1, kb2 = kb
             ku1, ku2 = ku
-        n_mer_name = f"{cooperativity}x_{binder.material_type}_{binder.name}"
-<<<<<<< HEAD
-        n_mer = make_complex([binder], name = n_mer_name)
-        if(complex is None):
-            complex = make_complex([n_mer, bindee])
-=======
-        n_mer = ComplexSpecies([binder], name = n_mer_name)
->>>>>>> 67b6c80d
+        #n_mer_name = f"{cooperativity}x_{binder.material_type}_{binder.name}"
+        #n_mer = make_complex([binder], name = n_mer_name)
+        #complexFinal = None
+        #if(complexFinal is None):
+        #    complexFinal = make_complex([n_mer, bindee])
 
         binder, bindee, complexS, n_mer = self.update_species(binder, bindee, component = component, complex_species = complex_species, n_mer_species = n_mer_species, cooperativity=cooperativity, part_id = part_id, **keywords)
 
