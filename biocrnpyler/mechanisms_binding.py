--- conflicted
+++ resolved
@@ -7,13 +7,8 @@
         Mechanism.__init__(self, name=name, mechanism_type=mechanism_type)
 
     def update_species(self, s1, s2, **keywords):
-<<<<<<< HEAD
         complexS = Complex([s1, s2])
         return [s1, s2, complexS]
-=======
-        complex = Complex([s1, s2])
-        return [s1, s2,complex]
->>>>>>> 3475bd08
 
     def update_reactions(self, s1, s2, component = None, kb = None, ku = None, \
                                               part_id = None,complex=None, **keywords):
@@ -28,15 +23,10 @@
         if component is None and (kb is None or ku is None):
             raise ValueError("Must pass in a Component or values for kb, ku.")
         if(complex==None):
-<<<<<<< HEAD
             complexS = Complex([s1, s2])
         else:
             complexS = complex
         rxns = [Reaction([s1, s2], [complexS], k=kb, k_rev=ku)]
-=======
-            complex = Complex([s1, s2])
-        rxns = [Reaction([s1, s2], [complex], k=kb, k_rev=ku)]
->>>>>>> 3475bd08
         return rxns
 
 
@@ -182,16 +172,11 @@
         else:
             kb1, kb2 = kb
             ku1, ku2 = ku
-<<<<<<< HEAD
-        n_mer_name = f"{cooperativity}x_{binder.material_type}_{binder.name}"
-        n_mer = Complex([binder], name = n_mer_name)
-=======
         #n_mer_name = f"{cooperativity}x_{binder.material_type}_{binder.name}"
         #n_mer = make_complex([binder], name = n_mer_name)
         #complexFinal = None
         #if(complexFinal is None):
         #    complexFinal = make_complex([n_mer, bindee])
->>>>>>> 3475bd08
 
         binder, bindee, complexS, n_mer = self.update_species(binder, bindee, component = component, complex_species = complex_species, n_mer_species = n_mer_species, cooperativity=cooperativity, part_id = part_id, **keywords)
 
