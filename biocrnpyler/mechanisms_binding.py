--- conflicted
+++ resolved
@@ -1,10 +1,6 @@
 from .mechanism import *
-<<<<<<< HEAD
-from .chemical_reaction_network import Species, Reaction, ComplexSpecies, Multimer, Complex
-=======
 from .species import Species, Complex, WeightedSpecies
 from .reaction import Reaction
->>>>>>> 0ce49c54
 
 class Reversible_Bimolecular_Binding(Mechanism):
     """
@@ -59,12 +55,6 @@
         complexS = None
         if complex_species is None:
             complex_name = None
-<<<<<<< HEAD
-            material_type = "complex"
-        elif isinstance(complex_species, str):
-            complex_name = complex_species
-=======
->>>>>>> 0ce49c54
             material_type = None
         elif isinstance(complex_species, Species):
             complexS = complex_species
@@ -165,7 +155,8 @@
             complexS = Complex([n_mer, bindee], name = complex_name)
         return [binder, bindee, complexS, n_mer]
 
-    def update_reactions(self, binder, bindee, kb = None, ku = None, component = None, part_id = None, cooperativity=None, complex_species = None, n_mer_species = None, **keywords):
+    def update_reactions(self, binder, bindee, kb = None, ku = None, component = None, part_id = None, \
+                                cooperativity=None, complex_species = None, n_mer_species = None, **keywords):
         """
         Returns reactions:
         cooperativity binder <--> n_mer, kf = kb1, kr = ku1
@@ -195,18 +186,10 @@
         else:
             kb1, kb2 = kb
             ku1, ku2 = ku
-<<<<<<< HEAD
-        #n_mer_name = f"{cooperativity}x_{binder.material_type}_{binder.name}"
-        #n_mer = make_complex([binder], name = n_mer_name)
-        #complexFinal = None
-        #if(complexFinal is None):
-        #    complexFinal = make_complex([n_mer, bindee])
-=======
-        n_mer_name = f"{cooperativity}x_{binder.material_type}_{binder.name}"
-        n_mer = Complex([binder], name = n_mer_name)
->>>>>>> 0ce49c54
-
-        binder, bindee, complexS, n_mer = self.update_species(binder, bindee, component = component, complex_species = complex_species, n_mer_species = n_mer_species, cooperativity=cooperativity, part_id = part_id, **keywords)
+
+        binder, bindee, complexS, n_mer = self.update_species(binder, bindee, component = component, \
+                                                    complex_species = complex_species, n_mer_species = n_mer_species,\
+                                                    cooperativity=cooperativity, part_id = part_id, **keywords)
 
         inputs_for_rxn1 = [WeightedSpecies(species=binder, stoichiometry=cooperativity)]
         rxns = [
@@ -332,26 +315,12 @@
                  mechanism_type="binding"):
         Mechanism.__init__(self, name, mechanism_type)
 
-<<<<<<< HEAD
-    def update_species(self, binders,bindee, component = None, complex_species = None,\
-                                                     part_id = None, **keywords):
-        species = []
-        if(type(binders)==list):
-            species += binders
-        else:
-            species += [binders]
-        if(type(bindee) == list):
-            species += bindee
-        else:
-            species += [bindee]
-=======
     def update_species(self, binder,bindee, component = None, complex_species = None, part_id = None, **keywords):
         if(not isinstance(binder,list)):
             binder = [binder]
         if(not isinstance(bindee,list)):
             bindee = [bindee]
         species = binder+bindee
->>>>>>> 0ce49c54
         if part_id is None:
             part_id = ""
             for s in species:
@@ -364,26 +333,12 @@
         return species + [complex_species]
 
 
-<<<<<<< HEAD
-    def update_reactions(self, binders,bindee, component = None, complex_species = None,\
-                                 part_id = None, kb = None, ku = None, **keywords):
-        species = []
-        if(type(binders)==list):
-            species += binders
-        else:
-            species += [binders]
-        if(type(bindee) == list):
-            species += bindee
-        else:
-            species += [bindee]
-=======
     def update_reactions(self, binder,bindee, component = None, complex_species = None, part_id = None, kb = None, ku = None, **keywords):
         if(not isinstance(binder,list)):
             binder = [binder]
         if(not isinstance(bindee,list)):
             bindee = [bindee]
         species = binder+bindee
->>>>>>> 0ce49c54
         if part_id is None:
             part_id = ""
             for s in species:
@@ -398,13 +353,5 @@
 
         if complex_species is None:
             complex_species = Complex(species)
-<<<<<<< HEAD
-
-        return [Reaction(inputs = species, outputs = [complex_species], k = kb, k_rev = ku)]
-
-
-    
-=======
->>>>>>> 0ce49c54
 
         return [Reaction.from_massaction(inputs=species, outputs=[complex_species], k_forward=kb, k_reverse=ku)]