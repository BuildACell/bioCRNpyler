################################################################
#       DNA_construct: a higher level for construct compilation
#       Author: Andrey Shur
#       Latest update: 7/31/2020
#       Copyright (c) 2020, Build-A-Cell. All rights reserved.
#       See LICENSE file in the project root directory for details.
#
################################################################
import itertools as it
import numbers

from typing import Dict, Union
from .species import WeightedSpecies, Species
from .parameter import Parameter
<<<<<<< HEAD

=======
from warnings import warn
>>>>>>> 11b77cf2

def all_comb(input_list):
    out_list = []
    for i in range(1,len(input_list)+1):
        out_list += it.combinations(input_list,i)
    return out_list


def rev_dir(dir):
    reversedict = {"forward":"reverse","reverse":"forward"}
    return reversedict[dir]

def recursive_parent(s):
    #Recursively goes through Species and gets the top level parent
    if hasattr(s, "parent") and s.parent is not None:
        return recursive_parent(s.parent)
    else:
        return s

def remove_bindloc(spec_list):
        """go through every species on a list and remove any "bindloc" attributes. This is used
        to convert monomers with a parent polymer into the correct species after combinatorial binding
        in things like DNAassembly and RNAassembly."""
        if not isinstance(spec_list, list):
            spec_list = [spec_list]

        out_sp_list = []
        for s in spec_list:
            #go through the species and replace species with their parents, recursively

            if isinstance(s, WeightedSpecies):
                parent = recursive_parent(s.species)
                s.species = parent
                out_sp_list.append(s)
            else:
                parent = recursive_parent(s)
                out_sp_list.append(parent)
                
        return out_sp_list

#Converts a parameter to its Value
def parameter_to_value(p):
    if isinstance(p, Parameter):
        return p.value
    else:
        return p

#Converts a dictionary of Species (or strings) --> Parameters (or Numbers) to Strings --> Numbers
def process_initial_concentration_dict(initial_concentration_dict: Dict[Union[str, Species], Union[numbers.Real, Parameter]]) -> Dict[str, numbers.Real]:
    return {str(key): parameter_to_value(value) for (key, value) in initial_concentration_dict.items()}

#combines two dictionaries by adding missing keys and appending values to existing keys so the
#output dictionary has all the data of both inputs. ONLY WORKS FOR DICTIONARIES WHERE THE VALUES ARE LISTS!!
def combine_dictionaries(dict1,dict2):
        """append lists that share the same key, and add new keys
        WARNING: this only works if the dictionaries have values that are lists"""
        outdict = dict1
        for key in dict2:
            if key in outdict:
                assert(isinstance(dict2[key],list))
                assert(isinstance(outdict[key],list))
                outdict[key] += dict2[key]
            else:
                outdict[key] = dict2[key]
<<<<<<< HEAD
        return outdict
=======
        return outdict
    
def member_dictionary_search(member,dictionary):
    """searches through a dictionary for keys relevant to the given data member.
    Order of returning:
    repr
    name
    material_type
    propensity name
    propensity partid
    propensity mechanism
    """
    if(repr(member) in dictionary):
        return dictionary[repr(member)]
    elif(hasattr(member,"name") and member.name in dictionary):
        return dictionary[member.name]
    elif(hasattr(member,"integrase") and hasattr(member,"site_type") and (str(member.integrase.name),member.site_type) in dictionary):
        return dictionary[(str(member.integrase.name),member.site_type)]
    elif(hasattr(member,"site_type") and member.site_type in dictionary):
        return dictionary[member.site_type]
    elif(hasattr(member,"assembly")):
        typename = type(member).__name__
        if(typename in dictionary):
            return dictionary[typename]
    elif(hasattr(member,"material_type") and hasattr(member,"attributes") and \
                    (member.material_type, tuple(member.attributes)) in dictionary):
        return dictionary[(member.material_type, tuple(member.attributes))]
    elif(hasattr(member,"material_type") and member.material_type in dictionary):
        return dictionary[member.material_type]
    elif(hasattr(member,"attributes") and tuple(member.attributes) in dictionary):
        return dictionary[tuple(member.attributes)]
    elif(hasattr(member,"propensity_type")):
        out_value = None
        try:
            for k,p in member.propensity_type.propensity_dict["parameters"].items():
                if(hasattr(p,"search_key")):
                    mech_str = repr(p.search_key.mechanism).strip('\'\"')
                    partid_str = repr(p.search_key.part_id).strip('\'\"')
                    name_str = repr(p.search_key.name).strip('\'\"')
                    cur_value = out_value
                    if(name_str in dictionary):
                        cur_value = dictionary[name_str] #name of the mechanism that made the reaction
                    if(partid_str in dictionary):
                        cur_value = dictionary[partid_str] #partid used to make the reaction
                    if(mech_str in dictionary):
                        cur_value = dictionary[mech_str] #the type of mechanism that made the reaction
                    if(out_value is not None and cur_value != out_value):
                        warn(f"dictionary search output was {out_value} but now it will be {cur_value}")
                    out_value = cur_value

        except KeyError:
            pass
        return out_value
    return None
>>>>>>> 11b77cf2
<|MERGE_RESOLUTION|>--- conflicted
+++ resolved
@@ -12,11 +12,7 @@
 from typing import Dict, Union
 from .species import WeightedSpecies, Species
 from .parameter import Parameter
-<<<<<<< HEAD
-
-=======
 from warnings import warn
->>>>>>> 11b77cf2
 
 def all_comb(input_list):
     out_list = []
@@ -81,9 +77,6 @@
                 outdict[key] += dict2[key]
             else:
                 outdict[key] = dict2[key]
-<<<<<<< HEAD
-        return outdict
-=======
         return outdict
     
 def member_dictionary_search(member,dictionary):
@@ -137,5 +130,4 @@
         except KeyError:
             pass
         return out_value
-    return None
->>>>>>> 11b77cf2
+    return None