import pytest
from unittest import TestCase
from biocrnpyler.sbmlutil import *
from biocrnpyler.species import Species, Complex
from biocrnpyler.compartments import Compartment
from biocrnpyler.propensities import MassAction, HillPositive, HillNegative, ProportionalHillPositive, ProportionalHillNegative, GeneralPropensity
from biocrnpyler.parameter import ParameterEntry, ParameterKey
from biocrnpyler.chemical_reaction_network import Reaction, ChemicalReactionNetwork


class TestSBML(TestCase):
    def test_create_sbml_model(self):
        # tests creating an SBML model

        document, model = create_sbml_model()

    def test_add_all_species(self):
        # Tests add_species via add_all_species

        document, model = create_sbml_model()

        # Some Species
        S1, S2, S3, S4 = Species("S1"), Species(
            "S2"), Species("S3"), Species("S4")

        # These two Complexes push the naming convention to its limits
        C1 = Complex([Complex([S1, S2, S3]), S4])
        C2 = Complex([Complex([S1, S2]), S3, S4])

        species = [S1, S2, S3, S4, C1, C2]

        # initial conditions
        init_cond_dict = {S1: 1, S2: 2, S3: 3, S4: 4}

        add_all_species(model, species, init_cond_dict)

        self.assertEqual(len(model.getListOfSpecies()), len(species))
        self.assertEqual(validate_sbml(document), 0)

    def test_add_all_compartments(self):
        document, model = create_sbml_model()

        # Some Species
        S1 = Species("S1", compartment="S1_compartment")
        S2 = Species("S2", compartment="S2_compartment")
<<<<<<< HEAD
        S3_compartment = Compartment("S3_compartment", volume=2e-4)
        S3 = Species("S3", compartment=S3_compartment)
        S4_compartment = Compartment(
            "S4_compartment", volume=4e-4, spatial_dimensions=2)
=======
        S3_compartment = Compartment("S3_compartment", size=2e-4)
        S3 = Species("S3", compartment=S3_compartment)
        S4_compartment = Compartment(
            "S4_compartment", size=4e-4, spatial_dimensions=2, unit = "litre")
>>>>>>> 2e860257
        S4 = Species("S4", compartment=S4_compartment, material_type="protein")

        species = [S1, S2, S3, S4]
        list_of_compartments = [S1.compartment,
                                S2.compartment, S3_compartment, S4_compartment]
<<<<<<< HEAD
        list_of_volumes = [1e-6, 1e-6, 2e-4, 4e-4]
=======
        list_of_sizes = [1e-6, 1e-6, 2e-4, 4e-4]
>>>>>>> 2e860257
        list_of_dimensions = [3, 3, 3, 2]
        add_all_compartments(model, list_of_compartments)
        # initial conditions
        init_cond_dict = {S1: 1, S2: 2, S3: 3, S4: 4}
        add_all_species(model, species, init_cond_dict)

        self.assertEqual(len(model.getListOfCompartments()),
                         len(list_of_compartments))
<<<<<<< HEAD
        for compartment, volume, dim in zip(model.getListOfCompartments(), list_of_volumes, list_of_dimensions):
            self.assertEqual(compartment.getVolume(), volume)
=======
        for compartment, size, dim in zip(model.getListOfCompartments(), list_of_sizes, list_of_dimensions):
            self.assertEqual(compartment.getSize(), size)
>>>>>>> 2e860257
            self.assertEqual(compartment.getSpatialDimensions(), dim)
        self.assertEqual(len(model.getListOfSpecies()), len(species))
        self.assertEqual(validate_sbml(document), 0)

    def test_add_reaction(self):
        """
        Test adding reaction to SBML for combinatorially created list of models
        """
        # create species
        S1, S2, S3 = Species("S1"), Species("S2"), Species("S3")
        species = [S1, S2, S3]
        # create some parameters
        key1 = ParameterKey(name="k", mechanism="m", part_id="pid")
        k1 = ParameterEntry("k1", 1.11, key1)
        k2 = ParameterEntry("k2", 2.22)
        stochiometries = [([], [S1]), ([S1], []),
                          ([S1], [S2]), (2*[S1], [S2, S3])]
        propensities = [MassAction(k_forward=1.), MassAction(k_forward=1, k_reverse=.1), MassAction(k_forward=k1), MassAction(k_forward=k1, k_reverse=k2),
                        HillPositive(k=1, n=2., K=3., s1=S1), HillPositive(
                            k=k1, n=2., K=k2, s1=S1),
                        HillNegative(k=1, n=2., K=3., s1=S1), HillNegative(
                            k=k1, n=k2, K=3., s1=S1),
                        ProportionalHillPositive(k=1, n=2, K=3., s1=S1, d=S2), ProportionalHillPositive(
                            k=k1, n=2, K=k2, s1=S1, d=S2),
                        ProportionalHillNegative(k=1, n=2, K=3., s1=S1, d=S2), ProportionalHillNegative(
                            k=k1, n=2, K=k2, s1=S1, d=S2),
                        GeneralPropensity('k1*2 - k2/S1^2', propensity_species=[S1], propensity_parameters=[k1, k2]), GeneralPropensity(
                            'S1^2 + S2^2 + S3^2', propensity_species=[S1, S2, S3], propensity_parameters=[])
                        ]

        for prop in propensities:  # Cycle through different propensity types
            for inputs, outputs in stochiometries:  # cycle through different stochiometries
                for stochastic in [True, False]:  # Toggle Stochastic
                    rxn_num = 0
                    model_id = f"{prop.name}_model_with_stochastic_{stochastic}"
                    document, model = create_sbml_model(model_id=model_id)
                    add_all_species(model, species, {})
                    # create a reaction
                    rxn = Reaction(inputs, outputs, propensity_type=prop)
                    try:
                        # add reaction to SBML Model
                        sbml_reaction = add_reaction(
                            model, rxn, f"r{rxn_num}", stochastic=stochastic)
                        rxn_num += 1  # increment reaction id
                        crn_reactants = [str(s) for s in inputs]
                        crn_products = [str(s) for s in outputs]
                        sbml_products = [p.getSpecies()
                                         for p in sbml_reaction.getListOfProducts()]
                        sbml_reactants = [p.getSpecies()
                                          for p in sbml_reaction.getListOfReactants()]

                        # test that the reaction has the right inputs and outputs
                        assert set(crn_reactants) == set(sbml_reactants)
                        assert set(crn_products) == set(sbml_products)

                        if len(crn_reactants) > 0:
                            assert all(crn_reactants.count(s.getSpecies()) == int(
                                s.getStoichiometry()) for s in sbml_reaction.getListOfReactants())

                        if len(crn_products) > 0:
                            assert all(crn_products.count(s.getSpecies()) == int(
                                s.getStoichiometry()) for s in sbml_reaction.getListOfProducts())
                        assert not sbml_reaction.getReversible()
                        # TODO is there a smart way to test that the rate formula is correct?
                        # Validate the SBML model
                        assert validate_sbml(document) == 0
                    except Exception as e:  # collect errors to display
                        error_txt = f"Unexpected Error: in sbmlutil.add_reaction {rxn} for {model_id}. \n {str(e)}."
                        raise Exception(error_txt)

    def test_add_reaction_for_bioscrape(self):
        """
        Generates models for bioscrape including the particular annotations needed.
        """
        S1, S2, S3 = Species("S1"), Species("S2"), Species("S3")
        species = [S1, S2, S3]
        for_bioscrape = True  # Toggle for_bioscrape
        propensities = [MassAction(k_forward=1, k_reverse=.1), HillPositive(k=1, n=2., K=3., s1=S1),
                        HillNegative(k=1, n=2., K=3., s1=S1),
                        ProportionalHillPositive(k=1, n=2, K=3., s1=S1, d=S2),
                        ProportionalHillNegative(k=1, n=2, K=3., s1=S1, d=S2)]
        for prop in propensities:
            rxn_num = 0
            model_id = f"{prop.name}_model_with_for_bioscrape_{for_bioscrape}"
            document, model = create_sbml_model(model_id=model_id)
            add_all_species(model, species, {})
            # create a reaction
            rxn = Reaction([S1], [S2, S3], propensity_type=prop)
            try:
                # add reaction to SBML Model
                sbml_reaction = add_reaction(
                    model, rxn, f"r{rxn_num}", for_bioscrape=for_bioscrape)
                rxn_num += 1  # increment reaction id
                crn_reactants = [str(S1)]
                crn_products = [str(S2), str(S3)]
                sbml_products = [p.getSpecies()
                                 for p in sbml_reaction.getListOfProducts()]
                sbml_reactants = [p.getSpecies()
                                  for p in sbml_reaction.getListOfReactants()]

                # test that the reaction has the right inputs and outputs
                assert set(crn_reactants) == set(sbml_reactants)
                assert set(crn_products) == set(sbml_products)

                if len(crn_reactants) > 0:
                    assert all(crn_reactants.count(s.getSpecies()) == int(
                        s.getStoichiometry()) for s in sbml_reaction.getListOfReactants())

                if len(crn_products) > 0:
                    assert all(crn_products.count(s.getSpecies()) == int(
                        s.getStoichiometry()) for s in sbml_reaction.getListOfProducts())

                assert not sbml_reaction.getReversible()
                # Check annotations:
                sbml_annotation = sbml_reaction.getAnnotationString()
                check_var = f"type={prop.name}" in str(sbml_annotation)
                assert check_var == True
                # Test that the sbml annotation has keys for all species and parameters
                for k in prop.propensity_dict["parameters"]:
                    # convert k_reverse and k_forward to just k
                    k = k.replace("_reverse", "").replace("_forward", "")
                    check_var = f"{k}=" in sbml_annotation
                    assert check_var == True

                    # be sure that "k=" only shows up once in the annotation
                    assert sbml_annotation.count(f"{k}=") == 1

                for s in prop.propensity_dict["species"]:
                    check_var = f"{s}=" in sbml_annotation
                    assert check_var == True
                # TODO is there a smart way to test that the rate formula is correct?
                assert validate_sbml(document) == 0  # Validate the SBML model
            except Exception as e:  # collect errors
                error_txt = f"Unexpected Error: in sbmlutil.add_reaction {rxn} for {model_id}. \n {str(e)}."
                raise Exception(error_txt)


def test_generate_sbml_model():

    # Test a non-reversible reaction
    s1 = Species("S1")
    s2 = Species("S2")
    rx0 = Reaction.from_massaction(inputs=[s1], outputs=[s2], k_forward=0.1)
    crn = ChemicalReactionNetwork(species=[s1, s2], reactions=[rx0])

    # generate an sbml model
    document, model = crn.generate_sbml_model()
    # all species from the CRN are accounted for
    assert len(model.getListOfSpecies()) == len(crn.species)
    # all reactions from the CRN are accounted for
    assert len(model.getListOfReactions()) == len(crn.reactions)

    # reversible needs to be off!
    # assert not model.getListOfReactions()[0].isSetReversible()

    # test a reversible reaction
    rx1 = Reaction.from_massaction(
        inputs=[s1], outputs=[s2], k_forward=0.1, k_reverse=0.1)
    rxn_list = [rx1]
    crn = ChemicalReactionNetwork(species=[s1, s2], reactions=rxn_list)

    # generate an sbml model
    document, model = crn.generate_sbml_model()
    # all species from the CRN are accounted for
    assert len(model.getListOfSpecies()) == len(crn.species)
    # all reactions from the CRN are accounted for
    assert len(model.getListOfReactions()) == 2
    # although  sbml represents a reverisble reaction with reversible flag
    # BioCRNpyler always creates two reactions, because this is correct
    # for stochastic simulation with SBML.
    sbml_rxn = model.getListOfReactions()
    # assert not sbml_rxn[0].isSetReversible()
    # assert not sbml_rxn[1].isSetReversible()

    # Test propagation for for_bioscrape keyword
    # generate an sbml model with for_bioscrape = True
    document, model = crn.generate_sbml_model(for_bioscrape=True)
    for r in model.getListOfReactions():
        assert r.getAnnotation() is not None
    assert validate_sbml(document) == 0
    # generate an sbml model with for_bioscrape = False
    document, model = crn.generate_sbml_model(for_bioscrape=False)
    for r in model.getListOfReactions():
        assert r.getAnnotation() is None
    assert validate_sbml(document) == 0


def test_generate_sbml_model_parameter_names():

    s1 = Species("S1")
    s2 = Species("S2")

    # The correct parameter formating should be: "name_partid_mechanism"
    key0 = ParameterKey(mechanism="m", part_id="p", name="n")
    k0 = ParameterEntry("n", 1.0, parameter_key=key0)

    # Tests 3 Parameter entries with seemingly redundant keys.
    # In SBML parameter id, None will be kept blank, resulting in
    # different numbers of underscores between the V's
    k1 = ParameterEntry("v", 1.0, parameter_key=None)

    key2 = ParameterKey(mechanism=None, part_id="v", name="v")
    k2 = ParameterEntry("v", 2.0, parameter_key=key2)

    key3 = ParameterKey(mechanism="v", part_id=None, name="v")
    k3 = ParameterEntry("v", 2.0, parameter_key=key3)

    key4 = ParameterKey(mechanism="v", part_id="v", name="v")
    k4 = ParameterEntry("v", 2.0, parameter_key=key4)

    # Throw a duplicate key for good measure!
    rx0 = Reaction.from_massaction(
        inputs=[], outputs=[s1], k_forward=k0, k_reverse=k1)
    rx1 = Reaction.from_massaction(
        inputs=[s1], outputs=[s2], k_forward=k1, k_reverse=k2)
    rx2 = Reaction.from_massaction(
        inputs=2*[s1], outputs=2*[s2], k_forward=k3, k_reverse=k4)
    rxn_list = [rx0, rx1, rx2]
    crn = ChemicalReactionNetwork(species=[s1, s2], reactions=rxn_list)

    document, model = crn.generate_sbml_model()
    assert validate_sbml(document) == 0
    correct_ids = set(["v_v_", "v__v", "v_v_v", "v__", "n_p_m"])
    ids = set([p.getId() for p in model.getListOfParameters()])
    assert ids == correct_ids


def test_sbml_basics():
    """
    This test aims to test all Python libSBML functions and their return values. 
    It will catch errors if certain libSBML functions are not working as expected. 
    For example: At times, if the reaction rate law string is mis-formatted, it is 
    ignored by the SBML writing code and not caught by any other tests. Similarly, this 
    test will catch modifier reference, parameter values etc. 
    """
    def check(value, message):
        """If 'value' is None, prints an error message constructed using
        'message' and then exits with status code 1 (for libsbml). If 'value' is an integer,
        it assumes it is a libSBML return status code.  If the code value is
        LIBSBML_OPERATION_SUCCESS, returns without further action; if it is not,
        prints an error message constructed using 'message' along with text from
        libSBML explaining the meaning of the code, and exits with status code 1.
        """
        if value == None:
            raise SystemExit(
                'LibSBML returned a null value trying to ' + message + '.')
        elif type(value) is int:
            if value == libsbml.LIBSBML_OPERATION_SUCCESS:
                return
            else:
                err_msg = 'Error encountered trying to ' + message + '.' \
                    + 'LibSBML returned error code ' + str(value) + ': "' \
                    + libsbml.OperationReturnValue_toString(value).strip() + '"'
                raise SystemExit(err_msg)
        else:
            return

    from biocrnpyler.sbmlutil import _create_global_parameter, _create_local_parameter
    from biocrnpyler.sbmlutil import _create_modifiers, _create_products, _create_reactants
    # generate an sbml model
    document, model = create_sbml_model()

    # If the document/model creation failed the following two lines
    # will catch it:
    check(document, 'create SBMLDocument object')
    check(model, 'create SBML Model object')
    S1 = Species("S1")
    S2 = Species("S2")
    compartment = add_compartment(model, S1.compartment)
    check(compartment, 'add compartment')
    sbml_species = add_species(
        model, compartment, S1, initial_concentration=10)
    sbml_species2 = add_species(
        model, compartment, S2, initial_concentration=10)
    check(sbml_species.getId(), 'get ID for SBML species')
    check(sbml_species.getInitialConcentration(),
          'get concentration for SBML species')
    check(sbml_species2.getId(), 'get ID for SBML species')
    check(sbml_species2.getInitialConcentration(),
          'get concentration for SBML species')

    prop_hill = HillPositive(k=1, s1=S2, K=10, n=2)
    crn_rxn = Reaction([S1], [], propensity_type=prop_hill)
    check(model.createReaction(), 'create a new SBML reaction')
    rx1 = model.getReaction(0)
    check(rx1, 'get the created reaction')
    check(rx1.setId('r1'), 'set ID for reaction')
    check(rx1.setReversible(False), 'set reversible attribute for reaction')
    _create_reactants(crn_rxn.inputs, rx1, model)
    _create_products(crn_rxn.outputs, rx1, model)
    _create_modifiers(crn_rxn, rx1, model)

    check(rx1.getModifier(0), 'create species modifier')
    modifier = rx1.getModifier(0)
    check(modifier.getSpecies(), 'get the species id for the modifier reference')
    rateLaw = rx1.createKineticLaw()
    check(rateLaw, 'create kineticLaw for reaction')
    local_param = _create_local_parameter(rateLaw, 'k_local', 10)
    check(local_param, 'create local parameter in SBML model')
    global_param = _create_global_parameter(model, 'k_global', 10)
    check(global_param, 'create global parameter in SBML model')
    check(rateLaw.setFormula('k_local*10 - k_global/2'),
          'set rate formula for reaction')
    validator = validateSBML(ucheck=False)
    validation_result = validator.validate(document, print_results=True)
    if validation_result > 0:
        raise Exception('Invalid SBML model.')<|MERGE_RESOLUTION|>--- conflicted
+++ resolved
@@ -43,27 +43,16 @@
         # Some Species
         S1 = Species("S1", compartment="S1_compartment")
         S2 = Species("S2", compartment="S2_compartment")
-<<<<<<< HEAD
-        S3_compartment = Compartment("S3_compartment", volume=2e-4)
-        S3 = Species("S3", compartment=S3_compartment)
-        S4_compartment = Compartment(
-            "S4_compartment", volume=4e-4, spatial_dimensions=2)
-=======
         S3_compartment = Compartment("S3_compartment", size=2e-4)
         S3 = Species("S3", compartment=S3_compartment)
         S4_compartment = Compartment(
             "S4_compartment", size=4e-4, spatial_dimensions=2, unit = "litre")
->>>>>>> 2e860257
         S4 = Species("S4", compartment=S4_compartment, material_type="protein")
 
         species = [S1, S2, S3, S4]
         list_of_compartments = [S1.compartment,
                                 S2.compartment, S3_compartment, S4_compartment]
-<<<<<<< HEAD
-        list_of_volumes = [1e-6, 1e-6, 2e-4, 4e-4]
-=======
         list_of_sizes = [1e-6, 1e-6, 2e-4, 4e-4]
->>>>>>> 2e860257
         list_of_dimensions = [3, 3, 3, 2]
         add_all_compartments(model, list_of_compartments)
         # initial conditions
@@ -72,13 +61,8 @@
 
         self.assertEqual(len(model.getListOfCompartments()),
                          len(list_of_compartments))
-<<<<<<< HEAD
-        for compartment, volume, dim in zip(model.getListOfCompartments(), list_of_volumes, list_of_dimensions):
-            self.assertEqual(compartment.getVolume(), volume)
-=======
         for compartment, size, dim in zip(model.getListOfCompartments(), list_of_sizes, list_of_dimensions):
             self.assertEqual(compartment.getSize(), size)
->>>>>>> 2e860257
             self.assertEqual(compartment.getSpatialDimensions(), dim)
         self.assertEqual(len(model.getListOfSpecies()), len(species))
         self.assertEqual(validate_sbml(document), 0)
