--- conflicted
+++ resolved
@@ -228,13 +228,10 @@
     # all reactions from the CRN are accounted for
     assert len(model.getListOfReactions()) == len(crn.reactions)
 
-<<<<<<< HEAD
-=======
     document2, model2 = crn.generate_sbml_model(check_validity=False)
     assert len(model2.getListOfSpecies()) == len(crn.species) #the same model is made if you dont check validity
     assert len(model2.getListOfReactions()) == len(crn.reactions) #the same model is made if you dont check validity
     
->>>>>>> 11b77cf2
     # reversible needs to be off!
     # assert not model.getListOfReactions()[0].isSetReversible()
 
@@ -274,7 +271,6 @@
 
     s1 = Species("S1")
     s2 = Species("S2")
-<<<<<<< HEAD
 
     # The correct parameter formating should be: "name_partid_mechanism"
     key0 = ParameterKey(mechanism="m", part_id="p", name="n")
@@ -294,27 +290,6 @@
     key4 = ParameterKey(mechanism="v", part_id="v", name="v")
     k4 = ParameterEntry("v", 2.0, parameter_key=key4)
 
-=======
-
-    # The correct parameter formating should be: "name_partid_mechanism"
-    key0 = ParameterKey(mechanism="m", part_id="p", name="n")
-    k0 = ParameterEntry("n", 1.0, parameter_key=key0)
-
-    # Tests 3 Parameter entries with seemingly redundant keys.
-    # In SBML parameter id, None will be kept blank, resulting in
-    # different numbers of underscores between the V's
-    k1 = ParameterEntry("v", 1.0, parameter_key=None)
-
-    key2 = ParameterKey(mechanism=None, part_id="v", name="v")
-    k2 = ParameterEntry("v", 2.0, parameter_key=key2)
-
-    key3 = ParameterKey(mechanism="v", part_id=None, name="v")
-    k3 = ParameterEntry("v", 2.0, parameter_key=key3)
-
-    key4 = ParameterKey(mechanism="v", part_id="v", name="v")
-    k4 = ParameterEntry("v", 2.0, parameter_key=key4)
-
->>>>>>> 11b77cf2
     # Throw a duplicate key for good measure!
     rx0 = Reaction.from_massaction(
         inputs=[], outputs=[s1], k_forward=k0, k_reverse=k1)
@@ -367,8 +342,6 @@
     # generate an sbml model
     document, model = create_sbml_model()
 
-<<<<<<< HEAD
-=======
 
     elementlist = model.getSBMLDocument().getListOfAllElements()
 
@@ -377,7 +350,6 @@
     trans = SetIdFromNames(all_ids)
 
 
->>>>>>> 11b77cf2
     # If the document/model creation failed the following two lines
     # will catch it:
     check(document, 'create SBMLDocument object')
@@ -387,15 +359,9 @@
     compartment = add_compartment(model, S1.compartment)
     check(compartment, 'add compartment')
     sbml_species = add_species(
-<<<<<<< HEAD
-        model, compartment, S1, initial_concentration=10)
-    sbml_species2 = add_species(
-        model, compartment, S2, initial_concentration=10)
-=======
         model, compartment, str(S1.name),trans.getValidIdForName(str(S1)), initial_concentration=10)
     sbml_species2 = add_species(
         model, compartment, str(S2.name),trans.getValidIdForName(str(S2)), initial_concentration=10)
->>>>>>> 11b77cf2
     check(sbml_species.getId(), 'get ID for SBML species')
     check(sbml_species.getInitialConcentration(),
           'get concentration for SBML species')
